--- conflicted
+++ resolved
@@ -58,23 +58,22 @@
     def __init__(self, opts, transport):
         self.opts = opts
         self.transport = transport
-<<<<<<< HEAD
+        # The event and master_key attributes will be populated after fork.
+        #        self.event = None
+        #        self.master_key = None
         self.event = salt.utils.event.get_master_event(
             self.opts, self.opts["sock_dir"], listen=False
         )
         self.master_key = salt.crypt.MasterKeys(self.opts)
+
+        (pathlib.Path(self.opts["cachedir"]) / "sessions").mkdir(exist_ok=True)
+        self.sessions = {}
 
     @property
     def aes_key(self):
         if self.opts.get("cluster_id", None):
             return salt.master.SMaster.secrets["cluster_aes"]["secret"].value
         return salt.master.SMaster.secrets["aes"]["secret"].value
-=======
-        # The event and master_key attributes will be populated after fork.
-        self.event = None
-        self.master_key = None
-        (pathlib.Path(self.opts["cachedir"]) / "sessions").mkdir(exist_ok=True)
-        self.sessions = {}
 
     def session_key(self, minion):
         """
@@ -97,7 +96,6 @@
             salt.crypt.Crypticle.read_key(path),
         )
         return self.sessions[minion][1]
->>>>>>> 41d834bf
 
     def pre_fork(self, process_manager):
         """
@@ -149,7 +147,7 @@
             or "load" not in payload
         ):
             log.warn("bad load received on socket")
-            raise salt.ext.tornado.gen.Return("bad load")
+            raise tornado.gen.Return("bad load")
         version = payload.get("version", 0)
         try:
             payload = self._decode_payload(payload, version)
@@ -191,13 +189,9 @@
         # intercept the "_auth" commands, since the main daemon shouldn't know
         # anything about our key auth
         if payload["enc"] == "clear" and payload.get("load", {}).get("cmd") == "_auth":
-<<<<<<< HEAD
-            raise tornado.gen.Return(self._auth(payload["load"], sign_messages))
-=======
-            raise salt.ext.tornado.gen.Return(
+            raise tornado.gen.Return(
                 self._auth(payload["load"], sign_messages, version)
             )
->>>>>>> 41d834bf
 
         if payload["enc"] == "aes":
             nonce = None
@@ -215,7 +209,7 @@
                             ttl,
                             self.opts["request_server_ttl"],
                         )
-                        raise salt.ext.tornado.gen.Return("bad load")
+                        raise tornado.gen.Return("bad load")
 
                 if payload["id"] != payload["load"]["id"]:
                     log.warning(
@@ -223,18 +217,18 @@
                         payload["load"]["id"],
                         payload["id"],
                     )
-                    raise salt.ext.tornado.gen.Return("bad load")
+                    raise tornado.gen.Return("bad load")
                 if not salt.utils.verify.valid_id(self.opts, payload["load"]["id"]):
                     log.warning(
                         "Request contains invalid minion id '%s'", payload["load"]["id"]
                     )
-                    raise salt.ext.tornado.gen.Return("bad load")
+                    raise tornado.gen.Return("bad load")
                 if not self.validate_token(payload, required=True):
-                    raise salt.ext.tornado.gen.Return("bad load")
+                    raise tornado.gen.Return("bad load")
             # The token won't always be present in the payload for v2 and
             # below, but if it is we always wanto validate it.
             elif not self.validate_token(payload, required=False):
-                raise salt.ext.tornado.gen.Return("bad load")
+                raise tornado.gen.Return("bad load")
 
         # TODO: test
         try:
@@ -250,18 +244,14 @@
         if req_fun == "send_clear":
             raise tornado.gen.Return(ret)
         elif req_fun == "send":
-<<<<<<< HEAD
-            raise tornado.gen.Return(self.crypticle.dumps(ret, nonce))
-=======
             if version > 2:
-                raise salt.ext.tornado.gen.Return(
+                raise tornado.gen.Return(
                     salt.crypt.Crypticle(self.opts, self.session_key(id_)).dumps(
                         ret, nonce
                     )
                 )
             else:
-                raise salt.ext.tornado.gen.Return(self.crypticle.dumps(ret, nonce))
->>>>>>> 41d834bf
+                raise tornado.gen.Return(self.crypticle.dumps(ret, nonce))
         elif req_fun == "send_private":
             raise tornado.gen.Return(
                 self._encrypt_private(
