--- conflicted
+++ resolved
@@ -953,13 +953,9 @@
         if self.opts.get("file_client", "remote") == "remote" or self.opts.get(
             "use_master_when_local", False
         ):
-<<<<<<< HEAD
             io_loop = tornado.ioloop.IOLoop.current()
-            io_loop.run_sync(lambda: self.eval_master(self.opts, failed=True))
-=======
-            io_loop = salt.ext.tornado.ioloop.IOLoop.current()
-
-            @salt.ext.tornado.gen.coroutine
+
+            @tornado.gen.coroutine
             def eval_master():
                 """
                 Wrap eval master in order to close the returned publish channel.
@@ -970,7 +966,7 @@
             io_loop.run_sync(
                 lambda: eval_master()  # pylint: disable=unnecessary-lambda
             )
->>>>>>> a1bf32c8
+
         self.gen_modules(initial_load=True, context=context)
 
         # If configured, cache pillar data on the minion
