--- conflicted
+++ resolved
@@ -1294,13 +1294,6 @@
         else:
             return
 
-<<<<<<< HEAD
-        def timeout_handler(*_):
-            log.info(u'fire_master failed: master could not be contacted. Request timed out.')
-            return True
-
-=======
->>>>>>> 82be9dce
         if sync:
             try:
                 self._send_req_sync(load, timeout)
@@ -1313,7 +1306,7 @@
         else:
             if timeout_handler is None:
                 def handle_timeout(*_):
-                    log.info('fire_master failed: master could not be contacted. Request timed out.')
+                    log.info(u'fire_master failed: master could not be contacted. Request timed out.')
                     return True
                 timeout_handler = handle_timeout
 
@@ -2018,18 +2011,11 @@
             self.environ_setenv(tag, data)
         elif tag.startswith(u'_minion_mine'):
             self._mine_send(tag, data)
-<<<<<<< HEAD
         elif tag.startswith(u'fire_master'):
-            log.debug(u'Forwarding master event tag=%s', data[u'tag'])
-            self._fire_master(data[u'data'], data[u'tag'], data[u'events'], data[u'pretag'])
+            if self.connected:
+                log.debug(u'Forwarding master event tag=%s', data[u'tag'])
+                self._fire_master(data[u'data'], data[u'tag'], data[u'events'], data[u'pretag'])
         elif tag.startswith(master_event(type=u'disconnected')) or tag.startswith(master_event(type=u'failback')):
-=======
-        elif tag.startswith('fire_master'):
-            if self.connected:
-                log.debug('Forwarding master event tag={tag}'.format(tag=data['tag']))
-                self._fire_master(data['data'], data['tag'], data['events'], data['pretag'])
-        elif tag.startswith(master_event(type='disconnected')) or tag.startswith(master_event(type='failback')):
->>>>>>> 82be9dce
             # if the master disconnect event is for a different master, raise an exception
             if tag.startswith(master_event(type=u'disconnected')) and data[u'master'] != self.opts[u'master']:
                 # not mine master, ignore
@@ -2249,19 +2235,11 @@
         if ping_interval > 0 and self.connected:
             def ping_master():
                 try:
-<<<<<<< HEAD
-                    if not self._fire_master(u'ping', u'minion_ping'):
+                    def ping_timeout_handler(*_):
                         if not self.opts.get(u'auth_safemode', True):
                             log.error(u'** Master Ping failed. Attempting to restart minion**')
                             delay = self.opts.get(u'random_reauth_delay', 5)
                             log.info(u'delaying random_reauth_delay %ss', delay)
-=======
-                    def ping_timeout_handler(*_):
-                        if not self.opts.get('auth_safemode', True):
-                            log.error('** Master Ping failed. Attempting to restart minion**')
-                            delay = self.opts.get('random_reauth_delay', 5)
-                            log.info('delaying random_reauth_delay {0}s'.format(delay))
->>>>>>> 82be9dce
                             # regular sys.exit raises an exception -- which isn't sufficient in a thread
                             os._exit(salt.defaults.exitcodes.SALT_KEEPALIVE)
 
