"""
Helpers/utils for working with tornado asynchronous stuff
"""

import asyncio
import contextlib
import logging
import sys
import threading

import tornado.concurrent
import tornado.ioloop

log = logging.getLogger(__name__)


@contextlib.contextmanager
def current_ioloop(io_loop):
    """
    A context manager that will set the current ioloop to io_loop for the context
    """
    try:
        orig_loop = tornado.ioloop.IOLoop.current()
    except RuntimeError:
        orig_loop = None
    asyncio.set_event_loop(io_loop.asyncio_loop)
    try:
        yield
    finally:
        if orig_loop:
            asyncio.set_event_loop(orig_loop.asyncio_loop)
        else:
            asyncio.set_event_loop(None)


class SyncWrapper:
    """
    A wrapper to make Async classes synchronous

    This is uses as a simple wrapper, for example:

    asynchronous = AsyncClass()
    # this method would regularly return a future
    future = asynchronous.async_method()

    sync = SyncWrapper(async_factory_method, (arg1, arg2), {'kwarg1': 'val'})
    # the sync wrapper will automatically wait on the future
    ret = sync.async_method()
    """

    def __init__(
        self,
        cls,
        args=None,
        kwargs=None,
        async_methods=None,
        close_methods=None,
        loop_kwarg=None,
    ):
<<<<<<< HEAD
        self.asyncio_loop = asyncio.new_event_loop()
        self.io_loop = tornado.ioloop.IOLoop(
            asyncio_loop=self.asyncio_loop, make_current=False
        )
=======
        self.io_loop = salt.ext.tornado.ioloop.IOLoop(make_current=False)
>>>>>>> 59ab018e
        if args is None:
            args = []
        if kwargs is None:
            kwargs = {}
        if async_methods is None:
            async_methods = []
        if close_methods is None:
            close_methods = []
        self.loop_kwarg = loop_kwarg
        self.cls = cls
        if loop_kwarg:
            kwargs[self.loop_kwarg] = self.io_loop
        with current_ioloop(self.io_loop):
            self.obj = cls(*args, **kwargs)
        self._async_methods = list(
            set(async_methods + getattr(self.obj, "async_methods", []))
        )
        self._close_methods = list(
            set(close_methods + getattr(self.obj, "close_methods", []))
        )

    def _populate_async_methods(self):
        """
        We need the '_coroutines' attribute on classes until we can depricate
        tornado<4.5. After that 'is_coroutine_fuction' will always be
        available.
        """
        if hasattr(self.obj, "_coroutines"):
            self._async_methods += self.obj._coroutines

    def __repr__(self):
        return f"<SyncWrapper(cls={self.cls})"

    def close(self):
        for method in self._close_methods:
            if method in self._async_methods:
                method = self._wrap(method)
            else:
                try:
                    method = getattr(self.obj, method)
                except AttributeError:
                    log.error("No sync method %s on object %r", method, self.obj)
                    continue
            try:
                method()
            except AttributeError:
                log.error("No async method %s on object %r", method, self.obj)
            except Exception:  # pylint: disable=broad-except
                log.exception("Exception encountered while running stop method")
        io_loop = self.io_loop
        io_loop.stop()
        try:
            io_loop.close(all_fds=True)
        except KeyError:
            pass
        self.asyncio_loop.close()

    def __getattr__(self, key):
        if key in self._async_methods:
            return self._wrap(key)
        return getattr(self.obj, key)

    def _wrap(self, key):
        def wrap(*args, **kwargs):
            results = []
            thread = threading.Thread(
                target=self._target,
                args=(key, args, kwargs, results, self.asyncio_loop),
            )
            thread.start()
            thread.join()
            if results[0]:
                return results[1]
            else:
                exc_info = results[1]
                raise exc_info[1].with_traceback(exc_info[2])

        return wrap

    def _target(self, key, args, kwargs, results, asyncio_loop):
        asyncio.set_event_loop(asyncio_loop)
        io_loop = tornado.ioloop.IOLoop.current()
        try:
            result = io_loop.run_sync(lambda: getattr(self.obj, key)(*args, **kwargs))
            results.append(True)
            results.append(result)
        except Exception:  # pylint: disable=broad-except
            results.append(False)
            results.append(sys.exc_info())

    def __enter__(self):
        if hasattr(self.obj, "__aenter__"):
            ret = self._wrap("__aenter__")()
            if ret == self.obj:
                return self
            else:
                return ret
        elif hasattr(self.obj, "__enter__"):
            ret = self.obj.__enter__()
            if ret == self.obj:
                return self
            else:
                return ret
        return self

    def __exit__(self, exc_type, exc_val, tb):
        if hasattr(self.obj, "__aexit__"):
            self._wrap("__aexit__")(exc_type, exc_val, tb)
        self.close()<|MERGE_RESOLUTION|>--- conflicted
+++ resolved
@@ -57,14 +57,10 @@
         close_methods=None,
         loop_kwarg=None,
     ):
-<<<<<<< HEAD
         self.asyncio_loop = asyncio.new_event_loop()
         self.io_loop = tornado.ioloop.IOLoop(
             asyncio_loop=self.asyncio_loop, make_current=False
         )
-=======
-        self.io_loop = salt.ext.tornado.ioloop.IOLoop(make_current=False)
->>>>>>> 59ab018e
         if args is None:
             args = []
         if kwargs is None:
