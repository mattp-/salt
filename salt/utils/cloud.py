# -*- coding: utf-8 -*-
'''
Utility functions for salt.cloud
'''

# Import python libs
from __future__ import absolute_import, print_function, unicode_literals
import errno
import os
import stat
import codecs
import shutil
import hashlib
import socket
import tempfile
import time
import subprocess
import multiprocessing
import logging
import pipes
import msgpack
import traceback
import copy
import re
import uuid


try:
    import salt.utils.smb

    HAS_SMB = True
except ImportError:
    HAS_SMB = False

try:
    import winrm
    from winrm.exceptions import WinRMTransportError

    HAS_WINRM = True
except ImportError:
    HAS_WINRM = False

# Import salt libs
import salt.crypt
import salt.client
import salt.config
import salt.loader
import salt.template
import salt.utils.compat
import salt.utils.crypt
import salt.utils.data
import salt.utils.event
import salt.utils.files
import salt.utils.platform
import salt.utils.stringutils
import salt.utils.versions
import salt.utils.vt
import salt.utils.yaml
from salt.utils.nb_popen import NonBlockingPopen
from salt.utils.validate.path import is_writeable

# Import salt cloud libs
import salt.cloud
from salt.exceptions import (
    SaltCloudConfigError,
    SaltCloudException,
    SaltCloudSystemExit,
    SaltCloudExecutionTimeout,
    SaltCloudExecutionFailure,
    SaltCloudPasswordError
)

# Import 3rd-party libs
from salt.ext import six
from salt.ext.six.moves import range  # pylint: disable=import-error,redefined-builtin,W0611
from jinja2 import Template

# Let's import pwd and catch the ImportError. We'll raise it if this is not
# Windows. This import has to be below where we import salt.utils.platform!
try:
    import pwd
except ImportError:
    if not salt.utils.platform.is_windows():
        raise

try:
    import getpass

    HAS_GETPASS = True
except ImportError:
    HAS_GETPASS = False

NSTATES = {
    0: 'running',
    1: 'rebooting',
    2: 'terminated',
    3: 'pending',
}

SSH_PASSWORD_PROMP_RE = re.compile(r'(?:.*)[Pp]assword(?: for .*)?:\ *$', re.M)
SSH_PASSWORD_PROMP_SUDO_RE = \
    re.compile(r'(?:.*sudo)(?:.*)[Pp]assword(?: for .*)?:', re.M)

# Get logging started
log = logging.getLogger(__name__)


def __render_script(path, vm_=None, opts=None, minion=''):
    '''
    Return the rendered script
    '''
    log.info('Rendering deploy script: %s', path)
    try:
        with salt.utils.files.fopen(path, 'r') as fp_:
            template = Template(salt.utils.stringutils.to_unicode(fp_.read()))
            return six.text_type(template.render(opts=opts, vm=vm_, minion=minion))
    except AttributeError:
        # Specified renderer was not found
        with salt.utils.files.fopen(path, 'r') as fp_:
            return six.text_type(fp_.read())


def os_script(os_, vm_=None, opts=None, minion=''):
    '''
    Return the script as a string for the specific os
    '''
    if minion:
        minion = salt_config_to_yaml(minion)

    if os.path.isabs(os_):
        # The user provided an absolute path to the deploy script, let's use it
        return __render_script(os_, vm_, opts, minion)

    if os.path.isabs('{0}.sh'.format(os_)):
        # The user provided an absolute path to the deploy script, although no
        # extension was provided. Let's use it anyway.
        return __render_script('{0}.sh'.format(os_), vm_, opts, minion)

    for search_path in opts['deploy_scripts_search_path']:
        if os.path.isfile(os.path.join(search_path, os_)):
            return __render_script(
                os.path.join(search_path, os_), vm_, opts, minion
            )

        if os.path.isfile(os.path.join(search_path, '{0}.sh'.format(os_))):
            return __render_script(
                os.path.join(search_path, '{0}.sh'.format(os_)),
                vm_, opts, minion
            )
    # No deploy script was found, return an empty string
    return ''


def gen_keys(keysize=2048):
    '''
    Generate Salt minion keys and return them as PEM file strings
    '''
    # Mandate that keys are at least 2048 in size
    if keysize < 2048:
        keysize = 2048
    tdir = tempfile.mkdtemp()

    salt.crypt.gen_keys(tdir, 'minion', keysize)
    priv_path = os.path.join(tdir, 'minion.pem')
    pub_path = os.path.join(tdir, 'minion.pub')
    with salt.utils.files.fopen(priv_path) as fp_:
        priv = salt.utils.stringutils.to_unicode(fp_.read())
    with salt.utils.files.fopen(pub_path) as fp_:
        pub = salt.utils.stringutils.to_unicode(fp_.read())
    shutil.rmtree(tdir)
    return priv, pub


def accept_key(pki_dir, pub, id_):
    '''
    If the master config was available then we will have a pki_dir key in
    the opts directory, this method places the pub key in the accepted
    keys dir and removes it from the unaccepted keys dir if that is the case.
    '''
    for key_dir in 'minions', 'minions_pre', 'minions_rejected':
        key_path = os.path.join(pki_dir, key_dir)
        if not os.path.exists(key_path):
            os.makedirs(key_path)

    key = os.path.join(pki_dir, 'minions', id_)
    with salt.utils.files.fopen(key, 'w+') as fp_:
        fp_.write(salt.utils.stringutils.to_str(pub))

    oldkey = os.path.join(pki_dir, 'minions_pre', id_)
    if os.path.isfile(oldkey):
        with salt.utils.files.fopen(oldkey) as fp_:
            if fp_.read() == pub:
                os.remove(oldkey)


def remove_key(pki_dir, id_):
    '''
    This method removes a specified key from the accepted keys dir
    '''
    key = os.path.join(pki_dir, 'minions', id_)
    if os.path.isfile(key):
        os.remove(key)
        log.debug('Deleted \'%s\'', key)


def rename_key(pki_dir, id_, new_id):
    '''
    Rename a key, when an instance has also been renamed
    '''
    oldkey = os.path.join(pki_dir, 'minions', id_)
    newkey = os.path.join(pki_dir, 'minions', new_id)
    if os.path.isfile(oldkey):
        os.rename(oldkey, newkey)


def minion_config(opts, vm_):
    '''
    Return a minion's configuration for the provided options and VM
    '''

    # Don't start with a copy of the default minion opts; they're not always
    # what we need. Some default options are Null, let's set a reasonable default
    minion = {
        'master': 'salt',
        'log_level': 'info',
        'hash_type': 'sha256',
    }

    # Now, let's update it to our needs
    minion['id'] = vm_['name']
    master_finger = salt.config.get_cloud_config_value('master_finger', vm_, opts)
    if master_finger is not None:
        minion['master_finger'] = master_finger
    minion.update(
        # Get ANY defined minion settings, merging data, in the following order
        # 1. VM config
        # 2. Profile config
        # 3. Global configuration
        salt.config.get_cloud_config_value(
            'minion', vm_, opts, default={}, search_global=True
        )
    )

    make_master = salt.config.get_cloud_config_value('make_master', vm_, opts)
    if 'master' not in minion and make_master is not True:
        raise SaltCloudConfigError(
            'A master setting was not defined in the minion\'s configuration.'
        )

    # Get ANY defined grains settings, merging data, in the following order
    # 1. VM config
    # 2. Profile config
    # 3. Global configuration
    minion.setdefault('grains', {}).update(
        salt.config.get_cloud_config_value(
            'grains', vm_, opts, default={}, search_global=True
        )
    )
    return minion


def master_config(opts, vm_):
    '''
    Return a master's configuration for the provided options and VM
    '''
    # Let's get a copy of the salt master default options
    master = copy.deepcopy(salt.config.DEFAULT_MASTER_OPTS)
    # Some default options are Null, let's set a reasonable default
    master.update(
        log_level='info',
        log_level_logfile='info',
        hash_type='sha256'
    )

    # Get ANY defined master setting, merging data, in the following order
    # 1. VM config
    # 2. Profile config
    # 3. Global configuration
    master.update(
        salt.config.get_cloud_config_value(
            'master', vm_, opts, default={}, search_global=True
        )
    )
    return master


def salt_config_to_yaml(configuration, line_break='\n'):
    '''
    Return a salt configuration dictionary, master or minion, as a yaml dump
    '''
    return salt.utils.yaml.safe_dump(
        configuration,
        line_break=line_break,
        default_flow_style=False)


def bootstrap(vm_, opts=None):
    '''
    This is the primary entry point for logging into any system (POSIX or
    Windows) to install Salt. It will make the decision on its own as to which
    deploy function to call.
    '''
    if opts is None:
        opts = __opts__
    deploy_config = salt.config.get_cloud_config_value(
        'deploy',
        vm_, opts, default=False)
    inline_script_config = salt.config.get_cloud_config_value(
        'inline_script',
        vm_, opts, default=None)
    if deploy_config is False and inline_script_config is None:
        return {
            'Error': {
                'No Deploy': '\'deploy\' is not enabled. Not deploying.'
            }
        }

    if vm_.get('driver') == 'saltify':
        saltify_driver = True
    else:
        saltify_driver = False

    key_filename = salt.config.get_cloud_config_value(
        'key_filename', vm_, opts, search_global=False,
        default=salt.config.get_cloud_config_value(
            'ssh_keyfile', vm_, opts, search_global=False, default=None
        )
    )
    if key_filename is not None and not os.path.isfile(key_filename):
        raise SaltCloudConfigError(
            'The defined ssh_keyfile \'{0}\' does not exist'.format(
                key_filename
            )
        )
    has_ssh_agent = False
    if (opts.get('ssh_agent', False) and
            'SSH_AUTH_SOCK' in os.environ and
            stat.S_ISSOCK(os.stat(os.environ['SSH_AUTH_SOCK']).st_mode)):
        has_ssh_agent = True

    if (key_filename is None and
            salt.config.get_cloud_config_value(
                'password', vm_, opts, default=None
            ) is None and
            salt.config.get_cloud_config_value(
                'win_password', vm_, opts, default=None
            ) is None and
            has_ssh_agent is False):
        raise SaltCloudSystemExit(
            'Cannot deploy Salt in a VM if the \'key_filename\' setting '
            'is not set and there is no password set for the VM. '
            'Check the provider docs for \'change_password\' option if it '
            'is supported by your provider.'
        )

    ret = {}

    minion_conf = minion_config(opts, vm_)
    deploy_script_code = os_script(
        salt.config.get_cloud_config_value(
            'os', vm_, opts, default='bootstrap-salt'
        ),
        vm_, opts, minion_conf
    )

    ssh_username = salt.config.get_cloud_config_value(
        'ssh_username', vm_, opts, default='root'
    )

    if 'file_transport' not in opts:
        opts['file_transport'] = vm_.get('file_transport', 'sftp')

    # If we haven't generated any keys yet, do so now.
    if 'pub_key' not in vm_ and 'priv_key' not in vm_:
        log.debug('Generating keys for \'%s\'', vm_['name'])

        vm_['priv_key'], vm_['pub_key'] = gen_keys(
            salt.config.get_cloud_config_value(
                'keysize',
                vm_,
                opts
            )
        )

        key_id = vm_.get('name')
        if 'append_domain' in vm_:
            key_id = '.'.join([key_id, vm_['append_domain']])

        accept_key(
            opts['pki_dir'], vm_['pub_key'], key_id
        )

    if 'os' not in vm_:
        vm_['os'] = salt.config.get_cloud_config_value(
            'script',
            vm_,
            opts
        )

    # NOTE: deploy_kwargs is also used to pass inline_script variable content
    #       to run_inline_script function
    host = salt.config.get_cloud_config_value('ssh_host', vm_, opts)
    deploy_kwargs = {
        'opts': opts,
        'host': host,
        'port': salt.config.get_cloud_config_value(
            'ssh_port', vm_, opts, default=22
        ),
        'salt_host': vm_.get('salt_host', host),
        'username': ssh_username,
        'script': deploy_script_code,
        'inline_script': inline_script_config,
        'name': vm_['name'],
        'has_ssh_agent': has_ssh_agent,
        'tmp_dir': salt.config.get_cloud_config_value(
            'tmp_dir', vm_, opts, default='/tmp/.saltcloud'
        ),
        'vm_': vm_,
        'start_action': opts['start_action'],
        'parallel': opts['parallel'],
        'sock_dir': opts['sock_dir'],
        'conf_file': opts['conf_file'],
        'minion_pem': vm_['priv_key'],
        'minion_pub': vm_['pub_key'],
        'master_sign_pub_file': salt.config.get_cloud_config_value(
            'master_sign_pub_file', vm_, opts, default=None),
        'keep_tmp': opts['keep_tmp'],
        'sudo': salt.config.get_cloud_config_value(
            'sudo', vm_, opts, default=(ssh_username != 'root')
        ),
        'sudo_password': salt.config.get_cloud_config_value(
            'sudo_password', vm_, opts, default=None
        ),
        'tty': salt.config.get_cloud_config_value(
            'tty', vm_, opts, default=True
        ),
        'password': salt.config.get_cloud_config_value(
            'password', vm_, opts, search_global=False
        ),
        'key_filename': key_filename,
        'script_args': salt.config.get_cloud_config_value(
            'script_args', vm_, opts
        ),
        'script_env': salt.config.get_cloud_config_value(
            'script_env', vm_, opts
        ),
        'minion_conf': minion_conf,
        'force_minion_config': salt.config.get_cloud_config_value(
            'force_minion_config', vm_, opts, default=False
        ),
        'preseed_minion_keys': vm_.get('preseed_minion_keys', None),
        'display_ssh_output': salt.config.get_cloud_config_value(
            'display_ssh_output', vm_, opts, default=True
        ),
        'known_hosts_file': salt.config.get_cloud_config_value(
            'known_hosts_file', vm_, opts, default='/dev/null'
        ),
        'file_map': salt.config.get_cloud_config_value(
            'file_map', vm_, opts, default=None
        ),
        'maxtries': salt.config.get_cloud_config_value(
            'wait_for_passwd_maxtries', vm_, opts, default=15
        ),
        'preflight_cmds': salt.config.get_cloud_config_value(
            'preflight_cmds', vm_, opts, default=[]
        ),
        'cloud_grains': {'driver': vm_['driver'],
                         'provider': vm_['provider'],
                         'profile': vm_['profile']
                         }
    }

    inline_script_kwargs = deploy_kwargs.copy()  # make a copy at this point

    # forward any info about possible ssh gateway to deploy script
    # as some providers need also a 'gateway' configuration
    if 'gateway' in vm_:
        deploy_kwargs.update({'gateway': vm_['gateway']})

    # Deploy salt-master files, if necessary
    if salt.config.get_cloud_config_value('make_master', vm_, opts) is True:
        deploy_kwargs['make_master'] = True
        deploy_kwargs['master_pub'] = vm_['master_pub']
        deploy_kwargs['master_pem'] = vm_['master_pem']
        master_conf = master_config(opts, vm_)
        deploy_kwargs['master_conf'] = master_conf

        if master_conf.get('syndic_master', None):
            deploy_kwargs['make_syndic'] = True

    deploy_kwargs['make_minion'] = salt.config.get_cloud_config_value(
        'make_minion', vm_, opts, default=True
    )

    if saltify_driver:
        deploy_kwargs['wait_for_passwd_maxtries'] = 0  # No need to wait/retry with Saltify

    win_installer = salt.config.get_cloud_config_value(
        'win_installer', vm_, opts
    )
    if win_installer:
        deploy_kwargs['port'] = salt.config.get_cloud_config_value(
            'smb_port', vm_, opts, default=445
        )
        deploy_kwargs['win_installer'] = win_installer
        minion = minion_config(opts, vm_)
        deploy_kwargs['master'] = minion['master']
        deploy_kwargs['username'] = salt.config.get_cloud_config_value(
            'win_username', vm_, opts, default='Administrator'
        )
        win_pass = salt.config.get_cloud_config_value(
            'win_password', vm_, opts, default=''
        )
        if win_pass:
            deploy_kwargs['password'] = win_pass
        deploy_kwargs['use_winrm'] = salt.config.get_cloud_config_value(
            'use_winrm', vm_, opts, default=False
        )
        deploy_kwargs['winrm_port'] = salt.config.get_cloud_config_value(
            'winrm_port', vm_, opts, default=5986
        )
        deploy_kwargs['winrm_use_ssl'] = salt.config.get_cloud_config_value(
            'winrm_use_ssl', vm_, opts, default=True
        )
        deploy_kwargs['winrm_verify_ssl'] = salt.config.get_cloud_config_value(
            'winrm_verify_ssl', vm_, opts, default=True
        )
        if saltify_driver:
            deploy_kwargs['port_timeout'] = 1  # No need to wait/retry with Saltify

    # Store what was used to the deploy the VM
    event_kwargs = copy.deepcopy(deploy_kwargs)
    del event_kwargs['opts']
    del event_kwargs['minion_pem']
    del event_kwargs['minion_pub']
    del event_kwargs['sudo_password']
    if 'password' in event_kwargs:
        del event_kwargs['password']
    ret['deploy_kwargs'] = event_kwargs

    fire_event(
        'event',
        'executing deploy script',
        'salt/cloud/{0}/deploying'.format(vm_['name']),
        args={'kwargs': event_kwargs},
        sock_dir=opts.get(
            'sock_dir',
            os.path.join(__opts__['sock_dir'], 'master')),
        transport=opts.get('transport', 'zeromq')
    )

    if inline_script_config and deploy_config is False:
        inline_script_deployed = run_inline_script(**inline_script_kwargs)
        if inline_script_deployed is not False:
            log.info('Inline script(s) ha(s|ve) run on %s', vm_['name'])
        ret['deployed'] = False
        return ret
    else:
        if win_installer:
            deployed = deploy_windows(**deploy_kwargs)
        else:
            deployed = deploy_script(**deploy_kwargs)

        if inline_script_config:
            inline_script_deployed = run_inline_script(**inline_script_kwargs)
            if inline_script_deployed is not False:
                log.info('Inline script(s) ha(s|ve) run on %s', vm_['name'])

        if deployed is not False:
            ret['deployed'] = True
            if deployed is not True:
                ret.update(deployed)
            log.info('Salt installed on %s', vm_['name'])
            return ret

    log.error('Failed to start Salt on host %s', vm_['name'])
    return {
        'Error': {
            'Not Deployed': 'Failed to start Salt on host {0}'.format(
                vm_['name']
            )
        }
    }


def ssh_usernames(vm_, opts, default_users=None):
    '''
    Return the ssh_usernames. Defaults to a built-in list of users for trying.
    '''
    if default_users is None:
        default_users = ['root']

    usernames = salt.config.get_cloud_config_value(
        'ssh_username', vm_, opts
    )

    if not isinstance(usernames, list):
        usernames = [usernames]

    # get rid of None's or empty names
    usernames = [x for x in usernames if x]
    # Keep a copy of the usernames the user might have provided
    initial = usernames[:]

    # Add common usernames to the list to be tested
    for name in default_users:
        if name not in usernames:
            usernames.append(name)
    # Add the user provided usernames to the end of the list since enough time
    # might need to pass before the remote service is available for logins and
    # the proper username might have passed its iteration.
    # This has detected in a CentOS 5.7 EC2 image
    usernames.extend(initial)
    return usernames


def wait_for_fun(fun, timeout=900, **kwargs):
    '''
    Wait until a function finishes, or times out
    '''
    start = time.time()
    log.debug('Attempting function %s', fun)
    trycount = 0
    while True:
        trycount += 1
        try:
            response = fun(**kwargs)
            if not isinstance(response, bool):
                return response
        except Exception as exc:
            log.debug('Caught exception in wait_for_fun: %s', exc)
            time.sleep(1)
            log.debug('Retrying function %s on  (try %s)', fun, trycount)
        if time.time() - start > timeout:
            log.error('Function timed out: %s', timeout)
            return False


def wait_for_port(host, port=22, timeout=900, gateway=None):
    '''
    Wait until a connection to the specified port can be made on a specified
    host. This is usually port 22 (for SSH), but in the case of Windows
    installations, it might be port 445 (for winexe). It may also be an
    alternate port for SSH, depending on the base image.
    '''
    start = time.time()
    # Assign test ports because if a gateway is defined
    # we first want to test the gateway before the host.
    test_ssh_host = host
    test_ssh_port = port

    if gateway:
        ssh_gateway = gateway['ssh_gateway']
        ssh_gateway_port = 22
        if ':' in ssh_gateway:
            ssh_gateway, ssh_gateway_port = ssh_gateway.split(':')
        if 'ssh_gateway_port' in gateway:
            ssh_gateway_port = gateway['ssh_gateway_port']
        test_ssh_host = ssh_gateway
        test_ssh_port = ssh_gateway_port
        log.debug(
            'Attempting connection to host %s on port %s '
            'via gateway %s on port %s',
            host, port, ssh_gateway, ssh_gateway_port
        )
    else:
        log.debug('Attempting connection to host %s on port %s', host, port)
    trycount = 0
    while True:
        trycount += 1
        try:
            if socket.inet_pton(socket.AF_INET6, host):
                sock = socket.socket(socket.AF_INET6, socket.SOCK_STREAM)
            else:
                sock = socket.socket(socket.AF_INET, socket.SOCK_STREAM)
        except socket.error:
            sock = socket.socket(socket.AF_INET, socket.SOCK_STREAM)
        try:
            sock.settimeout(5)
            sock.connect((test_ssh_host, int(test_ssh_port)))
            # Stop any remaining reads/writes on the socket
            sock.shutdown(socket.SHUT_RDWR)
            # Close it!
            sock.close()
            break
        except socket.error as exc:
            log.debug('Caught exception in wait_for_port: %s', exc)
            time.sleep(1)
            if time.time() - start > timeout:
                log.error('Port connection timed out: %s', timeout)
                return False
            log.debug(
                'Retrying connection to %s %s on port %s (try %s)',
                'gateway' if gateway else 'host', test_ssh_host, test_ssh_port, trycount
            )
    if not gateway:
        return True
    # Let the user know that his gateway is good!
    log.debug('Gateway %s on port %s is reachable.', test_ssh_host, test_ssh_port)

    # Now we need to test the host via the gateway.
    # We will use netcat on the gateway to test the port
    ssh_args = []
    ssh_args.extend([
        # Don't add new hosts to the host key database
        '-oStrictHostKeyChecking=no',
        # Set hosts key database path to /dev/null, i.e., non-existing
        '-oUserKnownHostsFile=/dev/null',
        # Don't re-use the SSH connection. Less failures.
        '-oControlPath=none'
    ])
    # There should never be both a password and an ssh key passed in, so
    if 'ssh_gateway_key' in gateway:
        ssh_args.extend([
            # tell SSH to skip password authentication
            '-oPasswordAuthentication=no',
            '-oChallengeResponseAuthentication=no',
            # Make sure public key authentication is enabled
            '-oPubkeyAuthentication=yes',
            # do only use the provided identity file
            '-oIdentitiesOnly=yes',
            # No Keyboard interaction!
            '-oKbdInteractiveAuthentication=no',
            # Also, specify the location of the key file
            '-i {0}'.format(gateway['ssh_gateway_key'])
        ])
    # Netcat command testing remote port
    command = 'nc -z -w5 -q0 {0} {1}'.format(host, port)
    # SSH command
    pcmd = 'ssh {0} {1}@{2} -p {3} {4}'.format(
        ' '.join(ssh_args), gateway['ssh_gateway_user'], ssh_gateway,
        ssh_gateway_port, pipes.quote('date')
    )
    cmd = 'ssh {0} {1}@{2} -p {3} {4}'.format(
        ' '.join(ssh_args), gateway['ssh_gateway_user'], ssh_gateway,
        ssh_gateway_port, pipes.quote(command)
    )
    log.debug('SSH command: \'%s\'', cmd)

    kwargs = {'display_ssh_output': False,
              'password': gateway.get('ssh_gateway_password', None)}
    trycount = 0
    usable_gateway = False
    gateway_retries = 5
    while True:
        trycount += 1
        # test gateway usage
        if not usable_gateway:
            pstatus = _exec_ssh_cmd(pcmd, allow_failure=True, **kwargs)
            if pstatus == 0:
                usable_gateway = True
            else:
                gateway_retries -= 1
                log.error(
                    'Gateway usage seems to be broken, '
                    'password error ? Tries left: %s', gateway_retries)
            if not gateway_retries:
                raise SaltCloudExecutionFailure(
                    'SSH gateway is reachable but we can not login')
        # then try to reach out the target
        if usable_gateway:
            status = _exec_ssh_cmd(cmd, allow_failure=True, **kwargs)
            # Get the exit code of the SSH command.
            # If 0 then the port is open.
            if status == 0:
                return True
        time.sleep(1)
        if time.time() - start > timeout:
            log.error('Port connection timed out: %s', timeout)
            return False
        log.debug(
            'Retrying connection to host %s on port %s '
            'via gateway %s on port %s. (try %s)',
            host, port, ssh_gateway, ssh_gateway_port, trycount
        )


def wait_for_winexesvc(host, port, username, password, timeout=900):
    '''
    Wait until winexe connection can be established.
    '''
    start = time.time()
    log.debug(
        'Attempting winexe connection to host %s on port %s',
        host, port
    )
    creds = "-U '{0}%{1}' //{2}".format(
        username,
        password,
        host
    )
    logging_creds = "-U '{0}%XXX-REDACTED-XXX' //{1}".format(
        username,
        host
    )

    try_count = 0
    while True:
        try_count += 1
        try:
            # Shell out to winexe to check %TEMP%
            ret_code = win_cmd(
                'winexe {0} "sc query winexesvc"'.format(creds),
                logging_command=logging_creds
            )
            if ret_code == 0:
                log.debug('winexe connected...')
                return True
            log.debug('Return code was %s', ret_code)
        except socket.error as exc:
            log.debug('Caught exception in wait_for_winexesvc: %s', exc)

        if time.time() - start > timeout:
            log.error('winexe connection timed out: %s', timeout)
            return False
        log.debug(
            'Retrying winexe connection to host %s on port %s (try %s)',
            host, port, try_count
        )
        time.sleep(1)


def wait_for_winrm(host, port, username, password, timeout=900, use_ssl=True, verify=True):
    '''
    Wait until WinRM connection can be established.
    '''
    start = time.time()
    log.debug(
        'Attempting WinRM connection to host %s on port %s',
        host, port
    )
    transport = 'ssl'
    if not use_ssl:
        transport = 'plaintext'
    trycount = 0
    while True:
        trycount += 1
        try:
            winrm_kwargs = {'target': host,
                            'auth': (username, password),
                            'transport': transport}
            if not verify:
                log.debug("SSL validation for WinRM disabled.")
                winrm_kwargs['server_cert_validation'] = 'ignore'
            s = winrm.Session(**winrm_kwargs)
            if hasattr(s.protocol, 'set_timeout'):
                s.protocol.set_timeout(15)
            log.trace('WinRM endpoint url: %s', s.url)
            r = s.run_cmd('sc query winrm')
            if r.status_code == 0:
                log.debug('WinRM session connected...')
                return s
            log.debug('Return code was %s', r.status_code)
        except WinRMTransportError as exc:
            log.debug('Caught exception in wait_for_winrm: %s', exc)

        if time.time() - start > timeout:
            log.error('WinRM connection timed out: %s', timeout)
            return None
        log.debug(
            'Retrying WinRM connection to host %s on port %s (try %s)',
            host, port, trycount
        )
        time.sleep(1)


def validate_windows_cred(host,
                          username='Administrator',
                          password=None,
                          retries=10,
                          retry_delay=1):
    '''
    Check if the windows credentials are valid
    '''
    cmd = "winexe -U '{0}%{1}' //{2} \"hostname\"".format(
        username,
        password,
        host
    )
    logging_cmd = "winexe -U '{0}%XXX-REDACTED-XXX' //{1} \"hostname\"".format(
        username,
        host
    )

    for i in range(retries):
        ret_code = win_cmd(
            cmd,
            logging_command=logging_cmd
        )
        if ret_code == 0:
            break
        time.sleep(retry_delay)
    return ret_code == 0


def wait_for_passwd(host, port=22, ssh_timeout=15, username='root',
                    password=None, key_filename=None, maxtries=15,
                    trysleep=1, display_ssh_output=True, gateway=None,
                    known_hosts_file='/dev/null', hard_timeout=None):
    '''
    Wait until ssh connection can be accessed via password or ssh key
    '''
    trycount = 0
    while trycount < maxtries:
        connectfail = False
        try:
            kwargs = {'hostname': host,
                      'port': port,
                      'username': username,
                      'password_retries': maxtries,
                      'timeout': ssh_timeout,
                      'display_ssh_output': display_ssh_output,
                      'known_hosts_file': known_hosts_file,
                      'ssh_timeout': ssh_timeout,
                      'hard_timeout': hard_timeout}
            if gateway:
                kwargs['ssh_gateway'] = gateway['ssh_gateway']
                kwargs['ssh_gateway_key'] = gateway['ssh_gateway_key']
                kwargs['ssh_gateway_user'] = gateway['ssh_gateway_user']

            if key_filename:
                if not os.path.isfile(key_filename):
                    raise SaltCloudConfigError(
                        'The defined key_filename \'{0}\' does not exist'.format(
                            key_filename
                        )
                    )
                kwargs['key_filename'] = key_filename
                log.debug('Using %s as the key_filename', key_filename)
            elif password:
                kwargs['password'] = password
                log.debug('Using password authentication')

            trycount += 1
            log.debug(
                'Attempting to authenticate as %s (try %s of %s)',
                username, trycount, maxtries
            )

            status = root_cmd('date', tty=False, sudo=False, **kwargs)
            if status != 0:
                connectfail = True
                if trycount < maxtries:
                    time.sleep(trysleep)
                    continue

                log.error('Authentication failed: status code %s', status)
                return False
            if connectfail is False:
                return True
            return False
        except SaltCloudPasswordError:
            raise
        except Exception:
            if trycount >= maxtries:
                return False
            time.sleep(trysleep)


def deploy_windows(host,
                   port=445,
                   timeout=900,
                   username='Administrator',
                   password=None,
                   name=None,
                   sock_dir=None,
                   conf_file=None,
                   start_action=None,
                   parallel=False,
                   minion_pub=None,
                   minion_pem=None,
                   minion_conf=None,
                   keep_tmp=False,
                   script_args=None,
                   script_env=None,
                   port_timeout=15,
                   preseed_minion_keys=None,
                   win_installer=None,
                   master=None,
                   tmp_dir='C:\\salttmp',
                   opts=None,
                   master_sign_pub_file=None,
                   use_winrm=False,
                   winrm_port=5986,
                   winrm_use_ssl=True,
                   winrm_verify_ssl=True,
                   **kwargs):
    '''
    Copy the install files to a remote Windows box, and execute them
    '''
    if not isinstance(opts, dict):
        opts = {}

    if use_winrm and not HAS_WINRM:
        log.error('WinRM requested but module winrm could not be imported')
        return False

    starttime = time.mktime(time.localtime())
    log.debug('Deploying %s at %s (Windows)', host, starttime)
    log.trace('HAS_WINRM: %s, use_winrm: %s', HAS_WINRM, use_winrm)

    port_available = wait_for_port(host=host, port=port, timeout=port_timeout * 60)

    if not port_available:
        return False

    service_available = False
    winrm_session = None

    if HAS_WINRM and use_winrm:
        winrm_session = wait_for_winrm(host=host, port=winrm_port,
                                       username=username, password=password,
                                       timeout=port_timeout * 60, use_ssl=winrm_use_ssl,
                                       verify=winrm_verify_ssl)
        if winrm_session is not None:
            service_available = True
    else:
        service_available = wait_for_winexesvc(host=host, port=port,
                                               username=username, password=password,
                                               timeout=port_timeout * 60)

    if port_available and service_available:
        log.debug('SMB port %s on %s is available', port, host)
        log.debug('Logging into %s:%s as %s', host, port, username)
        newtimeout = timeout - (time.mktime(time.localtime()) - starttime)

        smb_conn = salt.utils.smb.get_conn(host, username, password)
        if smb_conn is False:
            log.error('Please install impacket to enable SMB functionality')
            return False

        creds = "-U '{0}%{1}' //{2}".format(
            username,
            password,
            host
        )
        logging_creds = "-U '{0}%XXX-REDACTED-XXX' //{1}".format(
            username,
            host
        )

        salt.utils.smb.mkdirs('salttemp', conn=smb_conn)
        salt.utils.smb.mkdirs('salt/conf/pki/minion', conn=smb_conn)
        #  minion_pub, minion_pem
        kwargs = {'hostname': host,
                  'creds': creds}

        if minion_pub:
            salt.utils.smb.put_str(minion_pub, 'salt\\conf\\pki\\minion\\minion.pub', conn=smb_conn)

        if minion_pem:
            salt.utils.smb.put_str(minion_pem, 'salt\\conf\\pki\\minion\\minion.pem', conn=smb_conn)

        if master_sign_pub_file:
            # Read master-sign.pub file
            log.debug("Copying master_sign.pub file from %s to minion", master_sign_pub_file)
            try:
                with salt.utils.files.fopen(master_sign_pub_file, 'rb') as master_sign_fh:
                    smb_conn.putFile('C$', 'salt\\conf\\pki\\minion\\master_sign.pub', master_sign_fh.read)
            except Exception as e:
                log.debug("Exception copying master_sign.pub file %s to minion", master_sign_pub_file)

        # Copy over win_installer
        # win_installer refers to a file such as:
        # /root/Salt-Minion-0.17.0-win32-Setup.exe
        # ..which exists on the same machine as salt-cloud
        comps = win_installer.split('/')
        local_path = '/'.join(comps[:-1])
        installer = comps[-1]
        with salt.utils.files.fopen(win_installer, 'rb') as inst_fh:
            smb_conn.putFile('C$', 'salttemp/{0}'.format(installer), inst_fh.read)

        if use_winrm:
            winrm_cmd(winrm_session, 'c:\\salttemp\\{0}'.format(installer), ['/S', '/master={0}'.format(master),
                                                                             '/minion-name={0}'.format(name)]
            )
        else:
            # Shell out to winexe to execute win_installer
            #  We don't actually need to set the master and the minion here since
            #  the minion config file will be set next via impacket
            cmd = 'winexe {0} "c:\\salttemp\\{1} /S /master={2} /minion-name={3}"'.format(
                creds,
                installer,
                master,
                name
            )
            logging_cmd = 'winexe {0} "c:\\salttemp\\{1} /S /master={2} /minion-name={3}"'.format(
                logging_creds,
                installer,
                master,
                name
            )
            win_cmd(cmd, logging_command=logging_cmd)

        # Copy over minion_conf
        if minion_conf:
            if not isinstance(minion_conf, dict):
                # Let's not just fail regarding this change, specially
                # since we can handle it
                raise DeprecationWarning(
                    '`salt.utils.cloud.deploy_windows` now only accepts '
                    'dictionaries for its `minion_conf` parameter. '
                    'Loading YAML...'
                )
            minion_grains = minion_conf.pop('grains', {})
            if minion_grains:
                salt.utils.smb.put_str(
                    salt_config_to_yaml(minion_grains, line_break='\r\n'),
                    'salt\\conf\\grains',
                    conn=smb_conn
                )
            # Add special windows minion configuration
            # that must be in the minion config file
            windows_minion_conf = {
                'ipc_mode': 'tcp',
                'root_dir': 'c:\\salt',
                'pki_dir': '/conf/pki/minion',
                'multiprocessing': False,
            }
            minion_conf = dict(minion_conf, **windows_minion_conf)
            salt.utils.smb.put_str(
                salt_config_to_yaml(minion_conf, line_break='\r\n'),
                'salt\\conf\\minion',
                conn=smb_conn
            )
        # Delete C:\salttmp\ and installer file
        # Unless keep_tmp is True
        if not keep_tmp:
            if use_winrm:
                winrm_cmd(winrm_session, 'rmdir', ['/Q', '/S', 'C:\\salttemp\\'])
            else:
                smb_conn.deleteFile('C$', 'salttemp/{0}'.format(installer))
                smb_conn.deleteDirectory('C$', 'salttemp')
        # Shell out to winexe to ensure salt-minion service started
        if use_winrm:
            winrm_cmd(winrm_session, 'sc', ['stop', 'salt-minion'])
            time.sleep(5)
            winrm_cmd(winrm_session, 'sc', ['start', 'salt-minion'])
        else:
            stop_cmd = 'winexe {0} "sc stop salt-minion"'.format(
                creds
            )
            logging_stop_cmd = 'winexe {0} "sc stop salt-minion"'.format(
                logging_creds
            )
            win_cmd(stop_cmd, logging_command=logging_stop_cmd)

            time.sleep(5)

            start_cmd = 'winexe {0} "sc start salt-minion"'.format(creds)
            logging_start_cmd = 'winexe {0} "sc start salt-minion"'.format(
                logging_creds
            )
            win_cmd(start_cmd, logging_command=logging_start_cmd)

        # Fire deploy action
        fire_event(
            'event',
            '{0} has been deployed at {1}'.format(name, host),
            'salt/cloud/{0}/deploy_windows'.format(name),
            args={'name': name},
            sock_dir=opts.get(
                'sock_dir',
                os.path.join(__opts__['sock_dir'], 'master')),
            transport=opts.get('transport', 'zeromq')
        )

        return True
    return False


def deploy_script(host,
                  port=22,
                  timeout=900,
                  username='root',
                  password=None,
                  key_filename=None,
                  script=None,
                  name=None,
                  sock_dir=None,
                  provider=None,
                  conf_file=None,
                  start_action=None,
                  make_master=False,
                  master_pub=None,
                  master_pem=None,
                  master_conf=None,
                  minion_pub=None,
                  minion_pem=None,
                  minion_conf=None,
                  keep_tmp=False,
                  script_args=None,
                  script_env=None,
                  ssh_timeout=15,
                  maxtries=15,
                  make_syndic=False,
                  make_minion=True,
                  display_ssh_output=True,
                  preseed_minion_keys=None,
                  parallel=False,
                  sudo_password=None,
                  sudo=False,
                  tty=None,
                  vm_=None,
                  opts=None,
                  tmp_dir='/tmp/.saltcloud',
                  file_map=None,
                  master_sign_pub_file=None,
                  cloud_grains=None,
                  force_minion_config=False,
                  **kwargs):
    '''
    Copy a deploy script to a remote server, execute it, and remove it
    '''
    if not isinstance(opts, dict):
        opts = {}
    vm_ = vm_ or {}  # if None, default to empty dict
    cloud_grains = cloud_grains or {}

    tmp_dir = '{0}-{1}'.format(tmp_dir.rstrip('/'), uuid.uuid4())
    deploy_command = salt.config.get_cloud_config_value(
        'deploy_command', vm_, opts,
        default=os.path.join(tmp_dir, 'deploy.sh'))
    if key_filename is not None and not os.path.isfile(key_filename):
        raise SaltCloudConfigError(
            'The defined key_filename \'{0}\' does not exist'.format(
                key_filename
            )
        )

    gateway = None
    if 'gateway' in kwargs:
        gateway = kwargs['gateway']

    starttime = time.localtime()
    log.debug(
        'Deploying %s at %s',
        host, time.strftime('%Y-%m-%d %H:%M:%S', starttime)
    )
    known_hosts_file = kwargs.get('known_hosts_file', '/dev/null')
    hard_timeout = opts.get('hard_timeout', None)

    if wait_for_port(host=host, port=port, gateway=gateway):
        log.debug('SSH port %s on %s is available', port, host)
        if wait_for_passwd(host, port=port, username=username,
                           password=password, key_filename=key_filename,
                           ssh_timeout=ssh_timeout,
                           display_ssh_output=display_ssh_output,
                           gateway=gateway, known_hosts_file=known_hosts_file,
                           maxtries=maxtries, hard_timeout=hard_timeout):

            log.debug('Logging into %s:%s as %s', host, port, username)
            ssh_kwargs = {
                'hostname': host,
                'port': port,
                'username': username,
                'timeout': ssh_timeout,
                'display_ssh_output': display_ssh_output,
                'sudo_password': sudo_password,
                'sftp': opts.get('use_sftp', False)
            }
            if gateway:
                ssh_kwargs['ssh_gateway'] = gateway['ssh_gateway']
                ssh_kwargs['ssh_gateway_key'] = gateway['ssh_gateway_key']
                ssh_kwargs['ssh_gateway_user'] = gateway['ssh_gateway_user']
            if key_filename:
                log.debug('Using %s as the key_filename', key_filename)
                ssh_kwargs['key_filename'] = key_filename
            elif password and kwargs.get('has_ssh_agent', False) is False:
                ssh_kwargs['password'] = password

            if root_cmd('test -e \'{0}\''.format(tmp_dir), tty, sudo,
                        allow_failure=True, **ssh_kwargs):
                ret = root_cmd(('sh -c "( mkdir -p -m 700 \'{0}\' )"').format(tmp_dir),
                               tty, sudo, **ssh_kwargs)
                if ret:
                    raise SaltCloudSystemExit(
                        'Can\'t create temporary '
                        'directory in {0} !'.format(tmp_dir)
                    )
            if sudo:
                comps = tmp_dir.lstrip('/').rstrip('/').split('/')
                if len(comps) > 0:
                    if len(comps) > 1 or comps[0] != 'tmp':
                        ret = root_cmd(
                            'chown {0} "{1}"'.format(username, tmp_dir),
                            tty, sudo, **ssh_kwargs
                        )
                        if ret:
                            raise SaltCloudSystemExit(
                                'Cant set {0} ownership on {1}'.format(
                                    username, tmp_dir))

            if not isinstance(file_map, dict):
                file_map = {}

            # Copy an arbitrary group of files to the target system
            remote_dirs = []
            file_map_success = []
            file_map_fail = []
            for map_item in file_map:
                local_file = map_item
                remote_file = file_map[map_item]
                if not os.path.exists(map_item):
                    log.error(
                        'The local file "%s" does not exist, and will not be '
                        'copied to "%s" on the target system',
                        local_file, remote_file
                    )
                    file_map_fail.append({local_file: remote_file})
                    continue

                if os.path.isdir(local_file):
                    dir_name = os.path.basename(local_file)
                    remote_dir = os.path.join(os.path.dirname(remote_file),
                                              dir_name)
                else:
                    remote_dir = os.path.dirname(remote_file)

                if remote_dir not in remote_dirs:
                    root_cmd('mkdir -p \'{0}\''.format(remote_dir), tty, sudo, **ssh_kwargs)
                    if ssh_kwargs['username'] != 'root':
                        root_cmd(
                            'chown {0} \'{1}\''.format(
                                ssh_kwargs['username'], remote_dir
                            ),
                            tty, sudo, **ssh_kwargs
                        )
                    remote_dirs.append(remote_dir)
                ssh_file(
                    opts, remote_file, kwargs=ssh_kwargs, local_file=local_file
                )
                file_map_success.append({local_file: remote_file})

            # Minion configuration
            if minion_pem:
                ssh_file(opts, '{0}/minion.pem'.format(tmp_dir), minion_pem, ssh_kwargs)
                ret = root_cmd('chmod 600 \'{0}/minion.pem\''.format(tmp_dir),
                               tty, sudo, **ssh_kwargs)
                if ret:
                    raise SaltCloudSystemExit(
                        'Can\'t set perms on {0}/minion.pem'.format(tmp_dir))
            if minion_pub:
                ssh_file(opts, '{0}/minion.pub'.format(tmp_dir), minion_pub, ssh_kwargs)

            if master_sign_pub_file:
                ssh_file(opts, '{0}/master_sign.pub'.format(tmp_dir), kwargs=ssh_kwargs, local_file=master_sign_pub_file)

            if minion_conf:
                if not isinstance(minion_conf, dict):
                    # Let's not just fail regarding this change, specially
                    # since we can handle it
                    raise DeprecationWarning(
                        '`salt.utils.cloud.deploy_script now only accepts '
                        'dictionaries for it\'s `minion_conf` parameter. '
                        'Loading YAML...'
                    )
                minion_grains = minion_conf.pop('grains', {})
                if minion_grains:
                    ssh_file(
                        opts,
                        '{0}/grains'.format(tmp_dir),
                        salt_config_to_yaml(minion_grains),
                        ssh_kwargs
                    )
                if cloud_grains and opts.get('enable_cloud_grains', True):
                    minion_conf['grains'] = {'salt-cloud': cloud_grains}
                ssh_file(
                    opts,
                    '{0}/minion'.format(tmp_dir),
                    salt_config_to_yaml(minion_conf),
                    ssh_kwargs
                )

            # Master configuration
            if master_pem:
                ssh_file(opts, '{0}/master.pem'.format(tmp_dir), master_pem, ssh_kwargs)
                ret = root_cmd('chmod 600 \'{0}/master.pem\''.format(tmp_dir),
                               tty, sudo, **ssh_kwargs)
                if ret:
                    raise SaltCloudSystemExit(
                        'Cant set perms on {0}/master.pem'.format(tmp_dir))

            if master_pub:
                ssh_file(opts, '{0}/master.pub'.format(tmp_dir), master_pub, ssh_kwargs)

            if master_conf:
                if not isinstance(master_conf, dict):
                    # Let's not just fail regarding this change, specially
                    # since we can handle it
                    raise DeprecationWarning(
                        '`salt.utils.cloud.deploy_script now only accepts '
                        'dictionaries for it\'s `master_conf` parameter. '
                        'Loading from YAML ...'
                    )

                ssh_file(
                    opts,
                    '{0}/master'.format(tmp_dir),
                    salt_config_to_yaml(master_conf),
                    ssh_kwargs
                )

            # XXX: We need to make these paths configurable
            preseed_minion_keys_tempdir = '{0}/preseed-minion-keys'.format(
                tmp_dir)
            if preseed_minion_keys is not None:
                # Create remote temp dir
                ret = root_cmd(
                    'mkdir \'{0}\''.format(preseed_minion_keys_tempdir),
                    tty, sudo, **ssh_kwargs
                )
                if ret:
                    raise SaltCloudSystemExit(
                        'Cant create {0}'.format(preseed_minion_keys_tempdir))
                ret = root_cmd(
                    'chmod 700 \'{0}\''.format(preseed_minion_keys_tempdir),
                    tty, sudo, **ssh_kwargs
                )
                if ret:
                    raise SaltCloudSystemExit(
                        'Can\'t set perms on {0}'.format(
                            preseed_minion_keys_tempdir))
                if ssh_kwargs['username'] != 'root':
                    root_cmd(
                        'chown {0} \'{1}\''.format(
                            ssh_kwargs['username'], preseed_minion_keys_tempdir
                        ),
                        tty, sudo, **ssh_kwargs
                    )

                # Copy pre-seed minion keys
                for minion_id, minion_key in six.iteritems(preseed_minion_keys):
                    rpath = os.path.join(
                        preseed_minion_keys_tempdir, minion_id
                    )
                    ssh_file(opts, rpath, minion_key, ssh_kwargs)

                if ssh_kwargs['username'] != 'root':
                    root_cmd(
                        'chown -R root \'{0}\''.format(
                            preseed_minion_keys_tempdir
                        ),
                        tty, sudo, **ssh_kwargs
                    )
                    if ret:
                        raise SaltCloudSystemExit(
                            'Can\'t set ownership for {0}'.format(
                                preseed_minion_keys_tempdir))

            # Run any pre-flight commands before running deploy scripts
            preflight_cmds = kwargs.get('preflight_cmds', [])
            for command in preflight_cmds:
                cmd_ret = root_cmd(command, tty, sudo, **ssh_kwargs)
                if cmd_ret:
                    raise SaltCloudSystemExit(
                        'Pre-flight command failed: \'{0}\''.format(command)
                    )

            # The actual deploy script
            if script:
                # got strange escaping issues with sudoer, going onto a
                # subshell fixes that
                ssh_file(opts, '{0}/deploy.sh'.format(tmp_dir), script, ssh_kwargs)
                ret = root_cmd(
                    ('sh -c "( chmod +x \'{0}/deploy.sh\' )";'
                     'exit $?').format(tmp_dir),
                    tty, sudo, **ssh_kwargs)
                if ret:
                    raise SaltCloudSystemExit(
                        'Can\'t set perms on {0}/deploy.sh'.format(tmp_dir))

            time_used = time.mktime(time.localtime()) - time.mktime(starttime)
            newtimeout = timeout - time_used
            queue = None
            process = None
            # Consider this code experimental. It causes Salt Cloud to wait
            # for the minion to check in, and then fire a startup event.
            # Disabled if parallel because it doesn't work!
            if start_action and not parallel:
                queue = multiprocessing.Queue()
                process = multiprocessing.Process(
                    target=check_auth, kwargs=dict(
                        name=name, sock_dir=sock_dir,
                        timeout=newtimeout, queue=queue
                    )
                )
                log.debug('Starting new process to wait for salt-minion')
                process.start()

            # Run the deploy script
            if script:
                if 'bootstrap-salt' in script:
                    deploy_command += ' -c \'{0}\''.format(tmp_dir)
                    if force_minion_config:
                        deploy_command += ' -F'
                    if make_syndic is True:
                        deploy_command += ' -S'
                    if make_master is True:
                        deploy_command += ' -M'
                    if make_minion is False:
                        deploy_command += ' -N'
                    if keep_tmp is True:
                        deploy_command += ' -K'
                    if preseed_minion_keys is not None:
                        deploy_command += ' -k \'{0}\''.format(
                            preseed_minion_keys_tempdir
                        )
                if script_args:
                    deploy_command += ' {0}'.format(script_args)

                if script_env:
                    if not isinstance(script_env, dict):
                        raise SaltCloudSystemExit(
                            'The \'script_env\' configuration setting NEEDS '
                            'to be a dictionary not a {0}'.format(
                                type(script_env)
                            )
                        )
                    environ_script_contents = ['#!/bin/sh']
                    for key, value in six.iteritems(script_env):
                        environ_script_contents.append(
                            'setenv {0} \'{1}\' >/dev/null 2>&1 || '
                            'export {0}=\'{1}\''.format(key, value)
                        )
                    environ_script_contents.append(deploy_command)

                    # Upload our environ setter wrapper
                    ssh_file(
                        opts,
                        '{0}/environ-deploy-wrapper.sh'.format(tmp_dir),
                        '\n'.join(environ_script_contents),
                        ssh_kwargs
                    )
                    root_cmd(
                        'chmod +x \'{0}/environ-deploy-wrapper.sh\''.format(tmp_dir),
                        tty, sudo, **ssh_kwargs
                    )
                    # The deploy command is now our wrapper
                    deploy_command = '\'{0}/environ-deploy-wrapper.sh\''.format(
                        tmp_dir,
                    )
                if root_cmd(deploy_command, tty, sudo, **ssh_kwargs) != 0:
                    raise SaltCloudSystemExit(
                        'Executing the command \'{0}\' failed'.format(
                            deploy_command
                        )
                    )
                log.debug('Executed command \'%s\'', deploy_command)

                # Remove the deploy script
                if not keep_tmp:
                    root_cmd('rm -f \'{0}/deploy.sh\''.format(tmp_dir),
                             tty, sudo, **ssh_kwargs)
                    log.debug('Removed %s/deploy.sh', tmp_dir)
                    if script_env:
                        root_cmd(
                            'rm -f \'{0}/environ-deploy-wrapper.sh\''.format(
                                tmp_dir
                            ),
                            tty, sudo, **ssh_kwargs
                        )
                        log.debug('Removed %s/environ-deploy-wrapper.sh', tmp_dir)

            if keep_tmp:
                log.debug('Not removing deployment files from %s/', tmp_dir)
            else:
                # Remove minion configuration
                if minion_pub:
                    root_cmd('rm -f \'{0}/minion.pub\''.format(tmp_dir),
                             tty, sudo, **ssh_kwargs)
                    log.debug('Removed %s/minion.pub', tmp_dir)
                if minion_pem:
                    root_cmd('rm -f \'{0}/minion.pem\''.format(tmp_dir),
                             tty, sudo, **ssh_kwargs)
                    log.debug('Removed %s/minion.pem', tmp_dir)
                if minion_conf:
                    root_cmd('rm -f \'{0}/grains\''.format(tmp_dir),
                             tty, sudo, **ssh_kwargs)
                    log.debug('Removed %s/grains', tmp_dir)
                    root_cmd('rm -f \'{0}/minion\''.format(tmp_dir),
                             tty, sudo, **ssh_kwargs)
                    log.debug('Removed %s/minion', tmp_dir)
                if master_sign_pub_file:
                    root_cmd('rm -f {0}/master_sign.pub'.format(tmp_dir),
                             tty, sudo, **ssh_kwargs)
                    log.debug('Removed %s/master_sign.pub', tmp_dir)

                # Remove master configuration
                if master_pub:
                    root_cmd('rm -f \'{0}/master.pub\''.format(tmp_dir),
                             tty, sudo, **ssh_kwargs)
                    log.debug('Removed %s/master.pub', tmp_dir)
                if master_pem:
                    root_cmd('rm -f \'{0}/master.pem\''.format(tmp_dir),
                             tty, sudo, **ssh_kwargs)
                    log.debug('Removed %s/master.pem', tmp_dir)
                if master_conf:
                    root_cmd('rm -f \'{0}/master\''.format(tmp_dir),
                             tty, sudo, **ssh_kwargs)
                    log.debug('Removed %s/master', tmp_dir)

                # Remove pre-seed keys directory
                if preseed_minion_keys is not None:
                    root_cmd(
                        'rm -rf \'{0}\''.format(
                            preseed_minion_keys_tempdir
                        ), tty, sudo, **ssh_kwargs
                    )
                    log.debug('Removed %s', preseed_minion_keys_tempdir)

            if start_action and not parallel:
                queuereturn = queue.get()
                process.join()
                if queuereturn and start_action:
                    # client = salt.client.LocalClient(conf_file)
                    # output = client.cmd_iter(
                    # host, 'state.highstate', timeout=timeout
                    # )
                    # for line in output:
                    #    print(line)
                    log.info('Executing %s on the salt-minion', start_action)
                    root_cmd(
                        'salt-call {0}'.format(start_action),
                        tty, sudo, **ssh_kwargs
                    )
                    log.info(
                        'Finished executing %s on the salt-minion',
                        start_action
                    )
            # Fire deploy action
            fire_event(
                'event',
                '{0} has been deployed at {1}'.format(name, host),
                'salt/cloud/{0}/deploy_script'.format(name),
                args={
                    'name': name,
                    'host': host
                },
                sock_dir=opts.get(
                    'sock_dir',
                    os.path.join(__opts__['sock_dir'], 'master')),
                transport=opts.get('transport', 'zeromq')
            )
            if file_map_fail or file_map_success:
                return {
                    'File Upload Success': file_map_success,
                    'File Upload Failure': file_map_fail,
                }
            return True
    return False


def run_inline_script(host,
                      name=None,
                      port=22,
                      timeout=900,
                      username='root',
                      key_filename=None,
                      inline_script=None,
                      ssh_timeout=15,
                      display_ssh_output=True,
                      parallel=False,
                      sudo_password=None,
                      sudo=False,
                      password=None,
                      tty=None,
                      opts=None,
                      tmp_dir='/tmp/.saltcloud-inline_script',
                      **kwargs):
    '''
    Run the inline script commands, one by one
    :**kwargs: catch all other things we may get but don't actually need/use
    '''

    gateway = None
    if 'gateway' in kwargs:
        gateway = kwargs['gateway']

    starttime = time.mktime(time.localtime())
    log.debug('Deploying %s at %s', host, starttime)

    known_hosts_file = kwargs.get('known_hosts_file', '/dev/null')

    if wait_for_port(host=host, port=port, gateway=gateway):
        log.debug('SSH port %s on %s is available', port, host)
        newtimeout = timeout - (time.mktime(time.localtime()) - starttime)
        if wait_for_passwd(host, port=port, username=username,
                           password=password, key_filename=key_filename,
                           ssh_timeout=ssh_timeout,
                           display_ssh_output=display_ssh_output,
                           gateway=gateway, known_hosts_file=known_hosts_file):

            log.debug('Logging into %s:%s as %s', host, port, username)
            newtimeout = timeout - (time.mktime(time.localtime()) - starttime)
            ssh_kwargs = {
                'hostname': host,
                'port': port,
                'username': username,
                'timeout': ssh_timeout,
                'display_ssh_output': display_ssh_output,
                'sudo_password': sudo_password,
                'sftp': opts.get('use_sftp', False)
            }
            if gateway:
                ssh_kwargs['ssh_gateway'] = gateway['ssh_gateway']
                ssh_kwargs['ssh_gateway_key'] = gateway['ssh_gateway_key']
                ssh_kwargs['ssh_gateway_user'] = gateway['ssh_gateway_user']
            if key_filename:
                log.debug('Using %s as the key_filename', key_filename)
                ssh_kwargs['key_filename'] = key_filename
            elif password and 'has_ssh_agent' in kwargs and kwargs['has_ssh_agent'] is False:
                ssh_kwargs['password'] = password

            # TODO: write some tests ???
            # TODO: check edge cases (e.g. ssh gateways, salt deploy disabled, etc.)
            if root_cmd('test -e \\"{0}\\"'.format(tmp_dir), tty, sudo,
                        allow_failure=True, **ssh_kwargs) and inline_script:
                log.debug('Found inline script to execute.')
                for cmd_line in inline_script:
                    log.info('Executing inline command: %s', cmd_line)
                    ret = root_cmd('sh -c "( {0} )"'.format(cmd_line),
                                   tty, sudo, allow_failure=True, **ssh_kwargs)
                    if ret:
                        log.info('[%s] Output: %s', cmd_line, ret)

    # TODO: ensure we send the correct return value
    return True


def filter_event(tag, data, defaults):
    '''
    Accept a tag, a dict and a list of default keys to return from the dict, and
    check them against the cloud configuration for that tag
    '''
    ret = {}
    keys = []
    use_defaults = True

    for ktag in __opts__.get('filter_events', {}):
        if tag != ktag:
            continue
        keys = __opts__['filter_events'][ktag]['keys']
        use_defaults = __opts__['filter_events'][ktag].get('use_defaults', True)

    if use_defaults is False:
        defaults = []

    # For PY3, if something like ".keys()" or ".values()" is used on a dictionary,
    # it returns a dict_view and not a list like in PY2. "defaults" should be passed
    # in with the correct data type, but don't stack-trace in case it wasn't.
    if not isinstance(defaults, list):
        defaults = list(defaults)

    defaults = list(set(defaults + keys))

    for key in defaults:
        if key in data:
            ret[key] = data[key]

    return ret


def fire_event(key, msg, tag, sock_dir, args=None, transport='zeromq'):
    '''
    Fire deploy action
    '''
    event = salt.utils.event.get_event(
        'master',
        sock_dir,
        transport,
        listen=False)

    try:
        event.fire_event(msg, tag)
    except ValueError:
        # We're using at least a 0.17.x version of salt
        if isinstance(args, dict):
            args[key] = msg
        else:
            args = {key: msg}
        event.fire_event(args, tag)

    # https://github.com/zeromq/pyzmq/issues/173#issuecomment-4037083
    # Assertion failed: get_load () == 0 (poller_base.cpp:32)
    time.sleep(0.025)


def _exec_ssh_cmd(cmd, error_msg=None, allow_failure=False, **kwargs):
    if error_msg is None:
        error_msg = 'A wrong password has been issued while establishing ssh session.'
    password_retries = kwargs.get('password_retries', 3)
    try:
        stdout, stderr = None, None
        proc = salt.utils.vt.Terminal(
            cmd,
            shell=True,
            log_stdout=True,
            log_stderr=True,
            stream_stdout=kwargs.get('display_ssh_output', True),
            stream_stderr=kwargs.get('display_ssh_output', True)
        )
        sent_password = 0
        while proc.has_unread_data:
            stdout, stderr = proc.recv()
            if stdout and SSH_PASSWORD_PROMP_RE.search(stdout):
                # if authenticating with an SSH key and 'sudo' is found
                # in the password prompt
                if ('key_filename' in kwargs and kwargs['key_filename']
                    and SSH_PASSWORD_PROMP_SUDO_RE.search(stdout)
                ):
                    proc.sendline(kwargs['sudo_password'])
                # elif authenticating via password and haven't exhausted our
                # password_retires
                elif (
                            kwargs.get('password', None)
                        and (sent_password < password_retries)
                ):
                    sent_password += 1
                    proc.sendline(kwargs['password'])
                # else raise an error as we are not authenticating properly
                #  * not authenticating with an SSH key
                #  * not authenticating with a Password
                else:
                    raise SaltCloudPasswordError(error_msg)
            # 0.0125 is really too fast on some systems
            time.sleep(0.5)
        if proc.exitstatus != 0 and allow_failure is False:
            raise SaltCloudSystemExit(
                'Command \'{0}\' failed. Exit code: {1}'.format(
                    cmd, proc.exitstatus
                )
            )
        return proc.exitstatus
    except salt.utils.vt.TerminalException as err:
        trace = traceback.format_exc()
        log.error(error_msg.format(cmd, err, trace))  # pylint: disable=str-format-in-logging
    finally:
        proc.close(terminate=True, kill=True)
    # Signal an error
    return 1


def scp_file(dest_path, contents=None, kwargs=None, local_file=None):
    '''
    Use scp or sftp to copy a file to a server
    '''
    file_to_upload = None
    try:
        if contents is not None:
            try:
                tmpfd, file_to_upload = tempfile.mkstemp()
                os.write(tmpfd, contents)
            finally:
                try:
                    os.close(tmpfd)
                except OSError as exc:
                    if exc.errno != errno.EBADF:
                        raise exc

        log.debug('Uploading %s to %s', dest_path, kwargs['hostname'])

        ssh_args = [
            # Don't add new hosts to the host key database
            '-oStrictHostKeyChecking=no',
            # Set hosts key database path to /dev/null, i.e., non-existing
            '-oUserKnownHostsFile=/dev/null',
            # Don't re-use the SSH connection. Less failures.
            '-oControlPath=none'
        ]

        if local_file is not None:
            file_to_upload = local_file
            if os.path.isdir(local_file):
                ssh_args.append('-r')

        if 'key_filename' in kwargs:
            # There should never be both a password and an ssh key passed in, so
            ssh_args.extend([
                # tell SSH to skip password authentication
                '-oPasswordAuthentication=no',
                '-oChallengeResponseAuthentication=no',
                # Make sure public key authentication is enabled
                '-oPubkeyAuthentication=yes',
                # do only use the provided identity file
                '-oIdentitiesOnly=yes',
                # No Keyboard interaction!
                '-oKbdInteractiveAuthentication=no',
                # Also, specify the location of the key file
                '-i {0}'.format(kwargs['key_filename'])
            ])

        if 'port' in kwargs:
            ssh_args.append('-oPort={0}'.format(kwargs['port']))

        if 'ssh_gateway' in kwargs:
            ssh_gateway = kwargs['ssh_gateway']
            ssh_gateway_port = 22
            ssh_gateway_key = ''
            ssh_gateway_user = 'root'
            if ':' in ssh_gateway:
                ssh_gateway, ssh_gateway_port = ssh_gateway.split(':')
            if 'ssh_gateway_port' in kwargs:
                ssh_gateway_port = kwargs['ssh_gateway_port']
            if 'ssh_gateway_key' in kwargs:
                ssh_gateway_key = '-i {0}'.format(kwargs['ssh_gateway_key'])
            if 'ssh_gateway_user' in kwargs:
                ssh_gateway_user = kwargs['ssh_gateway_user']

            ssh_args.append(
                # Setup ProxyCommand
                '-oProxyCommand="ssh {0} {1} {2} {3} {4}@{5} -p {6} nc -q0 %h %p"'.format(
                    # Don't add new hosts to the host key database
                    '-oStrictHostKeyChecking=no',
                    # Set hosts key database path to /dev/null, i.e., non-existing
                    '-oUserKnownHostsFile=/dev/null',
                    # Don't re-use the SSH connection. Less failures.
                    '-oControlPath=none',
                    ssh_gateway_key,
                    ssh_gateway_user,
                    ssh_gateway,
                    ssh_gateway_port
                )
            )

        try:
            if socket.inet_pton(socket.AF_INET6, kwargs['hostname']):
                ipaddr = '[{0}]'.format(kwargs['hostname'])
            else:
                ipaddr = kwargs['hostname']
        except socket.error:
            ipaddr = kwargs['hostname']

        if file_to_upload is None:
            log.warning(
                'No source file to upload. Please make sure that either file '
                'contents or the path to a local file are provided.'
            )
        cmd = (
            'scp {0} {1} {2[username]}@{4}:{3} || '
            'echo "put {1} {3}" | sftp {0} {2[username]}@{4} || '
            'rsync -avz -e "ssh {0}" {1} {2[username]}@{2[hostname]}:{3}'.format(
                ' '.join(ssh_args), file_to_upload, kwargs, dest_path, ipaddr
            )
        )

        log.debug('SCP command: \'%s\'', cmd)
        retcode = _exec_ssh_cmd(cmd,
                                error_msg='Failed to upload file \'{0}\': {1}\n{2}',
                                password_retries=3,
                                **kwargs)
    finally:
        if contents is not None:
            try:
                os.remove(file_to_upload)
            except OSError as exc:
                if exc.errno != errno.ENOENT:
                    raise exc
    return retcode


def ssh_file(opts, dest_path, contents=None, kwargs=None, local_file=None):
    '''
    Copies a file to the remote SSH target using either sftp or scp, as
    configured.
    '''
    if opts.get('file_transport', 'sftp') == 'sftp':
        return sftp_file(dest_path, contents, kwargs, local_file)
    return scp_file(dest_path, contents, kwargs, local_file)


def sftp_file(dest_path, contents=None, kwargs=None, local_file=None):
    '''
    Use sftp to upload a file to a server
    '''
    put_args = []

    if kwargs is None:
        kwargs = {}

    file_to_upload = None
    try:
        if contents is not None:
            try:
                tmpfd, file_to_upload = tempfile.mkstemp()
                if isinstance(contents, six.string_types):
                    os.write(tmpfd, contents.encode(__salt_system_encoding__))
                else:
                    os.write(tmpfd, contents)
            finally:
                try:
                    os.close(tmpfd)
                except OSError as exc:
                    if exc.errno != errno.EBADF:
                        raise exc

        if local_file is not None:
            file_to_upload = local_file
            if os.path.isdir(local_file):
                put_args = ['-r']

        log.debug('Uploading %s to %s (sftp)', dest_path, kwargs.get('hostname'))

        ssh_args = [
            # Don't add new hosts to the host key database
            '-oStrictHostKeyChecking=no',
            # Set hosts key database path to /dev/null, i.e., non-existing
            '-oUserKnownHostsFile=/dev/null',
            # Don't re-use the SSH connection. Less failures.
            '-oControlPath=none'
        ]
        if 'key_filename' in kwargs:
            # There should never be both a password and an ssh key passed in, so
            ssh_args.extend([
                # tell SSH to skip password authentication
                '-oPasswordAuthentication=no',
                '-oChallengeResponseAuthentication=no',
                # Make sure public key authentication is enabled
                '-oPubkeyAuthentication=yes',
                # do only use the provided identity file
                '-oIdentitiesOnly=yes',
                # No Keyboard interaction!
                '-oKbdInteractiveAuthentication=no',
                # Also, specify the location of the key file
                '-oIdentityFile={0}'.format(kwargs['key_filename'])
            ])

        if 'port' in kwargs:
            ssh_args.append('-oPort={0}'.format(kwargs['port']))

        if 'ssh_gateway' in kwargs:
            ssh_gateway = kwargs['ssh_gateway']
            ssh_gateway_port = 22
            ssh_gateway_key = ''
            ssh_gateway_user = 'root'
            if ':' in ssh_gateway:
                ssh_gateway, ssh_gateway_port = ssh_gateway.split(':')
            if 'ssh_gateway_port' in kwargs:
                ssh_gateway_port = kwargs['ssh_gateway_port']
            if 'ssh_gateway_key' in kwargs:
                ssh_gateway_key = '-i {0}'.format(kwargs['ssh_gateway_key'])
            if 'ssh_gateway_user' in kwargs:
                ssh_gateway_user = kwargs['ssh_gateway_user']

            ssh_args.append(
                # Setup ProxyCommand
                '-oProxyCommand="ssh {0} {1} {2} {3} {4}@{5} -p {6} nc -q0 %h %p"'.format(
                    # Don't add new hosts to the host key database
                    '-oStrictHostKeyChecking=no',
                    # Set hosts key database path to /dev/null, i.e., non-existing
                    '-oUserKnownHostsFile=/dev/null',
                    # Don't re-use the SSH connection. Less failures.
                    '-oControlPath=none',
                    ssh_gateway_key,
                    ssh_gateway_user,
                    ssh_gateway,
                    ssh_gateway_port
                )
            )

        try:
            if socket.inet_pton(socket.AF_INET6, kwargs['hostname']):
                ipaddr = '[{0}]'.format(kwargs['hostname'])
            else:
                ipaddr = kwargs['hostname']
        except socket.error:
            ipaddr = kwargs['hostname']

        if file_to_upload is None:
            log.warning(
                'No source file to upload. Please make sure that either file '
                'contents or the path to a local file are provided.'
            )
        cmd = 'echo "put {0} {1} {2}" | sftp {3} {4[username]}@{5}'.format(
            ' '.join(put_args), file_to_upload, dest_path, ' '.join(ssh_args), kwargs, ipaddr
        )
        log.debug('SFTP command: \'%s\'', cmd)
        retcode = _exec_ssh_cmd(cmd,
                                error_msg='Failed to upload file \'{0}\': {1}\n{2}',
                                password_retries=3,
                                **kwargs)
    finally:
        if contents is not None:
            try:
                os.remove(file_to_upload)
            except OSError as exc:
                if exc.errno != errno.ENOENT:
                    raise exc
    return retcode


def win_cmd(command, **kwargs):
    '''
    Wrapper for commands to be run against Windows boxes
    '''
    logging_command = kwargs.get('logging_command', None)

    try:
        proc = NonBlockingPopen(
            command,
            shell=True,
            stderr=subprocess.PIPE,
            stdout=subprocess.PIPE,
            stream_stds=kwargs.get('display_ssh_output', True),
            logging_command=logging_command,
        )

        if logging_command is None:
            log.debug(
                'Executing command(PID %s): \'%s\'',
                proc.pid, command
            )
        else:
            log.debug(
                'Executing command(PID %s): \'%s\'',
                proc.pid, logging_command
            )

        proc.poll_and_read_until_finish()
        proc.communicate()
        return proc.returncode
    except Exception as err:
        log.exception('Failed to execute command \'%s\'', logging_command)
    # Signal an error
    return 1


def winrm_cmd(session, command, flags, **kwargs):
    '''
    Wrapper for commands to be run against Windows boxes using WinRM.
    '''
    log.debug('Executing WinRM command: %s %s', command, flags)
    r = session.run_cmd(command, flags)
    return r.status_code


def root_cmd(command, tty, sudo, allow_failure=False, **kwargs):
    '''
    Wrapper for commands to be run as root
    '''
    logging_command = command
    sudo_password = kwargs.get('sudo_password', None)

    if sudo:
        if sudo_password is None:
            command = 'sudo {0}'.format(command)
            logging_command = command
        else:
            logging_command = 'sudo -S "XXX-REDACTED-XXX" {0}'.format(command)
            command = 'sudo -S {0}'.format(command)

        log.debug('Using sudo to run command %s', logging_command)

    ssh_args = []

    if tty:
        # Use double `-t` on the `ssh` command, it's necessary when `sudo` has
        # `requiretty` enforced.
        ssh_args.extend(['-t', '-t'])

    known_hosts_file = kwargs.get('known_hosts_file', '/dev/null')
    host_key_checking = 'no'
    if known_hosts_file != '/dev/null':
        host_key_checking = 'yes'

    ssh_args.extend([
        # Don't add new hosts to the host key database
        '-oStrictHostKeyChecking={0}'.format(host_key_checking),
        # Set hosts key database path to /dev/null, i.e., non-existing
        '-oUserKnownHostsFile={0}'.format(known_hosts_file),
        # Don't re-use the SSH connection. Less failures.
        '-oControlPath=none'
    ])

    if 'key_filename' in kwargs:
        # There should never be both a password and an ssh key passed in, so
        ssh_args.extend([
            # tell SSH to skip password authentication
            '-oPasswordAuthentication=no',
            '-oChallengeResponseAuthentication=no',
            # Make sure public key authentication is enabled
            '-oPubkeyAuthentication=yes',
            # do only use the provided identity file
            '-oIdentitiesOnly=yes',
            # No Keyboard interaction!
            '-oKbdInteractiveAuthentication=no',
            # Also, specify the location of the key file
            '-i {0}'.format(kwargs['key_filename'])
        ])
    if 'ssh_timeout' in kwargs:
        ssh_args.extend(['-oConnectTimeout={0}'.format(kwargs['ssh_timeout'])])

    if 'ssh_gateway' in kwargs:
        ssh_gateway = kwargs['ssh_gateway']
        ssh_gateway_port = 22
        ssh_gateway_key = ''
        ssh_gateway_user = 'root'
        if ':' in ssh_gateway:
            ssh_gateway, ssh_gateway_port = ssh_gateway.split(':')
        if 'ssh_gateway_port' in kwargs:
            ssh_gateway_port = kwargs['ssh_gateway_port']
        if 'ssh_gateway_key' in kwargs:
            ssh_gateway_key = '-i {0}'.format(kwargs['ssh_gateway_key'])
        if 'ssh_gateway_user' in kwargs:
            ssh_gateway_user = kwargs['ssh_gateway_user']

        ssh_args.extend([
            # Setup ProxyCommand
            '-oProxyCommand="ssh {0} {1} {2} {3} {4}@{5} -p {6} nc -q0 %h %p"'.format(
                # Don't add new hosts to the host key database
                '-oStrictHostKeyChecking=no',
                # Set hosts key database path to /dev/null, i.e., non-existing
                '-oUserKnownHostsFile=/dev/null',
                # Don't re-use the SSH connection. Less failures.
                '-oControlPath=none',
                ssh_gateway_key,
                ssh_gateway_user,
                ssh_gateway,
                ssh_gateway_port
            )
        ])
        log.info(
            'Using SSH gateway %s@%s:%s',
            ssh_gateway_user, ssh_gateway, ssh_gateway_port
        )

    if 'port' in kwargs:
        ssh_args.extend(['-p {0}'.format(kwargs['port'])])

    cmd = 'ssh {0} {1[username]}@{1[hostname]} '.format(
        ' '.join(ssh_args),
        kwargs
    )
    logging_command = cmd + logging_command
    cmd = cmd + pipes.quote(command)

    hard_timeout = kwargs.get('hard_timeout')
    if hard_timeout is not None:
        logging_command = 'timeout {0} {1}'.format(hard_timeout, logging_command)
        cmd = 'timeout {0} {1}'.format(hard_timeout, cmd)

    log.debug('SSH command: \'%s\'', logging_command)

    retcode = _exec_ssh_cmd(cmd, allow_failure=allow_failure, **kwargs)
    return retcode


def check_auth(name, sock_dir=None, queue=None, timeout=300):
    '''
    This function is called from a multiprocess instance, to wait for a minion
    to become available to receive salt commands
    '''
    event = salt.utils.event.SaltEvent('master', sock_dir, listen=True)
    starttime = time.mktime(time.localtime())
    newtimeout = timeout
    log.debug('In check_auth, waiting for %s to become available', name)
    while newtimeout > 0:
        newtimeout = timeout - (time.mktime(time.localtime()) - starttime)
        ret = event.get_event(full=True)
        if ret is None:
            continue
        if ret['tag'] == 'minion_start' and ret['data']['id'] == name:
            queue.put(name)
            newtimeout = 0
            log.debug('Minion %s is ready to receive commands', name)


def ip_to_int(ip):
    '''
    Converts an IP address to an integer
    '''
    ret = 0
    for octet in ip.split('.'):
        ret = ret * 256 + int(octet)
    return ret


def is_public_ip(ip):
    '''
    Determines whether an IP address falls within one of the private IP ranges
    '''
    if ':' in ip:
        # ipv6
        if ip.startswith('fe80:'):
            # ipv6 link local
            return False
        return True
    addr = ip_to_int(ip)
    if addr > 167772160 and addr < 184549375:
        # 10.0.0.0/8
        return False
    elif addr > 3232235520 and addr < 3232301055:
        # 192.168.0.0/16
        return False
    elif addr > 2886729728 and addr < 2887778303:
        # 172.16.0.0/12
        return False
    elif addr > 2130706432 and addr < 2147483647:
        # 127.0.0.0/8
        return False
    return True


def check_name(name, safe_chars):
    '''
    Check whether the specified name contains invalid characters
    '''
    regexp = re.compile('[^{0}]'.format(safe_chars))
    if regexp.search(name):
        raise SaltCloudException(
            '{0} contains characters not supported by this cloud provider. '
            'Valid characters are: {1}'.format(
                name, safe_chars
            )
        )


def remove_sshkey(host, known_hosts=None):
    '''
    Remove a host from the known_hosts file
    '''
    if known_hosts is None:
        if 'HOME' in os.environ:
            known_hosts = '{0}/.ssh/known_hosts'.format(os.environ['HOME'])
        else:
            try:
                known_hosts = '{0}/.ssh/known_hosts'.format(
                    pwd.getpwuid(os.getuid()).pwd_dir
                )
            except Exception:
                pass

    if known_hosts is not None:
        log.debug(
            'Removing ssh key for %s from known hosts file %s',
            host, known_hosts
        )
    else:
        log.debug('Removing ssh key for %s from known hosts file', host)

    cmd = 'ssh-keygen -R {0}'.format(host)
    subprocess.call(cmd, shell=True)


def wait_for_ip(update_callback,
                update_args=None,
                update_kwargs=None,
                timeout=5 * 60,
                interval=5,
                interval_multiplier=1,
                max_failures=10):
    '''
    Helper function that waits for an IP address for a specific maximum amount
    of time.

    :param update_callback: callback function which queries the cloud provider
                            for the VM ip address. It must return None if the
                            required data, IP included, is not available yet.
    :param update_args: Arguments to pass to update_callback
    :param update_kwargs: Keyword arguments to pass to update_callback
    :param timeout: The maximum amount of time(in seconds) to wait for the IP
                    address.
    :param interval: The looping interval, i.e., the amount of time to sleep
                     before the next iteration.
    :param interval_multiplier: Increase the interval by this multiplier after
                                each request; helps with throttling
    :param max_failures: If update_callback returns ``False`` it's considered
                         query failure. This value is the amount of failures
                         accepted before giving up.
    :returns: The update_callback returned data
    :raises: SaltCloudExecutionTimeout

    '''
    if update_args is None:
        update_args = ()
    if update_kwargs is None:
        update_kwargs = {}

    duration = timeout
    while True:
        log.debug(
            'Waiting for VM IP. Giving up in 00:%02d:%02d.',
            int(timeout // 60), int(timeout % 60)
        )
        data = update_callback(*update_args, **update_kwargs)
        if data is False:
            log.debug(
                '\'update_callback\' has returned \'False\', which is '
                'considered a failure. Remaining Failures: %s.', max_failures
            )
            max_failures -= 1
            if max_failures <= 0:
                raise SaltCloudExecutionFailure(
                    'Too many failures occurred while waiting for '
                    'the IP address.'
                )
        elif data is not None:
            return data

        if timeout < 0:
            raise SaltCloudExecutionTimeout(
                'Unable to get IP for 00:{0:02d}:{1:02d}.'.format(
                    int(duration // 60),
                    int(duration % 60)
                )
            )
        time.sleep(interval)
        timeout -= interval

        if interval_multiplier > 1:
            interval *= interval_multiplier
            if interval > timeout:
                interval = timeout + 1
            log.info('Interval multiplier in effect; interval is '
                     'now %ss.', interval)


def list_nodes_select(nodes, selection, call=None):
    '''
    Return a list of the VMs that are on the provider, with select fields
    '''
    if call == 'action':
        raise SaltCloudSystemExit(
            'The list_nodes_select function must be called '
            'with -f or --function.'
        )

    if 'error' in nodes:
        raise SaltCloudSystemExit(
            'An error occurred while listing nodes: {0}'.format(
                nodes['error']['Errors']['Error']['Message']
            )
        )

    ret = {}
    for node in nodes:
        pairs = {}
        data = nodes[node]
        for key in data:
            if six.text_type(key) in selection:
                value = data[key]
                pairs[key] = value
        ret[node] = pairs

    return ret


def lock_file(filename, interval=.5, timeout=15):
    '''
    Lock a file; if it is already locked, then wait for it to become available
    before locking it.

    Note that these locks are only recognized by Salt Cloud, and not other
    programs or platforms.
    '''
    log.trace('Attempting to obtain lock for %s', filename)
    lock = filename + '.lock'
    start = time.time()
    while True:
        if os.path.exists(lock):
            if time.time() - start >= timeout:
                log.warning('Unable to obtain lock for %s', filename)
                return False
            time.sleep(interval)
        else:
            break

    with salt.utils.files.fopen(lock, 'a'):
        pass


def unlock_file(filename):
    '''
    Unlock a locked file

    Note that these locks are only recognized by Salt Cloud, and not other
    programs or platforms.
    '''
    log.trace('Removing lock for %s', filename)
    lock = filename + '.lock'
    try:
        os.remove(lock)
    except OSError as exc:
        log.trace('Unable to remove lock for %s: %s', filename, exc)


def cachedir_index_add(minion_id, profile, driver, provider, base=None):
    '''
    Add an entry to the cachedir index. This generally only needs to happen when
    a new instance is created. This entry should contain:

    .. code-block:: yaml

        - minion_id
        - profile used to create the instance
        - provider and driver name

    The intent of this function is to speed up lookups for the cloud roster for
    salt-ssh. However, other code that makes use of profile information can also
    make use of this function.
    '''
    base = init_cachedir(base)
    index_file = os.path.join(base, 'index.p')
    lock_file(index_file)

    if os.path.exists(index_file):
        mode = 'rb' if six.PY3 else 'r'
        with salt.utils.files.fopen(index_file, mode) as fh_:
            index = salt.utils.data.decode(msgpack.load(fh_))
    else:
        index = {}

    prov_comps = provider.split(':')

    index.update({
        minion_id: {
            'id': minion_id,
            'profile': profile,
            'driver': driver,
            'provider': prov_comps[0],
        }
    })

    mode = 'wb' if six.PY3 else 'w'
    with salt.utils.files.fopen(index_file, mode) as fh_:
        msgpack.dump(index, fh_)

    unlock_file(index_file)


def cachedir_index_del(minion_id, base=None):
    '''
    Delete an entry from the cachedir index. This generally only needs to happen
    when an instance is deleted.
    '''
    base = init_cachedir(base)
    index_file = os.path.join(base, 'index.p')
    lock_file(index_file)

    if os.path.exists(index_file):
        mode = 'rb' if six.PY3 else 'r'
        with salt.utils.files.fopen(index_file, mode) as fh_:
            index = salt.utils.data.decode(msgpack.load(fh_))
    else:
        return

    if minion_id in index:
        del index[minion_id]

    mode = 'wb' if six.PY3 else 'w'
    with salt.utils.files.fopen(index_file, mode) as fh_:
        msgpack.dump(index, fh_)

    unlock_file(index_file)


def init_cachedir(base=None):
    '''
    Initialize the cachedir needed for Salt Cloud to keep track of minions
    '''
    if base is None:
        base = __opts__['cachedir']
    needed_dirs = (base,
                   os.path.join(base, 'requested'),
                   os.path.join(base, 'active'))
    for dir_ in needed_dirs:
        if not os.path.exists(dir_):
            os.makedirs(dir_)
        os.chmod(base, 0o755)

    return base


# FIXME: This function seems used nowhere. Dead code?
def request_minion_cachedir(
        minion_id,
        opts=None,
        fingerprint='',
        pubkey=None,
        provider=None,
        base=None,
):
    '''
    Creates an entry in the requested/ cachedir. This means that Salt Cloud has
    made a request to a cloud provider to create an instance, but it has not
    yet verified that the instance properly exists.

    If the fingerprint is unknown, a raw pubkey can be passed in, and a
    fingerprint will be calculated. If both are empty, then the fingerprint
    will be set to None.
    '''
    if base is None:
        base = __opts__['cachedir']

    if not fingerprint and pubkey is not None:
        fingerprint = salt.utils.crypt.pem_finger(key=pubkey, sum_type=(opts and opts.get('hash_type') or 'sha256'))

    init_cachedir(base)

    data = {
        'minion_id': minion_id,
        'fingerprint': fingerprint,
        'provider': provider,
    }

    fname = '{0}.p'.format(minion_id)
    path = os.path.join(base, 'requested', fname)
<<<<<<< HEAD
    with salt.utils.files.fopen(path, 'w') as fh_:
=======
    mode = 'wb' if six.PY3 else 'w'
    with salt.utils.fopen(path, mode) as fh_:
>>>>>>> eb91ae8b
        msgpack.dump(data, fh_)


def change_minion_cachedir(
        minion_id,
        cachedir,
        data=None,
        base=None,
):
    '''
    Changes the info inside a minion's cachedir entry. The type of cachedir
    must be specified (i.e., 'requested' or 'active'). A dict is also passed in
    which contains the data to be changed.

    Example:

        change_minion_cachedir(
            'myminion',
            'requested',
            {'fingerprint': '26:5c:8c:de:be:fe:89:c0:02:ed:27:65:0e:bb:be:60'},
        )
    '''
    if not isinstance(data, dict):
        return False

    if base is None:
        base = __opts__['cachedir']

    fname = '{0}.p'.format(minion_id)
    path = os.path.join(base, cachedir, fname)

    with salt.utils.files.fopen(path, 'r') as fh_:
        cache_data = salt.utils.data.decode(msgpack.load(fh_))

    cache_data.update(data)

    with salt.utils.files.fopen(path, 'w') as fh_:
        msgpack.dump(cache_data, fh_)


def activate_minion_cachedir(minion_id, base=None):
    '''
    Moves a minion from the requested/ cachedir into the active/ cachedir. This
    means that Salt Cloud has verified that a requested instance properly
    exists, and should be expected to exist from here on out.
    '''
    if base is None:
        base = __opts__['cachedir']

    fname = '{0}.p'.format(minion_id)
    src = os.path.join(base, 'requested', fname)
    dst = os.path.join(base, 'active')
    shutil.move(src, dst)


def delete_minion_cachedir(minion_id, provider, opts, base=None):
    '''
    Deletes a minion's entry from the cloud cachedir. It will search through
    all cachedirs to find the minion's cache file.
    Needs `update_cachedir` set to True.
    '''
    if isinstance(opts, dict):
        __opts__.update(opts)

    if __opts__.get('update_cachedir', False) is False:
        return

    if base is None:
        base = __opts__['cachedir']

    driver = next(six.iterkeys(__opts__['providers'][provider]))
    fname = '{0}.p'.format(minion_id)
    for cachedir in 'requested', 'active':
        path = os.path.join(base, cachedir, driver, provider, fname)
        log.debug('path: %s', path)
        if os.path.exists(path):
            os.remove(path)


def list_cache_nodes_full(opts=None, provider=None, base=None):
    '''
    Return a list of minion data from the cloud cache, rather from the cloud
    providers themselves. This is the cloud cache version of list_nodes_full().
    '''
    if opts is None:
        opts = __opts__
    if opts.get('update_cachedir', False) is False:
        return

    if base is None:
        base = os.path.join(opts['cachedir'], 'active')

    minions = {}
    # First, get a list of all drivers in use
    for driver in os.listdir(base):
        minions[driver] = {}
        prov_dir = os.path.join(base, driver)
        # Then, get a list of all providers per driver
        for prov in os.listdir(prov_dir):
            # If a specific provider is requested, filter out everyone else
            if provider and provider != prov:
                continue
            minions[driver][prov] = {}
            min_dir = os.path.join(prov_dir, prov)
            # Get a list of all nodes per provider
            for fname in os.listdir(min_dir):
                # Finally, get a list of full minion data
                fpath = os.path.join(min_dir, fname)
                minion_id = fname[:-2]  # strip '.p' from end of msgpack filename
<<<<<<< HEAD
                with salt.utils.files.fopen(fpath, 'r') as fh_:
                    minions[driver][prov][minion_id] = salt.utils.data.decode(msgpack.load(fh_))
=======
                mode = 'rb' if six.PY3 else 'r'
                with salt.utils.fopen(fpath, mode) as fh_:
                    minions[driver][prov][minion_id] = msgpack.load(fh_, encoding='utf-8')
>>>>>>> eb91ae8b

    return minions


def cache_nodes_ip(opts, base=None):
    '''
    Retrieve a list of all nodes from Salt Cloud cache, and any associated IP
    addresses. Returns a dict.
    '''
    salt.utils.versions.warn_until(
        'Flourine',
        'This function is incomplete and non-functional '
        'and will be removed in Salt Flourine.'
    )
    if base is None:
        base = opts['cachedir']

    minions = list_cache_nodes_full(opts, base=base)


def update_bootstrap(config, url=None):
    '''
    Update the salt-bootstrap script

    url can be one of:

        - The URL to fetch the bootstrap script from
        - The absolute path to the bootstrap
        - The content of the bootstrap script
    '''
    default_url = config.get('bootstrap_script_url',
                             'https://bootstrap.saltstack.com')
    if not url:
        url = default_url
    if not url:
        raise ValueError('Cant get any source to update')
    if url.startswith('http') or '://' in url:
        log.debug('Updating the bootstrap-salt.sh script to latest stable')
        try:
            import requests
        except ImportError:
            return {'error': (
                'Updating the bootstrap-salt.sh script requires the '
                'Python requests library to be installed'
            )}
        req = requests.get(url)
        if req.status_code != 200:
            return {'error': (
                'Failed to download the latest stable version of the '
                'bootstrap-salt.sh script from {0}. HTTP error: '
                '{1}'.format(
                    url, req.status_code
                )
            )}
        script_content = req.text
        if url == default_url:
            script_name = 'bootstrap-salt.sh'
        else:
            script_name = os.path.basename(url)
    elif os.path.exists(url):
        with salt.utils.files.fopen(url) as fic:
            script_content = salt.utils.stringutils.to_unicode(fic.read())
        script_name = os.path.basename(url)
    # in last case, assuming we got a script content
    else:
        script_content = url
        script_name = '{0}.sh'.format(
            hashlib.sha1(script_content).hexdigest()
        )

    if not script_content:
        raise ValueError('No content in bootstrap script !')

    # Get the path to the built-in deploy scripts directory
    builtin_deploy_dir = os.path.join(
        os.path.dirname(__file__),
        'deploy'
    )

    # Compute the search path from the current loaded opts conf_file
    # value
    deploy_d_from_conf_file = os.path.join(
        os.path.dirname(config['conf_file']),
        'cloud.deploy.d'
    )

    # Compute the search path using the install time defined
    # syspaths.CONF_DIR
    deploy_d_from_syspaths = os.path.join(
        config['config_dir'],
        'cloud.deploy.d'
    )

    # Get a copy of any defined search paths, flagging them not to
    # create parent
    deploy_scripts_search_paths = []
    for entry in config.get('deploy_scripts_search_path', []):
        if entry.startswith(builtin_deploy_dir):
            # We won't write the updated script to the built-in deploy
            # directory
            continue

        if entry in (deploy_d_from_conf_file, deploy_d_from_syspaths):
            # Allow parent directories to be made
            deploy_scripts_search_paths.append((entry, True))
        else:
            deploy_scripts_search_paths.append((entry, False))

    # In case the user is not using defaults and the computed
    # 'cloud.deploy.d' from conf_file and syspaths is not included, add
    # them
    if deploy_d_from_conf_file not in deploy_scripts_search_paths:
        deploy_scripts_search_paths.append(
            (deploy_d_from_conf_file, True)
        )
    if deploy_d_from_syspaths not in deploy_scripts_search_paths:
        deploy_scripts_search_paths.append(
            (deploy_d_from_syspaths, True)
        )

    finished = []
    finished_full = []
    for entry, makedirs in deploy_scripts_search_paths:
        # This handles duplicate entries, which are likely to appear
        if entry in finished:
            continue
        else:
            finished.append(entry)

        if makedirs and not os.path.isdir(entry):
            try:
                os.makedirs(entry)
            except (OSError, IOError) as err:
                log.info('Failed to create directory \'%s\'', entry)
                continue

        if not is_writeable(entry):
            log.debug('The \'%s\' is not writeable. Continuing...', entry)
            continue

        deploy_path = os.path.join(entry, script_name)
        try:
            finished_full.append(deploy_path)
            with salt.utils.files.fopen(deploy_path, 'w') as fp_:
                fp_.write(salt.utils.stringutils.to_str(script_content))
        except (OSError, IOError) as err:
            log.debug('Failed to write the updated script: %s', err)
            continue

    return {'Success': {'Files updated': finished_full}}


def cache_node_list(nodes, provider, opts):
    '''
    If configured to do so, update the cloud cachedir with the current list of
    nodes. Also fires configured events pertaining to the node list.

    .. versionadded:: 2014.7.0
    '''
    if 'update_cachedir' not in opts or not opts['update_cachedir']:
        return

    base = os.path.join(init_cachedir(), 'active')
    driver = next(six.iterkeys(opts['providers'][provider]))
    prov_dir = os.path.join(base, driver, provider)
    if not os.path.exists(prov_dir):
        os.makedirs(prov_dir)

    # Check to see if any nodes in the cache are not in the new list
    missing_node_cache(prov_dir, nodes, provider, opts)

    for node in nodes:
        diff_node_cache(prov_dir, node, nodes[node], opts)
        path = os.path.join(prov_dir, '{0}.p'.format(node))
<<<<<<< HEAD
        with salt.utils.files.fopen(path, 'w') as fh_:
=======
        mode = 'wb' if six.PY3 else 'w'
        with salt.utils.fopen(path, mode) as fh_:
>>>>>>> eb91ae8b
            msgpack.dump(nodes[node], fh_)


def cache_node(node, provider, opts):
    '''
    Cache node individually

    .. versionadded:: 2014.7.0
    '''
    if isinstance(opts, dict):
        __opts__.update(opts)

    if 'update_cachedir' not in __opts__ or not __opts__['update_cachedir']:
        return

    if not os.path.exists(os.path.join(__opts__['cachedir'], 'active')):
        init_cachedir()

    base = os.path.join(__opts__['cachedir'], 'active')
    provider, driver = provider.split(':')
    prov_dir = os.path.join(base, driver, provider)
    if not os.path.exists(prov_dir):
        os.makedirs(prov_dir)
    path = os.path.join(prov_dir, '{0}.p'.format(node['name']))
<<<<<<< HEAD
    with salt.utils.files.fopen(path, 'w') as fh_:
=======
    mode = 'wb' if six.PY3 else 'w'
    with salt.utils.fopen(path, mode) as fh_:
>>>>>>> eb91ae8b
        msgpack.dump(node, fh_)


def missing_node_cache(prov_dir, node_list, provider, opts):
    '''
    Check list of nodes to see if any nodes which were previously known about
    in the cache have been removed from the node list.

    This function will only run if configured to do so in the main Salt Cloud
    configuration file (normally /etc/salt/cloud).

    .. code-block:: yaml

        diff_cache_events: True

    .. versionadded:: 2014.7.0
    '''
    cached_nodes = []
    for node in os.listdir(prov_dir):
        cached_nodes.append(os.path.splitext(node)[0])

    for node in cached_nodes:
        if node not in node_list:
            delete_minion_cachedir(node, provider, opts)
            if 'diff_cache_events' in opts and opts['diff_cache_events']:
                fire_event(
                    'event',
                    'cached node missing from provider',
                    'salt/cloud/{0}/cache_node_missing'.format(node),
                    args={'missing node': node},
                    sock_dir=opts.get(
                        'sock_dir',
                        os.path.join(__opts__['sock_dir'], 'master')),
                    transport=opts.get('transport', 'zeromq')
                )


def diff_node_cache(prov_dir, node, new_data, opts):
    '''
    Check new node data against current cache. If data differ, fire an event
    which consists of the new node data.

    This function will only run if configured to do so in the main Salt Cloud
    configuration file (normally /etc/salt/cloud).

    .. code-block:: yaml

        diff_cache_events: True

    .. versionadded:: 2014.7.0
    '''
    if 'diff_cache_events' not in opts or not opts['diff_cache_events']:
        return

    if node is None:
        return
    path = '{0}.p'.format(os.path.join(prov_dir, node))

    if not os.path.exists(path):
        event_data = _strip_cache_events(new_data, opts)

        fire_event(
            'event',
            'new node found',
            'salt/cloud/{0}/cache_node_new'.format(node),
            args={'new_data': event_data},
            sock_dir=opts.get(
                'sock_dir',
                os.path.join(__opts__['sock_dir'], 'master')),
            transport=opts.get('transport', 'zeromq')
        )
        return

    with salt.utils.files.fopen(path, 'r') as fh_:
        try:
            cache_data = salt.utils.data.decode(msgpack.load(fh_))
        except ValueError:
            log.warning('Cache for %s was corrupt: Deleting', node)
            cache_data = {}

    # Perform a simple diff between the old and the new data, and if it differs,
    # return both dicts.
    # TODO: Return an actual diff
    diff = salt.utils.compat.cmp(new_data, cache_data)
    if diff != 0:
        fire_event(
            'event',
            'node data differs',
            'salt/cloud/{0}/cache_node_diff'.format(node),
            args={
                'new_data': _strip_cache_events(new_data, opts),
                'cache_data': _strip_cache_events(cache_data, opts),
            },
            sock_dir=opts.get(
                'sock_dir',
                os.path.join(__opts__['sock_dir'], 'master')),
            transport=opts.get('transport', 'zeromq')
        )


def _strip_cache_events(data, opts):
    '''
    Strip out user-configured sensitive event data. The fields to be stripped
    are configured in the main Salt Cloud configuration file, usually
    ``/etc/salt/cloud``.

    .. code-block: yaml

        cache_event_strip_fields:
          - password
          - priv_key

    .. versionadded:: 2014.7.0
    '''
    event_data = copy.deepcopy(data)
    strip_fields = opts.get('cache_event_strip_fields', [])
    for field in strip_fields:
        if field in event_data:
            del event_data[field]

    return event_data


def _salt_cloud_force_ascii(exc):
    '''
    Helper method to try its best to convert any Unicode text into ASCII
    without stack tracing since salt internally does not handle Unicode strings

    This method is not supposed to be used directly. Once
    `py:module: salt.utils.cloud` is imported this method register's with
    python's codecs module for proper automatic conversion in case of encoding
    errors.
    '''
    if not isinstance(exc, (UnicodeEncodeError, UnicodeTranslateError)):
        raise TypeError('Can\'t handle {0}'.format(exc))

    unicode_trans = {
        # Convert non-breaking space to space
        u'\xa0': u' ',
        # Convert en dash to dash
        u'\u2013': u'-',
    }

    if exc.object[exc.start:exc.end] in unicode_trans:
        return unicode_trans[exc.object[exc.start:exc.end]], exc.end

    # There's nothing else we can do, raise the exception
    raise exc


codecs.register_error('salt-cloud-force-ascii', _salt_cloud_force_ascii)


def retrieve_password_from_keyring(credential_id, username):
    '''
    Retrieve particular user's password for a specified credential set from system keyring.
    '''
    try:
        import keyring  # pylint: disable=import-error
        return keyring.get_password(credential_id, username)
    except ImportError:
        log.error('USE_KEYRING configured as a password, but no keyring module is installed')
        return False


def _save_password_in_keyring(credential_id, username, password):
    '''
    Saves provider password in system keyring
    '''
    try:
        import keyring  # pylint: disable=import-error
        return keyring.set_password(credential_id, username, password)
    except ImportError:
        log.error('Tried to store password in keyring, but no keyring module is installed')
        return False


def store_password_in_keyring(credential_id, username, password=None):
    '''
    Interactively prompts user for a password and stores it in system keyring
    '''
    try:
        # pylint: disable=import-error
        import keyring
        import keyring.errors
        # pylint: enable=import-error
        if password is None:
            prompt = 'Please enter password for {0}: '.format(credential_id)
            try:
                password = getpass.getpass(prompt)
            except EOFError:
                password = None

            if not password:
                # WE should raise something else here to be able to use this
                # as/from an API
                raise RuntimeError('Invalid password provided.')

        try:
            _save_password_in_keyring(credential_id, username, password)
        except keyring.errors.PasswordSetError as exc:
            log.debug('Problem saving password in the keyring: %s', exc)
    except ImportError:
        log.error('Tried to store password in keyring, but no keyring module is installed')
        return False


def _unwrap_dict(dictionary, index_string):
    '''
    Accepts index in form of a string
    Returns final value
    Example: dictionary = {'a': {'b': {'c': 'foobar'}}}
             index_string = 'a,b,c'
             returns 'foobar'
    '''
    index = index_string.split(',')
    for k in index:
        dictionary = dictionary[k]
    return dictionary


def run_func_until_ret_arg(fun, kwargs, fun_call=None,
                           argument_being_watched=None, required_argument_response=None):
    '''
    Waits until the function retrieves some required argument.
    NOTE: Tested with ec2 describe_volumes and describe_snapshots only.
    '''
    status = None
    while status != required_argument_response:
        f_result = fun(kwargs, call=fun_call)
        r_set = {}
        for d in f_result:
            if isinstance(d, list):
                d0 = d[0]
                if isinstance(d0, dict):
                    for k, v in six.iteritems(d0):
                        r_set[k] = v
        status = _unwrap_dict(r_set, argument_being_watched)
        log.debug(
            'Function: %s, Watched arg: %s, Response: %s',
            six.text_type(fun).split(' ')[1], argument_being_watched, status
        )
        time.sleep(5)

    return True


def get_salt_interface(vm_, opts):
    '''
    Return the salt_interface type to connect to. Either 'public_ips' (default)
    or 'private_ips'.
    '''
    salt_host = salt.config.get_cloud_config_value(
        'salt_interface', vm_, opts, default=False,
        search_global=False
    )

    if salt_host is False:
        salt_host = salt.config.get_cloud_config_value(
            'ssh_interface', vm_, opts, default='public_ips',
            search_global=False
        )

    return salt_host


def check_key_path_and_mode(provider, key_path):
    '''
    Checks that the key_path exists and the key_mode is either 0400 or 0600.

    Returns True or False.

    .. versionadded:: 2016.3.0

    provider
        The provider name that the key_path to check belongs to.

    key_path
        The key_path to ensure that it exists and to check adequate permissions
        against.
    '''
    if not os.path.exists(key_path):
        log.error(
            'The key file \'%s\' used in the \'%s\' provider configuration '
            'does not exist.\n', key_path, provider
        )
        return False

    key_mode = stat.S_IMODE(os.stat(key_path).st_mode)
    if key_mode not in (0o400, 0o600):
        log.error(
            'The key file \'%s\' used in the \'%s\' provider configuration '
            'needs to be set to mode 0400 or 0600.\n', key_path, provider
        )
        return False

    return True


def userdata_template(opts, vm_, userdata):
    '''
    Use the configured templating engine to template the userdata file
    '''
    # No userdata, no need to template anything
    if userdata is None:
        return userdata

    userdata_template = salt.config.get_cloud_config_value(
        'userdata_template', vm_, opts, search_global=False, default=None
    )
    if userdata_template is False:
        return userdata
    # Use the cloud profile's userdata_template, otherwise get it from the
    # master configuration file.
    renderer = opts.get('userdata_template') \
        if userdata_template is None \
        else userdata_template
    if renderer is None:
        return userdata
    else:
        render_opts = opts.copy()
        render_opts.update(vm_)
        rend = salt.loader.render(render_opts, {})
        blacklist = opts['renderer_blacklist']
        whitelist = opts['renderer_whitelist']
        templated = salt.template.compile_template(
            ':string:',
            rend,
            renderer,
            blacklist,
            whitelist,
            input_data=userdata,
        )
        if not isinstance(templated, six.string_types):
            # template renderers like "jinja" should return a StringIO
            try:
                templated = ''.join(templated.readlines())
            except AttributeError:
                log.warning(
                    'Templated userdata resulted in non-string result (%s), '
                    'converting to string', templated
                )
                templated = six.text_type(templated)

        return templated<|MERGE_RESOLUTION|>--- conflicted
+++ resolved
@@ -2605,12 +2605,8 @@
 
     fname = '{0}.p'.format(minion_id)
     path = os.path.join(base, 'requested', fname)
-<<<<<<< HEAD
-    with salt.utils.files.fopen(path, 'w') as fh_:
-=======
     mode = 'wb' if six.PY3 else 'w'
-    with salt.utils.fopen(path, mode) as fh_:
->>>>>>> eb91ae8b
+    with salt.utils.files.fopen(path, mode) as fh_:
         msgpack.dump(data, fh_)
 
 
@@ -2720,14 +2716,9 @@
                 # Finally, get a list of full minion data
                 fpath = os.path.join(min_dir, fname)
                 minion_id = fname[:-2]  # strip '.p' from end of msgpack filename
-<<<<<<< HEAD
-                with salt.utils.files.fopen(fpath, 'r') as fh_:
+                mode = 'rb' if six.PY3 else 'r'
+                with salt.utils.files.fopen(fpath, mode) as fh_:
                     minions[driver][prov][minion_id] = salt.utils.data.decode(msgpack.load(fh_))
-=======
-                mode = 'rb' if six.PY3 else 'r'
-                with salt.utils.fopen(fpath, mode) as fh_:
-                    minions[driver][prov][minion_id] = msgpack.load(fh_, encoding='utf-8')
->>>>>>> eb91ae8b
 
     return minions
 
@@ -2902,12 +2893,8 @@
     for node in nodes:
         diff_node_cache(prov_dir, node, nodes[node], opts)
         path = os.path.join(prov_dir, '{0}.p'.format(node))
-<<<<<<< HEAD
-        with salt.utils.files.fopen(path, 'w') as fh_:
-=======
         mode = 'wb' if six.PY3 else 'w'
-        with salt.utils.fopen(path, mode) as fh_:
->>>>>>> eb91ae8b
+        with salt.utils.files.fopen(path, mode) as fh_:
             msgpack.dump(nodes[node], fh_)
 
 
@@ -2932,12 +2919,8 @@
     if not os.path.exists(prov_dir):
         os.makedirs(prov_dir)
     path = os.path.join(prov_dir, '{0}.p'.format(node['name']))
-<<<<<<< HEAD
-    with salt.utils.files.fopen(path, 'w') as fh_:
-=======
     mode = 'wb' if six.PY3 else 'w'
-    with salt.utils.fopen(path, mode) as fh_:
->>>>>>> eb91ae8b
+    with salt.utils.files.fopen(path, mode) as fh_:
         msgpack.dump(node, fh_)
 
 
