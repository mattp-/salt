--- conflicted
+++ resolved
@@ -15,7 +15,6 @@
 import fnmatch
 import hashlib
 import imp
-import io
 import json
 import logging
 import os
@@ -94,12 +93,8 @@
     HAS_SETPROCTITLE = False
 
 # Import salt libs
-<<<<<<< HEAD
 from salt.defaults import DEFAULT_TARGET_DELIM
-=======
-import salt._compat
 import salt.exitcodes
->>>>>>> e4c9c26b
 import salt.log
 import salt.version
 import salt.defaults.exitcodes
