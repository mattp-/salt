# -*- coding: utf-8 -*-
'''
Define some generic socket functions for network modules
'''

# Import python libs
from __future__ import absolute_import, unicode_literals, print_function
import itertools
import os
import re
import types
import socket
import logging
import platform
import random
import subprocess
from string import ascii_letters, digits

# Import 3rd-party libs
from salt.ext import six
from salt.ext.six.moves import range  # pylint: disable=import-error,redefined-builtin
# Attempt to import wmi
try:
    import wmi
    import salt.utils.winapi
except ImportError:
    pass

# Import salt libs
import salt.utils.args
import salt.utils.files
import salt.utils.path
import salt.utils.platform
import salt.utils.stringutils
import salt.utils.zeromq
from salt._compat import ipaddress
from salt.exceptions import SaltClientError, SaltSystemExit
from salt.utils.decorators.jinja import jinja_filter
from salt.utils.versions import LooseVersion

# inet_pton does not exist in Windows, this is a workaround
if salt.utils.platform.is_windows():
    from salt.ext import win_inet_pton  # pylint: disable=unused-import

log = logging.getLogger(__name__)

try:
    import ctypes
    import ctypes.util
    libc = ctypes.cdll.LoadLibrary(ctypes.util.find_library("c"))
    res_init = libc.__res_init
except (ImportError, OSError, AttributeError, TypeError):
    pass

# pylint: disable=C0103


def sanitize_host(host):
    '''
    Sanitize host string.
    '''
    return ''.join([
        c for c in host[0:255] if c in (ascii_letters + digits + '.-')
    ])


def isportopen(host, port):
    '''
    Return status of a port
    '''

    if not 1 <= int(port) <= 65535:
        return False

    sock = socket.socket(socket.AF_INET, socket.SOCK_STREAM)
    out = sock.connect_ex((sanitize_host(host), int(port)))

    return out


def host_to_ips(host):
    '''
    Returns a list of IP addresses of a given hostname or None if not found.
    '''
    ips = []
    try:
        for family, socktype, proto, canonname, sockaddr in socket.getaddrinfo(
                host, 0, socket.AF_UNSPEC, socket.SOCK_STREAM):
            if family == socket.AF_INET:
                ip, port = sockaddr
            elif family == socket.AF_INET6:
                ip, port, flow_info, scope_id = sockaddr
            ips.append(ip)
        if not ips:
            ips = None
    except Exception:
        ips = None
    return ips


def _generate_minion_id():
    '''
    Get list of possible host names and convention names.

    :return:
    '''
    # There are three types of hostnames:
    # 1. Network names. How host is accessed from the network.
    # 2. Host aliases. They might be not available in all the network or only locally (/etc/hosts)
    # 3. Convention names, an internal nodename.

    class DistinctList(list):
        '''
        List, which allows one to append only distinct objects.
        Needs to work on Python 2.6, because of collections.OrderedDict only since 2.7 version.
        Override 'filter()' for custom filtering.
        '''
        localhost_matchers = [r'localhost.*', r'ip6-.*', r'127[.]\d', r'0\.0\.0\.0',
                              r'::1.*', r'ipv6-.*', r'fe00::.*', r'fe02::.*', r'1.0.0.*.ip6.arpa']

        def append(self, p_object):
            if p_object and p_object not in self and not self.filter(p_object):
                super(self.__class__, self).append(p_object)
            return self

        def extend(self, iterable):
            for obj in iterable:
                self.append(obj)
            return self

        def filter(self, element):
            'Returns True if element needs to be filtered'
            for rgx in self.localhost_matchers:
                if re.match(rgx, element):
                    return True

        def first(self):
            return self and self[0] or None

<<<<<<< HEAD
    hostname = socket.gethostname()

    hosts = DistinctList().append(
        salt.utils.stringutils.to_unicode(socket.getfqdn(salt.utils.stringutils.to_bytes(hostname)))
    )
    hosts.append(platform.node()).append(hostname)
=======
    hosts = DistinctList([])

    try:
        hosts.append(socket.getfqdn())
    except ValueError:
        pass

    try:
        hosts.append(platform.node())
    except ValueError:
        pass

    try:
        hosts.append(socket.gethostname())
    except ValueError:
        pass

>>>>>>> 06854cf5
    if not hosts:
        try:
            for a_nfo in socket.getaddrinfo(hosts.first() or 'localhost', None, socket.AF_INET,
                                            socket.SOCK_RAW, socket.IPPROTO_IP, socket.AI_CANONNAME):
                if len(a_nfo) > 3:
                    hosts.append(a_nfo[3])
        except socket.gaierror:
            log.warning('Cannot resolve address {addr} info via socket: {message}'.format(
                addr=hosts.first() or 'localhost (N/A)', message=socket.gaierror)
            )
    # Universal method for everywhere (Linux, Slowlaris, Windows etc)
    for f_name in ('/etc/hostname', '/etc/nodename', '/etc/hosts',
                   r'{win}\system32\drivers\etc\hosts'.format(win=os.getenv('WINDIR'))):
        try:
            with salt.utils.files.fopen(f_name) as f_hdl:
                for line in f_hdl:
                    line = salt.utils.stringutils.to_unicode(line)
                    hst = line.strip().split('#')[0].strip().split()
                    if hst:
                        if hst[0][:4] in ('127.', '::1') or len(hst) == 1:
                            hosts.extend(hst)
        except IOError:
            pass

    # include public and private ipaddresses
    return hosts.extend([addr for addr in ip_addrs()
                         if not ipaddress.ip_address(addr).is_loopback])


def generate_minion_id():
    '''
    Return only first element of the hostname from all possible list.

    :return:
    '''
    try:
        ret = salt.utils.stringutils.to_unicode(_generate_minion_id().first())
    except TypeError:
        ret = None
    return ret or 'localhost'


def get_socket(addr, type=socket.SOCK_STREAM, proto=0):
    '''
    Return a socket object for the addr
    IP-version agnostic
    '''

    version = ipaddress.ip_address(addr).version
    if version == 4:
        family = socket.AF_INET
    elif version == 6:
        family = socket.AF_INET6
    return socket.socket(family, type, proto)


def get_fqhostname():
    '''
    Returns the fully qualified hostname
    '''
    l = []
    l.append(socket.getfqdn())

    # try socket.getaddrinfo
    try:
        addrinfo = socket.getaddrinfo(
            socket.gethostname(), 0, socket.AF_UNSPEC, socket.SOCK_STREAM,
            socket.SOL_TCP, socket.AI_CANONNAME
        )
        for info in addrinfo:
            # info struct [family, socktype, proto, canonname, sockaddr]
            if len(info) >= 4:
                l.append(info[3])
    except socket.gaierror:
        pass

    return l and l[0] or None


def ip_to_host(ip):
    '''
    Returns the hostname of a given IP
    '''
    try:
        hostname, aliaslist, ipaddrlist = socket.gethostbyaddr(ip)
    except Exception as exc:
        log.debug('salt.utils.network.ip_to_host(%r) failed: %s', ip, exc)
        hostname = None
    return hostname

# pylint: enable=C0103


def is_reachable_host(entity_name):
    '''
    Returns a bool telling if the entity name is a reachable host (IPv4/IPv6/FQDN/etc).
    :param hostname:
    :return:
    '''
    try:
        assert type(socket.getaddrinfo(entity_name, 0, 0, 0, 0)) == list
        ret = True
    except socket.gaierror:
        ret = False

    return ret


def is_ip(ip):
    '''
    Returns a bool telling if the passed IP is a valid IPv4 or IPv6 address.
    '''
    return is_ipv4(ip) or is_ipv6(ip)


def is_ipv4(ip):
    '''
    Returns a bool telling if the value passed to it was a valid IPv4 address
    '''
    try:
        return ipaddress.ip_address(ip).version == 4
    except ValueError:
        return False


def is_ipv6(ip):
    '''
    Returns a bool telling if the value passed to it was a valid IPv6 address
    '''
    try:
        return ipaddress.ip_address(ip).version == 6
    except ValueError:
        return False


def is_subnet(cidr):
    '''
    Returns a bool telling if the passed string is an IPv4 or IPv6 subnet
    '''
    return is_ipv4_subnet(cidr) or is_ipv6_subnet(cidr)


def is_ipv4_subnet(cidr):
    '''
    Returns a bool telling if the passed string is an IPv4 subnet
    '''
    try:
        return '/' in cidr and bool(ipaddress.IPv4Network(cidr))
    except Exception:
        return False


def is_ipv6_subnet(cidr):
    '''
    Returns a bool telling if the passed string is an IPv6 subnet
    '''
    try:
        return '/' in cidr and bool(ipaddress.IPv6Network(cidr))
    except Exception:
        return False


@jinja_filter('is_ip')
def is_ip_filter(ip, options=None):
    '''
    Returns a bool telling if the passed IP is a valid IPv4 or IPv6 address.
    '''
    return is_ipv4_filter(ip, options=options) or is_ipv6_filter(ip, options=options)


def _ip_options_global(ip_obj, version):
    return not ip_obj.is_private


def _ip_options_multicast(ip_obj, version):
    return ip_obj.is_multicast


def _ip_options_loopback(ip_obj, version):
    return ip_obj.is_loopback


def _ip_options_link_local(ip_obj, version):
    return ip_obj.is_link_local


def _ip_options_private(ip_obj, version):
    return ip_obj.is_private


def _ip_options_reserved(ip_obj, version):
    return ip_obj.is_reserved


def _ip_options_site_local(ip_obj, version):
    if version == 6:
        return ip_obj.is_site_local
    return False


def _ip_options_unspecified(ip_obj, version):
    return ip_obj.is_unspecified


def _ip_options(ip_obj, version, options=None):

    # will process and IP options
    options_fun_map = {
        'global': _ip_options_global,
        'link-local': _ip_options_link_local,
        'linklocal': _ip_options_link_local,
        'll': _ip_options_link_local,
        'link_local': _ip_options_link_local,
        'loopback': _ip_options_loopback,
        'lo': _ip_options_loopback,
        'multicast': _ip_options_multicast,
        'private': _ip_options_private,
        'public': _ip_options_global,
        'reserved': _ip_options_reserved,
        'site-local': _ip_options_site_local,
        'sl': _ip_options_site_local,
        'site_local': _ip_options_site_local,
        'unspecified': _ip_options_unspecified
    }

    if not options:
        return six.text_type(ip_obj)  # IP version already checked

    options_list = [option.strip() for option in options.split(',')]

    for option, fun in options_fun_map.items():
        if option in options_list:
            fun_res = fun(ip_obj, version)
            if not fun_res:
                return None
                # stop at first failed test
            # else continue
    return six.text_type(ip_obj)


def _is_ipv(ip, version, options=None):

    if not version:
        version = 4

    if version not in (4, 6):
        return None

    try:
        ip_obj = ipaddress.ip_address(ip)
    except ValueError:
        # maybe it is an IP network
        try:
            ip_obj = ipaddress.ip_interface(ip)
        except ValueError:
            # nope, still not :(
            return None

    if not ip_obj.version == version:
        return None

    # has the right version, let's move on
    return _ip_options(ip_obj, version, options=options)


@jinja_filter('is_ipv4')
def is_ipv4_filter(ip, options=None):
    '''
    Returns a bool telling if the value passed to it was a valid IPv4 address.

    ip
        The IP address.

    net: False
        Consider IP addresses followed by netmask.

    options
        CSV of options regarding the nature of the IP address. E.g.: loopback, multicast, private etc.
    '''
    _is_ipv4 = _is_ipv(ip, 4, options=options)
    return isinstance(_is_ipv4, six.string_types)


@jinja_filter('is_ipv6')
def is_ipv6_filter(ip, options=None):
    '''
    Returns a bool telling if the value passed to it was a valid IPv6 address.

    ip
        The IP address.

    net: False
        Consider IP addresses followed by netmask.

    options
        CSV of options regarding the nature of the IP address. E.g.: loopback, multicast, private etc.
    '''
    _is_ipv6 = _is_ipv(ip, 6, options=options)
    return isinstance(_is_ipv6, six.string_types)


def _ipv_filter(value, version, options=None):

    if version not in (4, 6):
        return

    if isinstance(value, (six.string_types, six.text_type, six.binary_type)):
        return _is_ipv(value, version, options=options)  # calls is_ipv4 or is_ipv6 for `value`
    elif isinstance(value, (list, tuple, types.GeneratorType)):
        # calls is_ipv4 or is_ipv6 for each element in the list
        # os it filters and returns only those elements having the desired IP version
        return [
            _is_ipv(addr, version, options=options)
            for addr in value
            if _is_ipv(addr, version, options=options) is not None
        ]
    return None


@jinja_filter('ipv4')
def ipv4(value, options=None):
    '''
    Filters a list and returns IPv4 values only.
    '''
    return _ipv_filter(value, 4, options=options)


@jinja_filter('ipv6')
def ipv6(value, options=None):
    '''
    Filters a list and returns IPv6 values only.
    '''
    return _ipv_filter(value, 6, options=options)


@jinja_filter('ipaddr')
def ipaddr(value, options=None):
    '''
    Filters and returns only valid IP objects.
    '''
    ipv4_obj = ipv4(value, options=options)
    ipv6_obj = ipv6(value, options=options)
    if ipv4_obj is None or ipv6_obj is None:
        # an IP address can be either IPv4 either IPv6
        # therefofe if the value passed as arg is not a list, at least one of the calls above will return None
        # if one of them is none, means that we should return only one of them
        return ipv4_obj or ipv6_obj  # one of them
    else:
        return ipv4_obj + ipv6_obj  # extend lists


def _filter_ipaddr(value, options, version=None):
    ipaddr_filter_out = None
    if version:
        if version == 4:
            ipaddr_filter_out = ipv4(value, options)
        elif version == 6:
            ipaddr_filter_out = ipv6(value, options)
    else:
        ipaddr_filter_out = ipaddr(value, options)
    if not ipaddr_filter_out:
        return
    if not isinstance(ipaddr_filter_out, (list, tuple, types.GeneratorType)):
        ipaddr_filter_out = [ipaddr_filter_out]
    return ipaddr_filter_out


@jinja_filter('ip_host')
def ip_host(value, options=None, version=None):
    '''
    Returns the interfaces IP address, e.g.: 192.168.0.1/28.
    '''
    ipaddr_filter_out = _filter_ipaddr(value, options=options, version=version)
    if not ipaddr_filter_out:
        return
    if not isinstance(value, (list, tuple, types.GeneratorType)):
        return six.text_type(ipaddress.ip_interface(ipaddr_filter_out[0]))
    return [six.text_type(ipaddress.ip_interface(ip_a)) for ip_a in ipaddr_filter_out]


def _network_hosts(ip_addr_entry):
    return [
        six.text_type(host)
        for host in ipaddress.ip_network(ip_addr_entry, strict=False).hosts()
    ]


@jinja_filter('network_hosts')
def network_hosts(value, options=None, version=None):
    '''
    Return the list of hosts within a network.

    .. note::

        When running this command with a large IPv6 network, the command will
        take a long time to gather all of the hosts.
    '''
    ipaddr_filter_out = _filter_ipaddr(value, options=options, version=version)
    if not ipaddr_filter_out:
        return
    if not isinstance(value, (list, tuple, types.GeneratorType)):
        return _network_hosts(ipaddr_filter_out[0])
    return [
        _network_hosts(ip_a)
        for ip_a in ipaddr_filter_out
    ]


def _network_size(ip_addr_entry):
    return ipaddress.ip_network(ip_addr_entry, strict=False).num_addresses


@jinja_filter('network_size')
def network_size(value, options=None, version=None):
    '''
    Get the size of a network.
    '''
    ipaddr_filter_out = _filter_ipaddr(value, options=options, version=version)
    if not ipaddr_filter_out:
        return
    if not isinstance(value, (list, tuple, types.GeneratorType)):
        return _network_size(ipaddr_filter_out[0])
    return [
        _network_size(ip_a)
        for ip_a in ipaddr_filter_out
    ]


def natural_ipv4_netmask(ip, fmt='prefixlen'):
    '''
    Returns the "natural" mask of an IPv4 address
    '''
    bits = _ipv4_to_bits(ip)

    if bits.startswith('11'):
        mask = '24'
    elif bits.startswith('1'):
        mask = '16'
    else:
        mask = '8'

    if fmt == 'netmask':
        return cidr_to_ipv4_netmask(mask)
    else:
        return '/' + mask


def rpad_ipv4_network(ip):
    '''
    Returns an IP network address padded with zeros.

    Ex: '192.168.3' -> '192.168.3.0'
        '10.209' -> '10.209.0.0'
    '''
    return '.'.join(itertools.islice(itertools.chain(ip.split('.'), '0000'), 0,
                                     4))


def cidr_to_ipv4_netmask(cidr_bits):
    '''
    Returns an IPv4 netmask
    '''
    try:
        cidr_bits = int(cidr_bits)
        if not 1 <= cidr_bits <= 32:
            return ''
    except ValueError:
        return ''

    netmask = ''
    for idx in range(4):
        if idx:
            netmask += '.'
        if cidr_bits >= 8:
            netmask += '255'
            cidr_bits -= 8
        else:
            netmask += '{0:d}'.format(256 - (2 ** (8 - cidr_bits)))
            cidr_bits = 0
    return netmask


def _number_of_set_bits_to_ipv4_netmask(set_bits):  # pylint: disable=C0103
    '''
    Returns an IPv4 netmask from the integer representation of that mask.

    Ex. 0xffffff00 -> '255.255.255.0'
    '''
    return cidr_to_ipv4_netmask(_number_of_set_bits(set_bits))


# pylint: disable=C0103
def _number_of_set_bits(x):
    '''
    Returns the number of bits that are set in a 32bit int
    '''
    # Taken from http://stackoverflow.com/a/4912729. Many thanks!
    x -= (x >> 1) & 0x55555555
    x = ((x >> 2) & 0x33333333) + (x & 0x33333333)
    x = ((x >> 4) + x) & 0x0f0f0f0f
    x += x >> 8
    x += x >> 16
    return x & 0x0000003f

# pylint: enable=C0103


def _interfaces_ip(out):
    '''
    Uses ip to return a dictionary of interfaces with various information about
    each (up/down state, ip address, netmask, and hwaddr)
    '''
    ret = dict()

    def parse_network(value, cols):
        '''
        Return a tuple of ip, netmask, broadcast
        based on the current set of cols
        '''
        brd = None
        scope = None
        if '/' in value:  # we have a CIDR in this address
            ip, cidr = value.split('/')  # pylint: disable=C0103
        else:
            ip = value  # pylint: disable=C0103
            cidr = 32

        if type_ == 'inet':
            mask = cidr_to_ipv4_netmask(int(cidr))
            if 'brd' in cols:
                brd = cols[cols.index('brd') + 1]
        elif type_ == 'inet6':
            mask = cidr
            if 'scope' in cols:
                scope = cols[cols.index('scope') + 1]
        return (ip, mask, brd, scope)

    groups = re.compile('\r?\n\\d').split(out)
    for group in groups:
        iface = None
        data = dict()

        for line in group.splitlines():
            if ' ' not in line:
                continue
            match = re.match(r'^\d*:\s+([\w.\-]+)(?:@)?([\w.\-]+)?:\s+<(.+)>', line)
            if match:
                iface, parent, attrs = match.groups()
                if 'UP' in attrs.split(','):
                    data['up'] = True
                else:
                    data['up'] = False
                if parent:
                    data['parent'] = parent
                continue

            cols = line.split()
            if len(cols) >= 2:
                type_, value = tuple(cols[0:2])
                iflabel = cols[-1:][0]
                if type_ in ('inet', 'inet6'):
                    if 'secondary' not in cols:
                        ipaddr, netmask, broadcast, scope = parse_network(value, cols)
                        if type_ == 'inet':
                            if 'inet' not in data:
                                data['inet'] = list()
                            addr_obj = dict()
                            addr_obj['address'] = ipaddr
                            addr_obj['netmask'] = netmask
                            addr_obj['broadcast'] = broadcast
                            addr_obj['label'] = iflabel
                            data['inet'].append(addr_obj)
                        elif type_ == 'inet6':
                            if 'inet6' not in data:
                                data['inet6'] = list()
                            addr_obj = dict()
                            addr_obj['address'] = ipaddr
                            addr_obj['prefixlen'] = netmask
                            addr_obj['scope'] = scope
                            data['inet6'].append(addr_obj)
                    else:
                        if 'secondary' not in data:
                            data['secondary'] = list()
                        ip_, mask, brd, scp = parse_network(value, cols)
                        data['secondary'].append({
                            'type': type_,
                            'address': ip_,
                            'netmask': mask,
                            'broadcast': brd,
                            'label': iflabel,
                        })
                        del ip_, mask, brd, scp
                elif type_.startswith('link'):
                    data['hwaddr'] = value
        if iface:
            ret[iface] = data
            del iface, data
    return ret


def _interfaces_ifconfig(out):
    '''
    Uses ifconfig to return a dictionary of interfaces with various information
    about each (up/down state, ip address, netmask, and hwaddr)
    '''
    ret = dict()

    piface = re.compile(r'^([^\s:]+)')
    pmac = re.compile('.*?(?:HWaddr|ether|address:|lladdr) ([0-9a-fA-F:]+)')
    if salt.utils.platform.is_sunos():
        pip = re.compile(r'.*?(?:inet\s+)([0-9]+\.[0-9]+\.[0-9]+\.[0-9]+)(.*)')
        pip6 = re.compile('.*?(?:inet6 )([0-9a-fA-F:]+)')
        pmask6 = re.compile(r'.*?(?:inet6 [0-9a-fA-F:]+/(\d+)).*')
    else:
        pip = re.compile(r'.*?(?:inet addr:|inet [^\d]*)(.*?)\s')
        pip6 = re.compile('.*?(?:inet6 addr: (.*?)/|inet6 )([0-9a-fA-F:]+)')
        pmask6 = re.compile(r'.*?(?:inet6 addr: [0-9a-fA-F:]+/(\d+)|prefixlen (\d+))(?: Scope:([a-zA-Z]+)| scopeid (0x[0-9a-fA-F]))?')
    pmask = re.compile(r'.*?(?:Mask:|netmask )(?:((?:0x)?[0-9a-fA-F]{8})|([\d\.]+))')
    pupdown = re.compile('UP')
    pbcast = re.compile(r'.*?(?:Bcast:|broadcast )([\d\.]+)')

    groups = re.compile('\r?\n(?=\\S)').split(out)
    for group in groups:
        data = dict()
        iface = ''
        updown = False
        for line in group.splitlines():
            miface = piface.match(line)
            mmac = pmac.match(line)
            mip = pip.match(line)
            mip6 = pip6.match(line)
            mupdown = pupdown.search(line)
            if miface:
                iface = miface.group(1)
            if mmac:
                data['hwaddr'] = mmac.group(1)
                if salt.utils.platform.is_sunos():
                    expand_mac = []
                    for chunk in data['hwaddr'].split(':'):
                        expand_mac.append('0{0}'.format(chunk) if len(chunk) < 2 else '{0}'.format(chunk))
                    data['hwaddr'] = ':'.join(expand_mac)
            if mip:
                if 'inet' not in data:
                    data['inet'] = list()
                addr_obj = dict()
                addr_obj['address'] = mip.group(1)
                mmask = pmask.match(line)
                if mmask:
                    if mmask.group(1):
                        mmask = _number_of_set_bits_to_ipv4_netmask(
                            int(mmask.group(1), 16))
                    else:
                        mmask = mmask.group(2)
                    addr_obj['netmask'] = mmask
                mbcast = pbcast.match(line)
                if mbcast:
                    addr_obj['broadcast'] = mbcast.group(1)
                data['inet'].append(addr_obj)
            if mupdown:
                updown = True
            if mip6:
                if 'inet6' not in data:
                    data['inet6'] = list()
                addr_obj = dict()
                addr_obj['address'] = mip6.group(1) or mip6.group(2)
                mmask6 = pmask6.match(line)
                if mmask6:
                    addr_obj['prefixlen'] = mmask6.group(1) or mmask6.group(2)
                    if not salt.utils.platform.is_sunos():
                        ipv6scope = mmask6.group(3) or mmask6.group(4)
                        addr_obj['scope'] = ipv6scope.lower() if ipv6scope is not None else ipv6scope
                # SunOS sometimes has ::/0 as inet6 addr when using addrconf
                if not salt.utils.platform.is_sunos() \
                        or addr_obj['address'] != '::' \
                        and addr_obj['prefixlen'] != 0:
                    data['inet6'].append(addr_obj)
        data['up'] = updown
        if iface in ret:
            # SunOS optimization, where interfaces occur twice in 'ifconfig -a'
            # output with the same name: for ipv4 and then for ipv6 addr family.
            # Every instance has it's own 'UP' status and we assume that ipv4
            # status determines global interface status.
            #
            # merge items with higher priority for older values
            # after that merge the inet and inet6 sub items for both
            ret[iface] = dict(list(data.items()) + list(ret[iface].items()))
            if 'inet' in data:
                ret[iface]['inet'].extend(x for x in data['inet'] if x not in ret[iface]['inet'])
            if 'inet6' in data:
                ret[iface]['inet6'].extend(x for x in data['inet6'] if x not in ret[iface]['inet6'])
        else:
            ret[iface] = data
        del data
    return ret


def linux_interfaces():
    '''
    Obtain interface information for *NIX/BSD variants
    '''
    ifaces = dict()
    ip_path = salt.utils.path.which('ip')
    ifconfig_path = None if ip_path else salt.utils.path.which('ifconfig')
    if ip_path:
        cmd1 = subprocess.Popen(
            '{0} link show'.format(ip_path),
            shell=True,
            close_fds=True,
            stdout=subprocess.PIPE,
            stderr=subprocess.STDOUT).communicate()[0]
        cmd2 = subprocess.Popen(
            '{0} addr show'.format(ip_path),
            shell=True,
            close_fds=True,
            stdout=subprocess.PIPE,
            stderr=subprocess.STDOUT).communicate()[0]
        ifaces = _interfaces_ip("{0}\n{1}".format(
            salt.utils.stringutils.to_str(cmd1),
            salt.utils.stringutils.to_str(cmd2)))
    elif ifconfig_path:
        cmd = subprocess.Popen(
            '{0} -a'.format(ifconfig_path),
            shell=True,
            stdout=subprocess.PIPE,
            stderr=subprocess.STDOUT).communicate()[0]
        ifaces = _interfaces_ifconfig(salt.utils.stringutils.to_str(cmd))
    return ifaces


def _netbsd_interfaces_ifconfig(out):
    '''
    Uses ifconfig to return a dictionary of interfaces with various information
    about each (up/down state, ip address, netmask, and hwaddr)
    '''
    ret = dict()

    piface = re.compile(r'^([^\s:]+)')
    pmac = re.compile('.*?address: ([0-9a-f:]+)')

    pip = re.compile(r'.*?inet [^\d]*(.*?)/([\d]*)\s')
    pip6 = re.compile(r'.*?inet6 ([0-9a-f:]+)%([a-zA-Z0-9]*)/([\d]*)\s')

    pupdown = re.compile('UP')
    pbcast = re.compile(r'.*?broadcast ([\d\.]+)')

    groups = re.compile('\r?\n(?=\\S)').split(out)
    for group in groups:
        data = dict()
        iface = ''
        updown = False
        for line in group.splitlines():
            miface = piface.match(line)
            mmac = pmac.match(line)
            mip = pip.match(line)
            mip6 = pip6.match(line)
            mupdown = pupdown.search(line)
            if miface:
                iface = miface.group(1)
            if mmac:
                data['hwaddr'] = mmac.group(1)
            if mip:
                if 'inet' not in data:
                    data['inet'] = list()
                addr_obj = dict()
                addr_obj['address'] = mip.group(1)
                mmask = mip.group(2)
                if mip.group(2):
                    addr_obj['netmask'] = cidr_to_ipv4_netmask(mip.group(2))
                mbcast = pbcast.match(line)
                if mbcast:
                    addr_obj['broadcast'] = mbcast.group(1)
                data['inet'].append(addr_obj)
            if mupdown:
                updown = True
            if mip6:
                if 'inet6' not in data:
                    data['inet6'] = list()
                addr_obj = dict()
                addr_obj['address'] = mip6.group(1)
                mmask6 = mip6.group(3)
                addr_obj['scope'] = mip6.group(2)
                addr_obj['prefixlen'] = mip6.group(3)
                data['inet6'].append(addr_obj)
        data['up'] = updown
        ret[iface] = data
        del data
    return ret


def netbsd_interfaces():
    '''
    Obtain interface information for NetBSD >= 8 where the ifconfig
    output diverged from other BSD variants (Netmask is now part of the
    address)
    '''
    # NetBSD versions prior to 8.0 can still use linux_interfaces()
    if LooseVersion(os.uname()[2]) < LooseVersion('8.0'):
        return linux_interfaces()

    ifconfig_path = salt.utils.path.which('ifconfig')
    cmd = subprocess.Popen(
        '{0} -a'.format(ifconfig_path),
        shell=True,
        stdout=subprocess.PIPE,
        stderr=subprocess.STDOUT).communicate()[0]
    return _netbsd_interfaces_ifconfig(salt.utils.stringutils.to_str(cmd))


def _interfaces_ipconfig(out):
    '''
    Returns a dictionary of interfaces with various information about each
    (up/down state, ip address, netmask, and hwaddr)

    NOTE: This is not used by any function and may be able to be removed in the
    future.
    '''
    ifaces = dict()
    iface = None
    adapter_iface_regex = re.compile(r'adapter (\S.+):$')

    for line in out.splitlines():
        if not line:
            continue
        # TODO what does Windows call Infiniband and 10/40gige adapters
        if line.startswith('Ethernet'):
            iface = ifaces[adapter_iface_regex.search(line).group(1)]
            iface['up'] = True
            addr = None
            continue
        if iface:
            key, val = line.split(',', 1)
            key = key.strip(' .')
            val = val.strip()
            if addr and key == 'Subnet Mask':
                addr['netmask'] = val
            elif key in ('IP Address', 'IPv4 Address'):
                if 'inet' not in iface:
                    iface['inet'] = list()
                addr = {'address': val.rstrip('(Preferred)'),
                        'netmask': None,
                        'broadcast': None}  # TODO find the broadcast
                iface['inet'].append(addr)
            elif 'IPv6 Address' in key:
                if 'inet6' not in iface:
                    iface['inet'] = list()
                # XXX What is the prefixlen!?
                addr = {'address': val.rstrip('(Preferred)'),
                        'prefixlen': None}
                iface['inet6'].append(addr)
            elif key == 'Physical Address':
                iface['hwaddr'] = val
            elif key == 'Media State':
                # XXX seen used for tunnel adaptors
                # might be useful
                iface['up'] = (val != 'Media disconnected')


def win_interfaces():
    '''
    Obtain interface information for Windows systems
    '''
    with salt.utils.winapi.Com():
        c = wmi.WMI()
        ifaces = {}
        for iface in c.Win32_NetworkAdapterConfiguration(IPEnabled=1):
            ifaces[iface.Description] = dict()
            if iface.MACAddress:
                ifaces[iface.Description]['hwaddr'] = iface.MACAddress
            if iface.IPEnabled:
                ifaces[iface.Description]['up'] = True
                for ip in iface.IPAddress:
                    if '.' in ip:
                        if 'inet' not in ifaces[iface.Description]:
                            ifaces[iface.Description]['inet'] = []
                        item = {'address': ip,
                                'label': iface.Description}
                        if iface.DefaultIPGateway:
                            broadcast = next((i for i in iface.DefaultIPGateway if '.' in i), '')
                            if broadcast:
                                item['broadcast'] = broadcast
                        if iface.IPSubnet:
                            netmask = next((i for i in iface.IPSubnet if '.' in i), '')
                            if netmask:
                                item['netmask'] = netmask
                        ifaces[iface.Description]['inet'].append(item)
                    if ':' in ip:
                        if 'inet6' not in ifaces[iface.Description]:
                            ifaces[iface.Description]['inet6'] = []
                        item = {'address': ip}
                        if iface.DefaultIPGateway:
                            broadcast = next((i for i in iface.DefaultIPGateway if ':' in i), '')
                            if broadcast:
                                item['broadcast'] = broadcast
                        if iface.IPSubnet:
                            netmask = next((i for i in iface.IPSubnet if ':' in i), '')
                            if netmask:
                                item['netmask'] = netmask
                        ifaces[iface.Description]['inet6'].append(item)
            else:
                ifaces[iface.Description]['up'] = False
    return ifaces


def interfaces():
    '''
    Return a dictionary of information about all the interfaces on the minion
    '''
    if salt.utils.platform.is_windows():
        return win_interfaces()
    elif salt.utils.platform.is_netbsd():
        return netbsd_interfaces()
    else:
        return linux_interfaces()


def get_net_start(ipaddr, netmask):
    '''
    Return the address of the network
    '''
    net = ipaddress.ip_network('{0}/{1}'.format(ipaddr, netmask), strict=False)
    return six.text_type(net.network_address)


def get_net_size(mask):
    '''
    Turns an IPv4 netmask into it's corresponding prefix length
    (255.255.255.0 -> 24 as in 192.168.1.10/24).
    '''
    binary_str = ''
    for octet in mask.split('.'):
        binary_str += bin(int(octet))[2:].zfill(8)
    return len(binary_str.rstrip('0'))


def calc_net(ipaddr, netmask=None):
    '''
    Takes IP (CIDR notation supported) and optionally netmask
    and returns the network in CIDR-notation.
    (The IP can be any IP inside the subnet)
    '''
    if netmask is not None:
        ipaddr = '{0}/{1}'.format(ipaddr, netmask)

    return six.text_type(ipaddress.ip_network(ipaddr, strict=False))


def _ipv4_to_bits(ipaddr):
    '''
    Accepts an IPv4 dotted quad and returns a string representing its binary
    counterpart
    '''
    return ''.join([bin(int(x))[2:].rjust(8, '0') for x in ipaddr.split('.')])


def _get_iface_info(iface):
    '''
    If `iface` is available, return interface info and no error, otherwise
    return no info and log and return an error
    '''
    iface_info = interfaces()

    if iface in iface_info.keys():
        return iface_info, False
    else:
        error_msg = ('Interface "{0}" not in available interfaces: "{1}"'
                     ''.format(iface, '", "'.join(iface_info.keys())))
        log.error(error_msg)
        return None, error_msg


def _hw_addr_aix(iface):
    '''
    Return the hardware address (a.k.a. MAC address) for a given interface on AIX
    MAC address not available in through interfaces
    '''
    cmd = subprocess.Popen(
        'entstat -d {0} | grep \'Hardware Address\''.format(iface),
        shell=True,
        stdout=subprocess.PIPE,
        stderr=subprocess.STDOUT).communicate()[0]

    if cmd:
        comps = cmd.split(' ')
        if len(comps) == 3:
            mac_addr = comps[2].strip('\'').strip()
            return mac_addr

    error_msg = ('Interface "{0}" either not available or does not contain a hardware address'.format(iface))
    log.error(error_msg)
    return error_msg


def hw_addr(iface):
    '''
    Return the hardware address (a.k.a. MAC address) for a given interface

    .. versionchanged:: 2016.11.4
        Added support for AIX

    '''
    if salt.utils.platform.is_aix():
        return _hw_addr_aix

    iface_info, error = _get_iface_info(iface)

    if error is False:
        return iface_info.get(iface, {}).get('hwaddr', '')
    else:
        return error


def interface(iface):
    '''
    Return the details of `iface` or an error if it does not exist
    '''
    iface_info, error = _get_iface_info(iface)

    if error is False:
        return iface_info.get(iface, {}).get('inet', '')
    else:
        return error


def interface_ip(iface):
    '''
    Return `iface` IPv4 addr or an error if `iface` does not exist
    '''
    iface_info, error = _get_iface_info(iface)

    if error is False:
        inet = iface_info.get(iface, {}).get('inet', None)
        return inet[0].get('address', '') if inet else ''
    else:
        return error


def _subnets(proto='inet', interfaces_=None):
    '''
    Returns a list of subnets to which the host belongs
    '''
    if interfaces_ is None:
        ifaces = interfaces()
    elif isinstance(interfaces_, list):
        ifaces = {}
        for key, value in six.iteritems(interfaces()):
            if key in interfaces_:
                ifaces[key] = value
    else:
        ifaces = {interfaces_: interfaces().get(interfaces_, {})}

    ret = set()

    if proto == 'inet':
        subnet = 'netmask'
        dflt_cidr = 32
    elif proto == 'inet6':
        subnet = 'prefixlen'
        dflt_cidr = 128
    else:
        log.error('Invalid proto {0} calling subnets()'.format(proto))
        return

    for ip_info in six.itervalues(ifaces):
        addrs = ip_info.get(proto, [])
        addrs.extend([addr for addr in ip_info.get('secondary', []) if addr.get('type') == proto])

        for intf in addrs:
            if subnet in intf:
                intf = ipaddress.ip_interface('{0}/{1}'.format(intf['address'], intf[subnet]))
            else:
                intf = ipaddress.ip_interface('{0}/{1}'.format(intf['address'], dflt_cidr))
            if not intf.is_loopback:
                ret.add(intf.network)
    return [six.text_type(net) for net in sorted(ret)]


def subnets(interfaces=None):
    '''
    Returns a list of IPv4 subnets to which the host belongs
    '''
    return _subnets('inet', interfaces_=interfaces)


def subnets6():
    '''
    Returns a list of IPv6 subnets to which the host belongs
    '''
    return _subnets('inet6')


def in_subnet(cidr, addr=None):
    '''
    Returns True if host or (any of) addrs is within specified subnet, otherwise False
    '''
    try:
        cidr = ipaddress.ip_network(cidr)
    except ValueError:
        log.error('Invalid CIDR \'{0}\''.format(cidr))
        return False

    if addr is None:
        addr = ip_addrs()
        addr.extend(ip_addrs6())
    elif isinstance(addr, six.string_types):
        return ipaddress.ip_address(addr) in cidr

    for ip_addr in addr:
        if ipaddress.ip_address(ip_addr) in cidr:
            return True
    return False


def _ip_addrs(interface=None, include_loopback=False, interface_data=None, proto='inet'):
    '''
    Return the full list of IP adresses matching the criteria

    proto = inet|inet6
    '''
    ret = set()

    ifaces = interface_data \
        if isinstance(interface_data, dict) \
        else interfaces()
    if interface is None:
        target_ifaces = ifaces
    else:
        target_ifaces = dict([(k, v) for k, v in six.iteritems(ifaces)
                              if k == interface])
        if not target_ifaces:
            log.error('Interface {0} not found.'.format(interface))
    for ip_info in six.itervalues(target_ifaces):
        addrs = ip_info.get(proto, [])
        addrs.extend([addr for addr in ip_info.get('secondary', []) if addr.get('type') == proto])

        for addr in addrs:
            addr = ipaddress.ip_address(addr.get('address'))
            if not addr.is_loopback or include_loopback:
                ret.add(addr)
    return [six.text_type(addr) for addr in sorted(ret)]


def ip_addrs(interface=None, include_loopback=False, interface_data=None):
    '''
    Returns a list of IPv4 addresses assigned to the host. 127.0.0.1 is
    ignored, unless 'include_loopback=True' is indicated. If 'interface' is
    provided, then only IP addresses from that interface will be returned.
    '''
    return _ip_addrs(interface, include_loopback, interface_data, 'inet')


def ip_addrs6(interface=None, include_loopback=False, interface_data=None):
    '''
    Returns a list of IPv6 addresses assigned to the host. ::1 is ignored,
    unless 'include_loopback=True' is indicated. If 'interface' is provided,
    then only IP addresses from that interface will be returned.
    '''
    return _ip_addrs(interface, include_loopback, interface_data, 'inet6')


def hex2ip(hex_ip, invert=False):
    '''
    Convert a hex string to an ip, if a failure occurs the original hex is
    returned. If 'invert=True' assume that ip from /proc/net/<proto>
    '''
    if len(hex_ip) == 32:  # ipv6
        ip = []
        for i in range(0, 32, 8):
            ip_part = hex_ip[i:i + 8]
            ip_part = [ip_part[x:x + 2] for x in range(0, 8, 2)]
            if invert:
                ip.append("{0[3]}{0[2]}:{0[1]}{0[0]}".format(ip_part))
            else:
                ip.append("{0[0]}{0[1]}:{0[2]}{0[3]}".format(ip_part))
        try:
            return ipaddress.IPv6Address(":".join(ip)).compressed
        except ipaddress.AddressValueError as ex:
            log.error('hex2ip - ipv6 address error: {0}'.format(ex))
            return hex_ip

    try:
        hip = int(hex_ip, 16)
    except ValueError:
        return hex_ip
    if invert:
        return '{3}.{2}.{1}.{0}'.format(hip >> 24 & 255,
                                        hip >> 16 & 255,
                                        hip >> 8 & 255,
                                        hip & 255)
    return '{0}.{1}.{2}.{3}'.format(hip >> 24 & 255,
                                    hip >> 16 & 255,
                                    hip >> 8 & 255,
                                    hip & 255)


def mac2eui64(mac, prefix=None):
    '''
    Convert a MAC address to a EUI64 identifier
    or, with prefix provided, a full IPv6 address
    '''
    # http://tools.ietf.org/html/rfc4291#section-2.5.1
    eui64 = re.sub(r'[.:-]', '', mac).lower()
    eui64 = eui64[0:6] + 'fffe' + eui64[6:]
    eui64 = hex(int(eui64[0:2], 16) | 2)[2:].zfill(2) + eui64[2:]

    if prefix is None:
        return ':'.join(re.findall(r'.{4}', eui64))
    else:
        try:
            net = ipaddress.ip_network(prefix, strict=False)
            euil = int('0x{0}'.format(eui64), 16)
            return '{0}/{1}'.format(net[euil], net.prefixlen)
        except Exception:
            return


def active_tcp():
    '''
    Return a dict describing all active tcp connections as quickly as possible
    '''
    ret = {}
    for statf in ['/proc/net/tcp', '/proc/net/tcp6']:
        if os.path.isfile(statf):
            with salt.utils.files.fopen(statf, 'rb') as fp_:
                for line in fp_:
                    line = salt.utils.stringutils.to_unicode(line)
                    if line.strip().startswith('sl'):
                        continue
                    ret.update(_parse_tcp_line(line))
    return ret


def local_port_tcp(port):
    '''
    Return a set of remote ip addrs attached to the specified local port
    '''
    ret = _remotes_on(port, 'local_port')
    return ret


def remote_port_tcp(port):
    '''
    Return a set of ip addrs the current host is connected to on given port
    '''
    ret = _remotes_on(port, 'remote_port')
    return ret


def _remotes_on(port, which_end):
    '''
    Return a set of ip addrs active tcp connections
    '''
    port = int(port)
    ret = set()

    proc_available = False
    for statf in ['/proc/net/tcp', '/proc/net/tcp6']:
        if os.path.isfile(statf):
            proc_available = True
            with salt.utils.files.fopen(statf, 'r') as fp_:
                for line in fp_:
                    line = salt.utils.stringutils.to_unicode(line)
                    if line.strip().startswith('sl'):
                        continue
                    iret = _parse_tcp_line(line)
                    sl = next(iter(iret))
                    if iret[sl][which_end] == port:
                        ret.add(iret[sl]['remote_addr'])

    if not proc_available:  # Fallback to use OS specific tools
        if salt.utils.platform.is_sunos():
            return _sunos_remotes_on(port, which_end)
        if salt.utils.platform.is_freebsd():
            return _freebsd_remotes_on(port, which_end)
        if salt.utils.platform.is_netbsd():
            return _netbsd_remotes_on(port, which_end)
        if salt.utils.platform.is_openbsd():
            return _openbsd_remotes_on(port, which_end)
        if salt.utils.platform.is_windows():
            return _windows_remotes_on(port, which_end)
        if salt.utils.platform.is_aix():
            return _aix_remotes_on(port, which_end)

        return _linux_remotes_on(port, which_end)

    return ret


def _parse_tcp_line(line):
    '''
    Parse a single line from the contents of /proc/net/tcp or /proc/net/tcp6
    '''
    ret = {}
    comps = line.strip().split()
    sl = comps[0].rstrip(':')
    ret[sl] = {}
    l_addr, l_port = comps[1].split(':')
    r_addr, r_port = comps[2].split(':')
    ret[sl]['local_addr'] = hex2ip(l_addr, True)
    ret[sl]['local_port'] = int(l_port, 16)
    ret[sl]['remote_addr'] = hex2ip(r_addr, True)
    ret[sl]['remote_port'] = int(r_port, 16)
    return ret


def _sunos_remotes_on(port, which_end):
    '''
    SunOS specific helper function.
    Returns set of ipv4 host addresses of remote established connections
    on local or remote tcp port.

    Parses output of shell 'netstat' to get connections

    [root@salt-master ~]# netstat -f inet -n
    TCP: IPv4
       Local Address        Remote Address    Swind Send-Q Rwind Recv-Q    State
       -------------------- -------------------- ----- ------ ----- ------ -----------
       10.0.0.101.4505      10.0.0.1.45329       1064800      0 1055864      0 ESTABLISHED
       10.0.0.101.4505      10.0.0.100.50798     1064800      0 1055864      0 ESTABLISHED
    '''
    remotes = set()
    try:
        data = subprocess.check_output(['netstat', '-f', 'inet', '-n'])  # pylint: disable=minimum-python-version
    except subprocess.CalledProcessError:
        log.error('Failed netstat')
        raise

    lines = salt.utils.stringutils.to_str(data).split('\n')
    for line in lines:
        if 'ESTABLISHED' not in line:
            continue
        chunks = line.split()
        local_host, local_port = chunks[0].rsplit('.', 1)
        remote_host, remote_port = chunks[1].rsplit('.', 1)

        if which_end == 'remote_port' and int(remote_port) != port:
            continue
        if which_end == 'local_port' and int(local_port) != port:
            continue
        remotes.add(remote_host)
    return remotes


def _freebsd_remotes_on(port, which_end):
    '''
    Returns set of ipv4 host addresses of remote established connections
    on local tcp port port.

    Parses output of shell 'sockstat' (FreeBSD)
    to get connections

    $ sudo sockstat -4
    USER    COMMAND     PID     FD  PROTO  LOCAL ADDRESS    FOREIGN ADDRESS
    root    python2.7   1456    29  tcp4   *:4505           *:*
    root    python2.7   1445    17  tcp4   *:4506           *:*
    root    python2.7   1294    14  tcp4   127.0.0.1:11813  127.0.0.1:4505
    root    python2.7   1294    41  tcp4   127.0.0.1:61115  127.0.0.1:4506

    $ sudo sockstat -4 -c -p 4506
    USER    COMMAND     PID     FD  PROTO  LOCAL ADDRESS    FOREIGN ADDRESS
    root    python2.7   1294    41  tcp4   127.0.0.1:61115  127.0.0.1:4506
    '''

    port = int(port)
    remotes = set()

    try:
        cmd = salt.utils.args.shlex_split('sockstat -4 -c -p {0}'.format(port))
        data = subprocess.check_output(cmd)  # pylint: disable=minimum-python-version
    except subprocess.CalledProcessError as ex:
        log.error('Failed "sockstat" with returncode = {0}'.format(ex.returncode))
        raise

    lines = salt.utils.stringutils.to_str(data).split('\n')

    for line in lines:
        chunks = line.split()
        if not chunks:
            continue
        # ['root', 'python2.7', '1456', '37', 'tcp4',
        #  '127.0.0.1:4505-', '127.0.0.1:55703']
        # print chunks
        if 'COMMAND' in chunks[1]:
            continue  # ignore header
        if len(chunks) < 2:
            continue
        # sockstat -4 -c -p 4506 does this with high PIDs:
        # USER     COMMAND    PID   FD PROTO  LOCAL ADDRESS         FOREIGN ADDRESS
        # salt-master python2.781106 35 tcp4  192.168.12.34:4506    192.168.12.45:60143
        local = chunks[-2]
        remote = chunks[-1]
        lhost, lport = local.split(':')
        rhost, rport = remote.split(':')
        if which_end == 'local' and int(lport) != port:  # ignore if local port not port
            continue
        if which_end == 'remote' and int(rport) != port:  # ignore if remote port not port
            continue

        remotes.add(rhost)

    return remotes


def _netbsd_remotes_on(port, which_end):
    '''
    Returns set of ipv4 host addresses of remote established connections
    on local tcp port port.

    Parses output of shell 'sockstat' (NetBSD)
    to get connections

    $ sudo sockstat -4 -n
    USER    COMMAND     PID     FD  PROTO  LOCAL ADDRESS    FOREIGN ADDRESS
    root    python2.7   1456    29  tcp    *.4505           *.*
    root    python2.7   1445    17  tcp    *.4506           *.*
    root    python2.7   1294    14  tcp    127.0.0.1.11813  127.0.0.1.4505
    root    python2.7   1294    41  tcp    127.0.0.1.61115  127.0.0.1.4506

    $ sudo sockstat -4 -c -n -p 4506
    USER    COMMAND     PID     FD  PROTO  LOCAL ADDRESS    FOREIGN ADDRESS
    root    python2.7   1294    41  tcp    127.0.0.1.61115  127.0.0.1.4506
    '''

    port = int(port)
    remotes = set()

    try:
        cmd = salt.utils.args.shlex_split('sockstat -4 -c -n -p {0}'.format(port))
        data = subprocess.check_output(cmd)  # pylint: disable=minimum-python-version
    except subprocess.CalledProcessError as ex:
        log.error('Failed "sockstat" with returncode = {0}'.format(ex.returncode))
        raise

    lines = salt.utils.stringutils.to_str(data).split('\n')

    for line in lines:
        chunks = line.split()
        if not chunks:
            continue
        # ['root', 'python2.7', '1456', '37', 'tcp',
        #  '127.0.0.1.4505-', '127.0.0.1.55703']
        # print chunks
        if 'COMMAND' in chunks[1]:
            continue  # ignore header
        if len(chunks) < 2:
            continue
        local = chunks[5].split('.')
        lport = local.pop()
        lhost = '.'.join(local)
        remote = chunks[6].split('.')
        rport = remote.pop()
        rhost = '.'.join(remote)
        if which_end == 'local' and int(lport) != port:  # ignore if local port not port
            continue
        if which_end == 'remote' and int(rport) != port:  # ignore if remote port not port
            continue

        remotes.add(rhost)

    return remotes


def _openbsd_remotes_on(port, which_end):
    '''
    OpenBSD specific helper function.
    Returns set of ipv4 host addresses of remote established connections
    on local or remote tcp port.

    Parses output of shell 'netstat' to get connections

    $ netstat -nf inet
    Active Internet connections
    Proto   Recv-Q Send-Q  Local Address          Foreign Address        (state)
    tcp          0      0  10.0.0.101.4505        10.0.0.1.45329         ESTABLISHED
    tcp          0      0  10.0.0.101.4505        10.0.0.100.50798       ESTABLISHED
    '''
    remotes = set()
    try:
        data = subprocess.check_output(['netstat', '-nf', 'inet'])  # pylint: disable=minimum-python-version
    except subprocess.CalledProcessError:
        log.error('Failed netstat')
        raise

    lines = data.split('\n')
    for line in lines:
        if 'ESTABLISHED' not in line:
            continue
        chunks = line.split()
        local_host, local_port = chunks[3].rsplit('.', 1)
        remote_host, remote_port = chunks[4].rsplit('.', 1)

        if which_end == 'remote_port' and int(remote_port) != port:
            continue
        if which_end == 'local_port' and int(local_port) != port:
            continue
        remotes.add(remote_host)
    return remotes


def _windows_remotes_on(port, which_end):
    r'''
    Windows specific helper function.
    Returns set of ipv4 host addresses of remote established connections
    on local or remote tcp port.

    Parses output of shell 'netstat' to get connections

    C:\>netstat -n

    Active Connections

       Proto  Local Address          Foreign Address        State
       TCP    10.2.33.17:3007        130.164.12.233:10123   ESTABLISHED
       TCP    10.2.33.17:3389        130.164.30.5:10378     ESTABLISHED
    '''
    remotes = set()
    try:
        data = subprocess.check_output(['netstat', '-n'])  # pylint: disable=minimum-python-version
    except subprocess.CalledProcessError:
        log.error('Failed netstat')
        raise

    lines = salt.utils.stringutils.to_str(data).split('\n')
    for line in lines:
        if 'ESTABLISHED' not in line:
            continue
        chunks = line.split()
        local_host, local_port = chunks[1].rsplit(':', 1)
        remote_host, remote_port = chunks[2].rsplit(':', 1)
        if which_end == 'remote_port' and int(remote_port) != port:
            continue
        if which_end == 'local_port' and int(local_port) != port:
            continue
        remotes.add(remote_host)
    return remotes


def _linux_remotes_on(port, which_end):
    '''
    Linux specific helper function.
    Returns set of ip host addresses of remote established connections
    on local tcp port port.

    Parses output of shell 'lsof'
    to get connections

    $ sudo lsof -iTCP:4505 -n
    COMMAND   PID USER   FD   TYPE             DEVICE SIZE/OFF NODE NAME
    Python   9971 root   35u  IPv4 0x18a8464a29ca329d      0t0  TCP *:4505 (LISTEN)
    Python   9971 root   37u  IPv4 0x18a8464a29b2b29d      0t0  TCP 127.0.0.1:4505->127.0.0.1:55703 (ESTABLISHED)
    Python  10152 root   22u  IPv4 0x18a8464a29c8cab5      0t0  TCP 127.0.0.1:55703->127.0.0.1:4505 (ESTABLISHED)
    Python  10153 root   22u  IPv4 0x18a8464a29c8cab5      0t0  TCP [fe80::249a]:4505->[fe80::150]:59367 (ESTABLISHED)

    '''
    remotes = set()

    try:
        data = subprocess.check_output(
            ['lsof', '-iTCP:{0:d}'.format(port), '-n', '-P']  # pylint: disable=minimum-python-version
        )
    except subprocess.CalledProcessError as ex:
        if ex.returncode == 1:
            # Lsof return 1 if any error was detected, including the failure
            # to locate Internet addresses, and it is not an error in this case.
            log.warning('"lsof" returncode = 1, likely no active TCP sessions.')
            return remotes
        log.error('Failed "lsof" with returncode = {0}'.format(ex.returncode))
        raise

    lines = salt.utils.stringutils.to_str(data).split('\n')
    for line in lines:
        chunks = line.split()
        if not chunks:
            continue
        # ['Python', '9971', 'root', '37u', 'IPv4', '0x18a8464a29b2b29d', '0t0',
        # 'TCP', '127.0.0.1:4505->127.0.0.1:55703', '(ESTABLISHED)']
        # print chunks
        if 'COMMAND' in chunks[0]:
            continue  # ignore header
        if 'ESTABLISHED' not in chunks[-1]:
            continue  # ignore if not ESTABLISHED
        # '127.0.0.1:4505->127.0.0.1:55703'
        local, remote = chunks[8].split('->')
        _, lport = local.rsplit(':', 1)
        rhost, rport = remote.rsplit(':', 1)
        if which_end == 'remote_port' and int(rport) != port:
            continue
        if which_end == 'local_port' and int(lport) != port:
            continue
        remotes.add(rhost.strip("[]"))

    return remotes


def _aix_remotes_on(port, which_end):
    '''
    AIX specific helper function.
    Returns set of ipv4 host addresses of remote established connections
    on local or remote tcp port.

    Parses output of shell 'netstat' to get connections

    root@la68pp002_pub:/opt/salt/lib/python2.7/site-packages/salt/modules# netstat -f inet -n
    Active Internet connections
    Proto Recv-Q Send-Q  Local Address          Foreign Address        (state)
    tcp4       0      0  172.29.149.95.50093    209.41.78.13.4505      ESTABLISHED
    tcp4       0      0  127.0.0.1.9514         *.*                    LISTEN
    tcp4       0      0  127.0.0.1.9515         *.*                    LISTEN
    tcp4       0      0  127.0.0.1.199          127.0.0.1.32779        ESTABLISHED
    tcp4       0      0  127.0.0.1.32779        127.0.0.1.199          ESTABLISHED
    tcp4       0     40  172.29.149.95.22       172.29.96.83.41022     ESTABLISHED
    tcp4       0      0  172.29.149.95.22       172.29.96.83.41032     ESTABLISHED
    tcp4       0      0  127.0.0.1.32771        127.0.0.1.32775        ESTABLISHED
    tcp        0      0  127.0.0.1.32775        127.0.0.1.32771        ESTABLISHED
    tcp4       0      0  127.0.0.1.32771        127.0.0.1.32776        ESTABLISHED
    tcp        0      0  127.0.0.1.32776        127.0.0.1.32771        ESTABLISHED
    tcp4       0      0  127.0.0.1.32771        127.0.0.1.32777        ESTABLISHED
    tcp        0      0  127.0.0.1.32777        127.0.0.1.32771        ESTABLISHED
    tcp4       0      0  127.0.0.1.32771        127.0.0.1.32778        ESTABLISHED
    tcp        0      0  127.0.0.1.32778        127.0.0.1.32771        ESTABLISHED
    '''
    remotes = set()
    try:
        data = subprocess.check_output(['netstat', '-f', 'inet', '-n'])  # pylint: disable=minimum-python-version
    except subprocess.CalledProcessError:
        log.error('Failed netstat')
        raise

    lines = salt.utils.stringutils.to_str(data).split('\n')
    for line in lines:
        if 'ESTABLISHED' not in line:
            continue
        chunks = line.split()
        local_host, local_port = chunks[3].rsplit('.', 1)
        remote_host, remote_port = chunks[4].rsplit('.', 1)

        if which_end == 'remote_port' and int(remote_port) != port:
            continue
        if which_end == 'local_port' and int(local_port) != port:
            continue
        remotes.add(remote_host)
    return remotes


@jinja_filter('gen_mac')
def gen_mac(prefix='AC:DE:48'):
    '''
    Generates a MAC address with the defined OUI prefix.

    Common prefixes:

     - ``00:16:3E`` -- Xen
     - ``00:18:51`` -- OpenVZ
     - ``00:50:56`` -- VMware (manually generated)
     - ``52:54:00`` -- QEMU/KVM
     - ``AC:DE:48`` -- PRIVATE

    References:

     - http://standards.ieee.org/develop/regauth/oui/oui.txt
     - https://www.wireshark.org/tools/oui-lookup.html
     - https://en.wikipedia.org/wiki/MAC_address
    '''
    return '{0}:{1:02X}:{2:02X}:{3:02X}'.format(prefix,
                                                random.randint(0, 0xff),
                                                random.randint(0, 0xff),
                                                random.randint(0, 0xff))


@jinja_filter('mac_str_to_bytes')
def mac_str_to_bytes(mac_str):
    '''
    Convert a MAC address string into bytes. Works with or without separators:

    b1 = mac_str_to_bytes('08:00:27:13:69:77')
    b2 = mac_str_to_bytes('080027136977')
    assert b1 == b2
    assert isinstance(b1, bytes)
    '''
    if len(mac_str) == 12:
        pass
    elif len(mac_str) == 17:
        sep = mac_str[2]
        mac_str = mac_str.replace(sep, '')
    else:
        raise ValueError('Invalid MAC address')
    chars = (int(mac_str[s:s+2], 16) for s in range(0, 12, 2))
    return bytes(chars) if six.PY3 else b''.join(chr(x) for x in chars)


def refresh_dns():
    '''
    issue #21397: force glibc to re-read resolv.conf
    '''
    try:
        res_init()
    except NameError:
        # Exception raised loading the library, thus res_init is not defined
        pass


@jinja_filter('dns_check')
def dns_check(addr, port, safe=False, ipv6=None):
    '''
    Return the ip resolved by dns, but do not exit on failure, only raise an
    exception. Obeys system preference for IPv4/6 address resolution.
    Tries to connect to the address before considering it useful. If no address
    can be reached, the first one resolved is used as a fallback.
    '''
    error = False
    lookup = addr
    seen_ipv6 = False
    try:
        refresh_dns()
        hostnames = socket.getaddrinfo(
            addr, None, socket.AF_UNSPEC, socket.SOCK_STREAM
        )
        if not hostnames:
            error = True
        else:
            resolved = False
            candidates = []
            for h in hostnames:
                # It's an IP address, just return it
                if h[4][0] == addr:
                    resolved = addr
                    break

                if h[0] == socket.AF_INET and ipv6 is True:
                    continue
                if h[0] == socket.AF_INET6 and ipv6 is False:
                    continue

                candidate_addr = salt.utils.zeromq.ip_bracket(h[4][0])

                if h[0] != socket.AF_INET6 or ipv6 is not None:
                    candidates.append(candidate_addr)

                try:
                    s = socket.socket(h[0], socket.SOCK_STREAM)
                    s.connect((candidate_addr.strip('[]'), port))
                    s.close()

                    resolved = candidate_addr
                    break
                except socket.error:
                    pass
            if not resolved:
                if len(candidates) > 0:
                    resolved = candidates[0]
                else:
                    error = True
    except TypeError:
        err = ('Attempt to resolve address \'{0}\' failed. Invalid or unresolveable address').format(lookup)
        raise SaltSystemExit(code=42, msg=err)
    except socket.error:
        error = True

    if error:
        err = ('DNS lookup or connection check of \'{0}\' failed.').format(addr)
        if safe:
            if salt.log.is_console_configured():
                # If logging is not configured it also means that either
                # the master or minion instance calling this hasn't even
                # started running
                log.error(err)
            raise SaltClientError()
        raise SaltSystemExit(code=42, msg=err)
    return resolved<|MERGE_RESOLUTION|>--- conflicted
+++ resolved
@@ -137,32 +137,11 @@
         def first(self):
             return self and self[0] or None
 
-<<<<<<< HEAD
     hostname = socket.gethostname()
 
     hosts = DistinctList().append(
         salt.utils.stringutils.to_unicode(socket.getfqdn(salt.utils.stringutils.to_bytes(hostname)))
-    )
-    hosts.append(platform.node()).append(hostname)
-=======
-    hosts = DistinctList([])
-
-    try:
-        hosts.append(socket.getfqdn())
-    except ValueError:
-        pass
-
-    try:
-        hosts.append(platform.node())
-    except ValueError:
-        pass
-
-    try:
-        hosts.append(socket.gethostname())
-    except ValueError:
-        pass
-
->>>>>>> 06854cf5
+    ).append(platform.node()).append(hostname)
     if not hosts:
         try:
             for a_nfo in socket.getaddrinfo(hosts.first() or 'localhost', None, socket.AF_INET,
