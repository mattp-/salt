"""
This module contains all of the routines needed to set up a master server, this
involves preparing the three listeners and the workers needed by the master.
"""

<<<<<<< HEAD
import asyncio
=======
>>>>>>> fcb38a54
import collections
import copy
import ctypes
import logging
import multiprocessing
import os
import re
import signal
import stat
import sys
import threading
import time

import tornado.gen

import salt.acl
import salt.auth
import salt.channel.server
import salt.client
import salt.client.ssh.client
import salt.crypt
import salt.daemons.masterapi
import salt.defaults.exitcodes
import salt.engines
import salt.exceptions
import salt.key
import salt.minion
import salt.payload
import salt.pillar
import salt.runner
import salt.serializers.msgpack
import salt.state
import salt.utils.args
import salt.utils.atomicfile
import salt.utils.crypt
import salt.utils.ctx
import salt.utils.event
import salt.utils.files
import salt.utils.gitfs
import salt.utils.gzip_util
import salt.utils.jid
import salt.utils.job
import salt.utils.master
import salt.utils.minions
import salt.utils.platform
import salt.utils.process
import salt.utils.schedule
import salt.utils.ssdp
import salt.utils.stringutils
import salt.utils.user
import salt.utils.verify
import salt.utils.zeromq
import salt.wheel
from salt.config import DEFAULT_INTERVAL
from salt.defaults import DEFAULT_TARGET_DELIM
from salt.transport import TRANSPORTS
from salt.utils.channel import iter_transport_opts
from salt.utils.debug import (
    enable_sigusr1_handler,
    enable_sigusr2_handler,
    inspect_stack,
)
from salt.utils.event import tagify
from salt.utils.odict import OrderedDict
from salt.utils.zeromq import ZMQ_VERSION_INFO, zmq

try:
    import resource

    HAS_RESOURCE = True
except ImportError:
    # resource is not available on windows
    HAS_RESOURCE = False

log = logging.getLogger(__name__)


class SMaster:
    """
    Create a simple salt-master, this will generate the top-level master
    """

    secrets = (
        {}
    )  # mapping of key -> {'secret': multiprocessing type, 'reload': FUNCTION}

    def __init__(self, opts):
        """
        Create a salt master server instance

        :param dict opts: The salt options dictionary
        """
        self.opts = opts
        self.master_key = salt.crypt.MasterKeys(self.opts)
        self.key = self.__prep_key()

    # We need __setstate__ and __getstate__ to also pickle 'SMaster.secrets'.
    # Otherwise, 'SMaster.secrets' won't be copied over to the spawned process
    # on Windows since spawning processes on Windows requires pickling.
    # These methods are only used when pickling so will not be used on
    # non-Windows platforms.
    def __setstate__(self, state):
        super().__setstate__(state)
        self.master_key = state["master_key"]
        self.key = state["key"]
        SMaster.secrets = state["secrets"]

    def __getstate__(self):
        state = super().__getstate__()
        state.update(
            {
                "key": self.key,
                "master_key": self.master_key,
                "secrets": SMaster.secrets,
            }
        )
        return state

    def __prep_key(self):
        """
        A key needs to be placed in the filesystem with permissions 0400 so
        clients are required to run as root.
        """
        return salt.daemons.masterapi.access_keys(self.opts)

    @classmethod
    def get_serial(cls, opts=None, event=None):
        with cls.secrets["aes"]["secret"].get_lock():
            if cls.secrets["aes"]["serial"].value == sys.maxsize:
                cls.rotate_secrets(opts, event, use_lock=False)
            else:
                cls.secrets["aes"]["serial"].value += 1
            return cls.secrets["aes"]["serial"].value

    @classmethod
    def rotate_secrets(
        cls, opts=None, event=None, use_lock=True, owner=False, publisher=None
    ):
        if opts is None:
            opts = {}

        for secret_key, secret_map in cls.secrets.items():
            # should be unnecessary-- since no one else should be modifying
            if use_lock:
                with secret_map["secret"].get_lock():
                    secret_map["secret"].value = salt.utils.stringutils.to_bytes(
                        secret_map["reload"](remove=owner)
                    )
                    if "serial" in secret_map:
                        secret_map["serial"].value = 0
            else:
                secret_map["secret"].value = salt.utils.stringutils.to_bytes(
                    secret_map["reload"](remove=owner)
                )
                if "serial" in secret_map:
                    secret_map["serial"].value = 0

            if publisher:
                publisher.send_aes_key_event()

            if event:
                event.fire_event({f"rotate_{secret_key}_key": True}, tag="key")
<<<<<<< HEAD

        if opts.get("ping_on_rotate"):
            # Ping all minions to get them to pick up the new key
            log.debug("Pinging all connected minions due to key rotation")
            salt.utils.master.ping_all_connected_minions(opts)

    @classmethod
    def rotate_cluster_secret(
        cls, opts=None, event=None, use_lock=True, owner=False, publisher=None
    ):
        log.debug("Rotating cluster AES key")
        if opts is None:
            opts = {}

        if use_lock:
            with cls.secrets["cluster_aes"]["secret"].get_lock():
                cls.secrets["cluster_aes"]["secret"].value = (
                    salt.utils.stringutils.to_bytes(
                        cls.secrets["cluster_aes"]["reload"](remove=owner)
                    )
                )
        else:
            cls.secrets["cluster_aes"]["secret"].value = (
                salt.utils.stringutils.to_bytes(
                    cls.secrets["cluster_aes"]["reload"](remove=owner)
                )
            )

        if event:
            event.fire_event(
                {f"rotate_cluster_aes_key": True}, tag="rotate_cluster_aes_key"
            )

        if publisher:
            publisher.send_aes_key_event()
=======
>>>>>>> fcb38a54

        if opts.get("ping_on_rotate"):
            # Ping all minions to get them to pick up the new key
            log.debug("Pinging all connected minions due to key rotation")
            salt.utils.master.ping_all_connected_minions(opts)


class Maintenance(salt.utils.process.SignalHandlingProcess):
    """
    A generalized maintenance process which performs maintenance routines.
    """

    def __init__(self, opts, **kwargs):
        """
        Create a maintenance instance

        :param dict opts: The salt options
        """
        self.master_secrets = kwargs.pop("master_secrets", None)
        self.ipc_publisher = kwargs.pop("ipc_publisher", None)
        super().__init__(**kwargs)
        self.opts = opts
        # How often do we perform the maintenance tasks
        self.loop_interval = int(self.opts["loop_interval"])
        # A serializer for general maint operations
        self.restart_interval = int(self.opts["maintenance_interval"])

    def _post_fork_init(self):
        """
        Some things need to be init'd after the fork has completed
        The easiest example is that one of these module types creates a thread
        in the parent process, then once the fork happens you'll start getting
        errors like "WARNING: Mixing fork() and threads detected; memory leaked."
        """
        if self.master_secrets is not None:
            SMaster.secrets = self.master_secrets
        # Load Runners
        ropts = dict(self.opts)
        ropts["quiet"] = True
        runner_client = salt.runner.RunnerClient(ropts)
        # Load Returners
        self.returners = salt.loader.returners(self.opts, {})

        # Init Scheduler
        self.schedule = salt.utils.schedule.Schedule(
            self.opts, runner_client.functions_dict(), returners=self.returners
        )
        self.ckminions = salt.utils.minions.CkMinions(self.opts)
        # Make Event bus for firing
        self.event = salt.utils.event.get_master_event(
            self.opts, self.opts["sock_dir"], listen=False
        )
        # Init any values needed by the git ext pillar
        self.git_pillar = salt.daemons.masterapi.init_git_pillar(self.opts)

        if self.opts["maintenance_niceness"] and not salt.utils.platform.is_windows():
            log.info(
                "setting Maintenance niceness to %d", self.opts["maintenance_niceness"]
            )
            os.nice(self.opts["maintenance_niceness"])

        self.presence_events = False
        if self.opts.get("presence_events", False):
            tcp_only = True
            for transport, _ in iter_transport_opts(self.opts):
                if transport != "tcp":
                    tcp_only = False
            if not tcp_only:
                # For a TCP only transport, the presence events will be
                # handled in the transport code.
                self.presence_events = True

    def run(self):
        """
        This is the general passive maintenance process controller for the Salt
        master.

        This is where any data that needs to be cleanly maintained from the
        master is maintained.
        """
        # init things that need to be done after the process is forked
        self._post_fork_init()

        # Start of process for maintenance process restart interval
        start = time.time()

        # Unset last value will cause the interval items to run on the first
        # loop iteration. This ensurs we always run them even if
        # maintenance_interval happens to be less than loop_interval or
        # git_update_interval
        last = None

        # update git_pillar on first loop
        last_git_pillar_update = 0
        now = int(time.time())

        git_pillar_update_interval = self.opts.get("git_pillar_update_interval", 0)
        old_present = set()
        while time.time() - start < self.restart_interval:
            log.trace("Running maintenance routines")
            if not last or (now - last) >= self.loop_interval:
                salt.daemons.masterapi.clean_old_jobs(self.opts)
                salt.daemons.masterapi.clean_expired_tokens(self.opts)
                salt.daemons.masterapi.clean_pub_auth(self.opts)
            if not last or (now - last_git_pillar_update) >= git_pillar_update_interval:
                last_git_pillar_update = now
                self.handle_git_pillar()
            self.handle_schedule()
            self.handle_key_cache()
            self.handle_presence(old_present)
            self.handle_key_rotate(now)
            salt.utils.verify.check_max_open_files(self.opts)
            last = now
            now = int(time.time())
            time.sleep(self.loop_interval)

    def handle_key_cache(self):
        """
        Evaluate accepted keys and create a msgpack file
        which contains a list
        """
        if self.opts["key_cache"] == "sched":
            keys = []
            # TODO DRY from CKMinions
            if self.opts["transport"] in TRANSPORTS:
                acc = "minions"
            else:
                acc = "accepted"

            for fn_ in os.listdir(os.path.join(self.pki_dir, acc)):
                if not fn_.startswith("."):
                    keys.append(fn_)
            log.debug("Writing master key cache")
            # Write a temporary file securely
            with salt.utils.atomicfile.atomic_open(
                os.path.join(self.pki_dir, acc, ".key_cache"), mode="wb"
            ) as cache_file:
                salt.payload.dump(keys, cache_file)

    def handle_key_rotate(self, now, drop_file_wait=5):
        """
        Rotate the AES key rotation
        """
        to_rotate = False
        dfn = os.path.join(self.opts["cachedir"], ".dfn")
        try:
            stats = os.stat(dfn)
            # Basic Windows permissions don't distinguish between
            # user/group/all. Check for read-only state instead.
            if salt.utils.platform.is_windows() and not os.access(dfn, os.W_OK):
                to_rotate = (
                    salt.crypt.read_dropfile(self.opts["cachedir"]) == self.opts["id"]
                )
                # Cannot delete read-only files on Windows.
                os.chmod(dfn, stat.S_IRUSR | stat.S_IWUSR)
            elif stats.st_mode == 0o100400:
                to_rotate = (
                    salt.crypt.read_dropfile(self.opts["cachedir"]) == self.opts["id"]
                )
            else:
                log.error("Found dropfile with incorrect permissions, ignoring...")
<<<<<<< HEAD
            if to_rotate:
                os.remove(dfn)
=======
            os.remove(dfn)
>>>>>>> fcb38a54
        except OSError:
            pass

        # There is no need to check key against publish_session if we're
        # already rotating.
        if not to_rotate and self.opts.get("publish_session"):
            if self.opts.get("cluster_id", None):
                keyfile = os.path.join(self.opts["cluster_pki_dir"], ".aes")
                try:
                    stats = os.stat(keyfile)
                except OSError as exc:
                    log.error("Unexpected condition while reading keyfile %s", exc)
                    return
                if now - stats.st_mtime >= self.opts["publish_session"]:
                    salt.crypt.dropfile(
                        self.opts["cachedir"], self.opts["user"], self.opts["id"]
                    )
                    # There is currently no concept of a leader in a master
                    # cluster. Lets fake it till we make it with a little
                    # waiting period.
                    time.sleep(drop_file_wait)
                    to_rotate = (
                        salt.crypt.read_dropfile(self.opts["cachedir"])
                        == self.opts["id"]
                    )

        if to_rotate:
            if self.opts.get("cluster_id", None):
                SMaster.rotate_cluster_secret(
                    self.opts, self.event, owner=True, publisher=self.ipc_publisher
                )
            else:
                SMaster.rotate_secrets(self.opts, self.event, owner=True)

    def handle_git_pillar(self):
        """
        Update git pillar
        """
        try:
            for pillar in self.git_pillar:
                pillar.fetch_remotes()
        except Exception as exc:  # pylint: disable=broad-except
            log.error("Exception caught while updating git_pillar", exc_info=True)

    def handle_schedule(self):
        """
        Evaluate the scheduler
        """
        try:
            self.schedule.eval()
            # Check if scheduler requires lower loop interval than
            # the loop_interval setting
            if self.schedule.loop_interval < self.loop_interval:
                self.loop_interval = self.schedule.loop_interval
        except Exception as exc:  # pylint: disable=broad-except
            log.error("Exception %s occurred in scheduled job", exc)
        self.schedule.cleanup_subprocesses()

    def handle_presence(self, old_present):
        """
        Fire presence events if enabled
        """
        # On the first run it may need more time for the EventPublisher
        # to come up and be ready. Set the timeout to account for this.
        if self.presence_events and self.event.connect_pull(timeout=3):
            present = self.ckminions.connected_ids()
            new = present.difference(old_present)
            lost = old_present.difference(present)
            if new or lost:
                # Fire new minions present event
                data = {"new": list(new), "lost": list(lost)}
                self.event.fire_event(data, tagify("change", "presence"))
            data = {"present": list(present)}
            self.event.fire_event(data, tagify("present", "presence"))
            old_present.clear()
            old_present.update(present)


class FileserverUpdate(salt.utils.process.SignalHandlingProcess):
    """
    A process from which to update any dynamic fileserver backends
    """

    def __init__(self, opts, **kwargs):
        super().__init__(**kwargs)
        self.opts = opts
        self.update_threads = {}
        # Avoid circular import
        import salt.fileserver

        self.fileserver = salt.fileserver.Fileserver(self.opts)
        self.fill_buckets()

    def fill_buckets(self):
        """
        Get the configured backends and the intervals for any backend which
        supports them, and set up the update "buckets". There will be one
        bucket for each thing being updated at a given interval.
        """
        update_intervals = self.fileserver.update_intervals()
        self.buckets = {}
        for backend in self.fileserver.backends():
            fstr = f"{backend}.update"
            try:
                update_func = self.fileserver.servers[fstr]
            except KeyError:
                log.debug("No update function for the %s filserver backend", backend)
                continue
            if backend in update_intervals:
                # Variable intervals are supported for this backend
                for id_, interval in update_intervals[backend].items():
                    if not interval:
                        # Don't allow an interval of 0
                        interval = DEFAULT_INTERVAL
                        log.debug(
                            "An update_interval of 0 is not supported, "
                            "falling back to %s",
                            interval,
                        )
                    i_ptr = self.buckets.setdefault(interval, OrderedDict())
                    # Backend doesn't technically need to be present in the
                    # key, all we *really* need is the function reference, but
                    # having it there makes it easier to provide meaningful
                    # debug logging in the update threads.
                    i_ptr.setdefault((backend, update_func), []).append(id_)
            else:
                # Variable intervals are not supported for this backend, so
                # fall back to the global interval for that fileserver. Since
                # this backend doesn't support variable updates, we have
                # nothing to pass to the backend's update func, so we'll just
                # set the value to None.
                try:
                    interval_key = f"{backend}_update_interval"
                    interval = self.opts[interval_key]
                except KeyError:
                    interval = DEFAULT_INTERVAL
                    log.warning(
                        "%s key missing from configuration. Falling back to "
                        "default interval of %d seconds",
                        interval_key,
                        interval,
                    )
                self.buckets.setdefault(interval, OrderedDict())[
                    (backend, update_func)
                ] = None

    @staticmethod
    def _do_update(backends):
        """
        Perform fileserver updates
        """
        for backend, update_args in backends.items():
            backend_name, update_func = backend
            try:
                if update_args:
                    log.debug(
                        "Updating %s fileserver cache for the following targets: %s",
                        backend_name,
                        update_args,
                    )
                    args = (update_args,)
                else:
                    log.debug("Updating %s fileserver cache", backend_name)
                    args = ()

                update_func(*args)
            except Exception as exc:  # pylint: disable=broad-except
                log.exception(
                    "Uncaught exception while updating %s fileserver cache",
                    backend_name,
                )

    @classmethod
    def update(cls, interval, backends, timeout):
        """
        Threading target which handles all updates for a given wait interval
        """
        start = time.time()
        condition = threading.Condition()
        while time.time() - start < timeout:
            log.debug(
                "Performing fileserver updates for items with an update interval of %d",
                interval,
            )
            cls._do_update(backends)
            log.debug(
                "Completed fileserver updates for items with an update "
                "interval of %d, waiting %d seconds",
                interval,
                interval,
            )
            with condition:
                condition.wait(interval)

    def run(self):
        """
        Start the update threads
        """
        if (
            self.opts["fileserver_update_niceness"]
            and not salt.utils.platform.is_windows()
        ):
            log.info(
                "setting FileServerUpdate niceness to %d",
                self.opts["fileserver_update_niceness"],
            )
            os.nice(self.opts["fileserver_update_niceness"])

        # Clean out the fileserver backend cache
        salt.daemons.masterapi.clean_fsbackend(self.opts)

        for interval in self.buckets:
            self.update_threads[interval] = threading.Thread(
                target=self.update,
                args=(
                    interval,
                    self.buckets[interval],
                    self.opts["fileserver_interval"],
                ),
            )
            self.update_threads[interval].start()

        while self.update_threads:
            for name, thread in list(self.update_threads.items()):
                thread.join(1)
                if not thread.is_alive():
                    self.update_threads.pop(name)


class Master(SMaster):
    """
    The salt master server
    """

    def __init__(self, opts):
        """
        Create a salt master server instance

        :param dict: The salt options
        """
        if zmq and ZMQ_VERSION_INFO < (3, 2):
            log.warning(
                "You have a version of ZMQ less than ZMQ 3.2! There are "
                "known connection keep-alive issues with ZMQ < 3.2 which "
                "may result in loss of contact with minions. Please "
                "upgrade your ZMQ!"
            )
        SMaster.__init__(self, opts)

    def __set_max_open_files(self):
        if not HAS_RESOURCE:
            return
        # Let's check to see how our max open files(ulimit -n) setting is
        mof_s, mof_h = resource.getrlimit(resource.RLIMIT_NOFILE)
        if mof_h == resource.RLIM_INFINITY:
            # Unclear what to do with infinity... macOS reports RLIM_INFINITY as
            # hard limit,but raising to anything above soft limit fails...
            mof_h = mof_s
        log.info(
            "Current values for max open files soft/hard setting: %s/%s", mof_s, mof_h
        )
        # Let's grab, from the configuration file, the value to raise max open
        # files to
        mof_c = self.opts["max_open_files"]
        if mof_c > mof_h:
            # The configured value is higher than what's allowed
            log.info(
                "The value for the 'max_open_files' setting, %s, is higher "
                "than the highest value the user running salt is allowed to "
                "set (%s). Defaulting to %s.",
                mof_c,
                mof_h,
                mof_h,
            )
            mof_c = mof_h

        if mof_s < mof_c:
            # There's room to raise the value. Raise it!
            log.info("Raising max open files value to %s", mof_c)
            resource.setrlimit(resource.RLIMIT_NOFILE, (mof_c, mof_h))
            try:
                mof_s, mof_h = resource.getrlimit(resource.RLIMIT_NOFILE)
                log.info(
                    "New values for max open files soft/hard values: %s/%s",
                    mof_s,
                    mof_h,
                )
            except ValueError:
                # https://github.com/saltstack/salt/issues/1991#issuecomment-13025595
                # A user under macOS reported that our 100000 default value is
                # still too high.
                log.critical(
                    "Failed to raise max open files setting to %s. If this "
                    "value is too low, the salt-master will most likely fail "
                    "to run properly.",
                    mof_c,
                )

    def _pre_flight(self):
        """
        Run pre flight checks. If anything in this method fails then the master
        should not start up.
        """
        errors = []
        critical_errors = []

        try:
            os.chdir("/")
        except OSError as err:
            errors.append(f"Cannot change to root directory ({err})")

        if self.opts.get("fileserver_verify_config", True):
            # Avoid circular import
            import salt.fileserver

            fileserver = salt.fileserver.Fileserver(self.opts)
            if not fileserver.servers:
                errors.append(
                    "Failed to load fileserver backends, the configured backends "
                    "are: {}".format(", ".join(self.opts["fileserver_backend"]))
                )
            else:
                # Run init() for all backends which support the function, to
                # double-check configuration
                try:
                    fileserver.init()
                except salt.exceptions.FileserverConfigError as exc:
                    critical_errors.append(f"{exc}")

        if not self.opts["fileserver_backend"]:
            errors.append("No fileserver backends are configured")

        # Check to see if we need to create a pillar cache dir
        if self.opts["pillar_cache"] and not os.path.isdir(
            os.path.join(self.opts["cachedir"], "pillar_cache")
        ):
            try:
                with salt.utils.files.set_umask(0o077):
                    os.mkdir(os.path.join(self.opts["cachedir"], "pillar_cache"))
            except OSError:
                pass

        if self.opts.get("git_pillar_verify_config", True):
            try:
                git_pillars = [
                    x
                    for x in self.opts.get("ext_pillar", [])
                    if "git" in x and not isinstance(x["git"], str)
                ]
            except TypeError:
                git_pillars = []
                critical_errors.append(
                    "Invalid ext_pillar configuration. It is likely that the "
                    "external pillar type was not specified for one or more "
                    "external pillars."
                )
            if git_pillars:
                try:
                    new_opts = copy.deepcopy(self.opts)
                    import salt.pillar.git_pillar

                    for repo in git_pillars:
                        new_opts["ext_pillar"] = [repo]
                        try:
                            git_pillar = salt.utils.gitfs.GitPillar(
                                new_opts,
                                repo["git"],
                                per_remote_overrides=salt.pillar.git_pillar.PER_REMOTE_OVERRIDES,
                                per_remote_only=salt.pillar.git_pillar.PER_REMOTE_ONLY,
                                global_only=salt.pillar.git_pillar.GLOBAL_ONLY,
                            )
                        except salt.exceptions.FileserverConfigError as exc:
                            critical_errors.append(exc.strerror)
                finally:
                    del new_opts

        if errors or critical_errors:
            for error in errors:
                log.error(error)
            for error in critical_errors:
                log.critical(error)
            log.critical("Master failed pre flight checks, exiting\n")
            sys.exit(salt.defaults.exitcodes.EX_GENERIC)

    def read_or_generate_key(self, remove=False, fs_wait=0.1):
        """
        Used to manage a cluster aes session key file.
        """
        path = os.path.join(self.opts["cluster_pki_dir"], ".aes")
        if remove:
            os.remove(path)
        key = salt.crypt.Crypticle.read_key(path)
        if key:
            return key
        salt.crypt.Crypticle.write_key(path)
        time.sleep(fs_wait)
        return salt.crypt.Crypticle.read_key(path)

    def start(self):
        """
        Turn on the master server components
        """
        self._pre_flight()
        log.info("salt-master is starting as user '%s'", salt.utils.user.get_user())

        enable_sigusr1_handler()
        enable_sigusr2_handler()

        self.__set_max_open_files()

        # Reset signals to default ones before adding processes to the process
        # manager. We don't want the processes being started to inherit those
        # signal handlers
        with salt.utils.process.default_signals(signal.SIGINT, signal.SIGTERM):
            if self.opts["cluster_id"]:
                # Setup the secrets here because the PubServerChannel may need
                # them as well.
                SMaster.secrets["cluster_aes"] = {
                    "secret": multiprocessing.Array(
                        ctypes.c_char,
                        salt.utils.stringutils.to_bytes(self.read_or_generate_key()),
                    ),
                    "serial": multiprocessing.Value(
                        ctypes.c_longlong,
                        lock=False,  # We'll use the lock from 'secret'
                    ),
                    "reload": self.read_or_generate_key,
                }

            SMaster.secrets["aes"] = {
                "secret": multiprocessing.Array(
                    ctypes.c_char,
                    salt.utils.stringutils.to_bytes(
                        salt.crypt.Crypticle.generate_key_string()
                    ),
                ),
                "serial": multiprocessing.Value(
                    ctypes.c_longlong, lock=False  # We'll use the lock from 'secret'
                ),
                "reload": salt.crypt.Crypticle.generate_key_string,
            }

            log.info("Creating master process manager")
            # Since there are children having their own ProcessManager we should wait for kill more time.
            self.process_manager = salt.utils.process.ProcessManager(wait_for_kill=5)
            pub_channels = []
            log.info("Creating master publisher process")
            for _, opts in iter_transport_opts(self.opts):
                chan = salt.channel.server.PubServerChannel.factory(opts)
                chan.pre_fork(self.process_manager, kwargs={"secrets": SMaster.secrets})
                pub_channels.append(chan)

            log.info("Creating master event publisher process")
            ipc_publisher = salt.channel.server.MasterPubServerChannel.factory(
                self.opts
            )
            ipc_publisher.pre_fork(self.process_manager)
            self.process_manager.add_process(
                EventMonitor,
                args=[self.opts, ipc_publisher],
                name="EventMonitor",
            )

            if self.opts.get("reactor"):
                if isinstance(self.opts["engines"], list):
                    rine = False
                    for item in self.opts["engines"]:
                        if "reactor" in item:
                            rine = True
                            break
                    if not rine:
                        self.opts["engines"].append({"reactor": {}})
                else:
                    if "reactor" not in self.opts["engines"]:
                        log.info("Enabling the reactor engine")
                        self.opts["engines"]["reactor"] = {}

            salt.engines.start_engines(self.opts, self.process_manager)

            # must be after channels
            log.info("Creating master maintenance process")
            self.process_manager.add_process(
                Maintenance,
                args=(self.opts,),
                kwargs={
                    "master_secrets": SMaster.secrets,
                    "ipc_publisher": ipc_publisher,
                },
                name="Maintenance",
            )

            if self.opts.get("event_return"):
                log.info("Creating master event return process")
                self.process_manager.add_process(
                    salt.utils.event.EventReturn, args=(self.opts,), name="EventReturn"
                )

            ext_procs = self.opts.get("ext_processes", [])
            for proc in ext_procs:
                log.info("Creating ext_processes process: %s", proc)
                try:
                    mod = ".".join(proc.split(".")[:-1])
                    cls = proc.split(".")[-1]
                    _tmp = __import__(mod, globals(), locals(), [cls], -1)
<<<<<<< HEAD
                    cls = _tmp.__getattribute__(cls)
=======
                    cls = _tmp.__getattribute__(  # pylint: disable=unnecessary-dunder-call
                        cls
                    )
>>>>>>> fcb38a54
                    name = f"ExtProcess({cls.__qualname__})"
                    self.process_manager.add_process(cls, args=(self.opts,), name=name)
                except Exception:  # pylint: disable=broad-except
                    log.error("Error creating ext_processes process: %s", proc)

            # TODO: remove, or at least push into the transport stuff (pre-fork probably makes sense there)
            if self.opts["con_cache"]:
                log.info("Creating master concache process")
                self.process_manager.add_process(
                    salt.utils.master.ConnectedCache,
                    args=(self.opts,),
                    name="ConnectedCache",
                )
                # workaround for issue #16315, race condition
                log.debug("Sleeping for two seconds to let concache rest")
                time.sleep(2)

            log.info("Creating master request server process")
            kwargs = {}
            if salt.utils.platform.spawning_platform():
                kwargs["secrets"] = SMaster.secrets

            self.process_manager.add_process(
                ReqServer,
                args=(self.opts, self.key, self.master_key),
                kwargs=kwargs,
                name="ReqServer",
            )

            self.process_manager.add_process(
                FileserverUpdate, args=(self.opts,), name="FileServerUpdate"
            )

            # Fire up SSDP discovery publisher
            if self.opts["discovery"]:
                if salt.utils.ssdp.SSDPDiscoveryServer.is_available():
                    self.process_manager.add_process(
                        salt.utils.ssdp.SSDPDiscoveryServer(
                            port=self.opts["discovery"]["port"],
                            listen_ip=self.opts["interface"],
                            answer={
                                "mapping": self.opts["discovery"].get("mapping", {})
                            },
                        ).run,
                        name="SSDPDiscoveryServer",
                    )
                else:
                    log.error("Unable to load SSDP: asynchronous IO is not available.")
                    if sys.version_info.major == 2:
                        log.error(
                            'You are using Python 2, please install "trollius" module'
                            " to enable SSDP discovery."
                        )

        # Install the SIGINT/SIGTERM handlers if not done so far
        if signal.getsignal(signal.SIGINT) is signal.SIG_DFL:
            # No custom signal handling was added, install our own
            signal.signal(signal.SIGINT, self._handle_signals)

        if signal.getsignal(signal.SIGTERM) is signal.SIG_DFL:
            # No custom signal handling was added, install our own
            signal.signal(signal.SIGTERM, self._handle_signals)

        if self.opts.get("cluster_id", None):
            # Notify the rest of the cluster we're starting.
            ipc_publisher.send_aes_key_event()
        self.process_manager.run()

    def _handle_signals(self, signum, sigframe):
        # escalate the signals to the process manager
        self.process_manager._handle_signals(signum, sigframe)
        time.sleep(1)
        sys.exit(0)


class EventMonitor(salt.utils.process.SignalHandlingProcess):
    """
    Monitor the master event bus.

     - Forward publish events to minion event publisher.
     - Handle key rotate events.
    """

    def __init__(self, opts, ipc_publisher, channels=None, name="EventMonitor"):
        super().__init__(name=name)
        self.opts = opts
        if channels is None:
            channels = []
        self.channels = channels
        self.ipc_publisher = ipc_publisher

    async def handle_event(self, package):
        """
        Event handler for publish forwarder
        """
        tag, data = salt.utils.event.SaltEvent.unpack(package)
        if tag.startswith("salt/job") and tag.endswith("/publish"):
            peer_id = data.pop("__peer_id", None)
            if peer_id:
                data.pop("_stamp", None)
                log.debug(
                    "Event monitor forward job to publish server: jid=%s",
                    data.get("jid", "no jid"),
                )
                if not self.channels:
                    for transport, opts in iter_transport_opts(self.opts):
                        chan = salt.channel.server.PubServerChannel.factory(opts)
                        self.channels.append(chan)
                tasks = []
                for chan in self.channels:
                    tasks.append(asyncio.create_task(chan.publish(data)))
                await asyncio.gather(*tasks)
        elif tag == "rotate_cluster_aes_key":
            peer_id = data.pop("__peer_id", None)
            if peer_id:
                log.debug("Rotating AES session key")
                SMaster.rotate_cluster_secret(
                    self.opts, owner=False, publisher=self.ipc_publisher
                )
        else:
            log.trace("Ignore tag %s", tag)

    def run(self):
        io_loop = tornado.ioloop.IOLoop()
        with salt.utils.event.get_master_event(
            self.opts, self.opts["sock_dir"], io_loop=io_loop, listen=True
        ) as event_bus:
            event_bus.subscribe("")
            event_bus.set_event_handler(self.handle_event)
            io_loop.start()


class ReqServer(salt.utils.process.SignalHandlingProcess):
    """
    Starts up the master request server, minions send results to this
    interface.
    """

    def __init__(self, opts, key, mkey, secrets=None, **kwargs):
        """
        Create a request server

        :param dict opts: The salt options dictionary
        :key dict: The user starting the server and the AES key
        :mkey dict: The user starting the server and the RSA key

        :rtype: ReqServer
        :returns: Request server
        """
        super().__init__(**kwargs)
        self.opts = opts
        self.master_key = mkey
        # Prepare the AES key
        self.key = key
        self.secrets = secrets

    def _handle_signals(self, signum, sigframe):  # pylint: disable=unused-argument
        self.destroy(signum)
        super()._handle_signals(signum, sigframe)

    def __bind(self):
        """
        Binds the reply server
        """
        if self.secrets is not None:
            SMaster.secrets = self.secrets

        dfn = os.path.join(self.opts["cachedir"], ".dfn")
        if os.path.isfile(dfn):
            try:
                if salt.utils.platform.is_windows() and not os.access(dfn, os.W_OK):
                    # Cannot delete read-only files on Windows.
                    os.chmod(dfn, stat.S_IRUSR | stat.S_IWUSR)
                os.remove(dfn)
            except OSError:
                pass

        # Wait for kill should be less then parent's ProcessManager.
        self.process_manager = salt.utils.process.ProcessManager(
            name="ReqServer_ProcessManager", wait_for_kill=1
        )

        req_channels = []
        for transport, opts in iter_transport_opts(self.opts):
            chan = salt.channel.server.ReqServerChannel.factory(opts)
            chan.pre_fork(self.process_manager)
            req_channels.append(chan)

        if self.opts["req_server_niceness"] and not salt.utils.platform.is_windows():
            log.info(
                "setting ReqServer_ProcessManager niceness to %d",
                self.opts["req_server_niceness"],
            )
            os.nice(self.opts["req_server_niceness"])

        # Reset signals to default ones before adding processes to the process
        # manager. We don't want the processes being started to inherit those
        # signal handlers
        with salt.utils.process.default_signals(signal.SIGINT, signal.SIGTERM):
            for ind in range(int(self.opts["worker_threads"])):
                name = f"MWorker-{ind}"
                self.process_manager.add_process(
                    MWorker,
                    args=(self.opts, self.master_key, self.key, req_channels),
                    name=name,
                )
        self.process_manager.run()

    def run(self):
        """
        Start up the ReqServer
        """
        self.__bind()

    def destroy(self, signum=signal.SIGTERM):
        if hasattr(self, "process_manager"):
            self.process_manager.stop_restarting()
            self.process_manager.send_signal_to_processes(signum)
            self.process_manager.kill_children()

    # pylint: disable=W1701
    def __del__(self):
        self.destroy()

    # pylint: enable=W1701


class MWorker(salt.utils.process.SignalHandlingProcess):
    """
    The worker multiprocess instance to manage the backend operations for the
    salt master.
    """

    def __init__(self, opts, mkey, key, req_channels, **kwargs):
        """
        Create a salt master worker process

        :param dict opts: The salt options
        :param dict mkey: The user running the salt master and the AES key
        :param dict key: The user running the salt master and the RSA key

        :rtype: MWorker
        :return: Master worker
        """
        super().__init__(**kwargs)
        self.opts = opts
        self.req_channels = req_channels

        self.mkey = mkey
        self.key = key
        self.k_mtime = 0
        self.stats = collections.defaultdict(lambda: {"mean": 0, "runs": 0})
        self.stat_clock = time.time()

    # We need __setstate__ and __getstate__ to also pickle 'SMaster.secrets'.
    # Otherwise, 'SMaster.secrets' won't be copied over to the spawned process
    # on Windows since spawning processes on Windows requires pickling.
    # These methods are only used when pickling so will not be used on
    # non-Windows platforms.
    def __setstate__(self, state):
        super().__setstate__(state)
        self.k_mtime = state["k_mtime"]
        SMaster.secrets = state["secrets"]

    def __getstate__(self):
        state = super().__getstate__()
        state.update({"k_mtime": self.k_mtime, "secrets": SMaster.secrets})
        return state

    def _handle_signals(self, signum, sigframe):
        for channel in getattr(self, "req_channels", ()):
            try:
                channel.close()
            except Exception:  # pylint: disable=broad-except
                # Don't stop closing additional channels because an
                # exception occurred.
                pass
        clear_funcs = getattr(self, "clear_funcs", None)
        if clear_funcs is not None:
            try:
                clear_funcs.destroy()
            except Exception:  # pylint: disable=broad-except
                # Don't stop signal handling because an exception occurred.
                pass
        super()._handle_signals(signum, sigframe)

    def __bind(self):
        """
        Bind to the local port
        """
        self.io_loop = tornado.ioloop.IOLoop()
        for req_channel in self.req_channels:
            req_channel.post_fork(
                self._handle_payload, io_loop=self.io_loop
            )  # TODO: cleaner? Maybe lazily?
        try:
            self.io_loop.start()
        except (KeyboardInterrupt, SystemExit):
            # Tornado knows what to do
            pass

    async def _handle_payload(self, payload):
        """
        The _handle_payload method is the key method used to figure out what
        needs to be done with communication to the server

        Example cleartext payload generated for 'salt myminion test.ping':

        {'enc': 'clear',
         'load': {'arg': [],
                  'cmd': 'publish',
                  'fun': 'test.ping',
                  'jid': '',
                  'key': 'alsdkjfa.,maljf-==adflkjadflkjalkjadfadflkajdflkj',
                  'kwargs': {'show_jid': False, 'show_timeout': False},
                  'ret': '',
                  'tgt': 'myminion',
                  'tgt_type': 'glob',
                  'user': 'root'}}

        :param dict payload: The payload route to the appropriate handler
        """
        key = payload["enc"]
        load = payload["load"]
        if key == "clear":
            ret = await self._handle_clear(load)
        else:
            ret = self._handle_aes(load)
        return ret

    def _post_stats(self, start, cmd):
        """
        Calculate the master stats and fire events with stat info
        """
        end = time.time()
        duration = end - start
        self.stats[cmd]["mean"] = (
            self.stats[cmd]["mean"] * (self.stats[cmd]["runs"] - 1) + duration
        ) / self.stats[cmd]["runs"]
        if end - self.stat_clock > self.opts["master_stats_event_iter"]:
            # Fire the event with the stats and wipe the tracker
            self.aes_funcs.event.fire_event(
                {
                    "time": end - self.stat_clock,
                    "worker": self.name,
                    "stats": self.stats,
                },
                tagify(self.name, "stats"),
            )
            self.stats = collections.defaultdict(lambda: {"mean": 0, "runs": 0})
            self.stat_clock = end

    async def _handle_clear(self, load):
        """
        Process a cleartext command

        :param dict load: Cleartext payload
        :return: The result of passing the load to a function in ClearFuncs corresponding to
                 the command specified in the load's 'cmd' key.
        """
        log.trace("Clear payload received with command %s", load["cmd"])
        cmd = load["cmd"]
        method = self.clear_funcs.get_method(cmd)
        if not method:
            return {}, {"fun": "send_clear"}
        if self.opts["master_stats"]:
            start = time.time()
            self.stats[cmd]["runs"] += 1
        if cmd in self.clear_funcs.async_methods:
            reply = await method(load)
            ret = reply, {"fun": "send_clear"}
        else:
            ret = method(load), {"fun": "send_clear"}
        if self.opts["master_stats"]:
            self._post_stats(start, cmd)
        return ret

    def _handle_aes(self, data):
        """
        Process a command sent via an AES key

        :param str load: Encrypted payload
        :return: The result of passing the load to a function in AESFuncs corresponding to
                 the command specified in the load's 'cmd' key.
        """
        if "cmd" not in data:
            log.error("Received malformed command %s", data)
            return {}
        cmd = data["cmd"]
        log.trace("AES payload received with command %s", data["cmd"])
        method = self.aes_funcs.get_method(cmd)
        if not method:
            return {}, {"fun": "send"}
        if self.opts["master_stats"]:
            start = time.time()
            self.stats[cmd]["runs"] += 1

        def run_func(data):
            return self.aes_funcs.run_func(data["cmd"], data)

        with salt.utils.ctx.request_context({"data": data, "opts": self.opts}):
            ret = run_func(data)

        if self.opts["master_stats"]:
            self._post_stats(start, cmd)
        return ret

    def run(self):
        """
        Start a Master Worker
        """
        # if we inherit req_server level without our own, reset it
        if not salt.utils.platform.is_windows():
            enforce_mworker_niceness = True
            if self.opts["req_server_niceness"]:
                if salt.utils.user.get_user() == "root":
                    log.info(
                        "%s decrementing inherited ReqServer niceness to 0", self.name
                    )
                    log.info(os.nice())
                    os.nice(-1 * self.opts["req_server_niceness"])
                else:
                    log.error(
                        "%s unable to decrement niceness for MWorker, not running as"
                        " root",
                        self.name,
                    )
                    enforce_mworker_niceness = False

            # else set what we're explicitly asked for
            if enforce_mworker_niceness and self.opts["mworker_niceness"]:
                log.info(
                    "setting %s niceness to %i",
                    self.name,
                    self.opts["mworker_niceness"],
                )
                os.nice(self.opts["mworker_niceness"])
        self.clear_funcs = ClearFuncs(
            self.opts,
            self.key,
        )
        self.clear_funcs.connect()
        self.aes_funcs = AESFuncs(self.opts)
        salt.utils.crypt.reinit_crypto()
        self.__bind()


class TransportMethods:
    """
    Expose methods to the transport layer, methods with their names found in
    the class attribute 'expose_methods' will be exposed to the transport layer
    via 'get_method'.
    """

    expose_methods = ()

    def get_method(self, name):
        """
        Get a method which should be exposed to the transport layer
        """
        if name in self.expose_methods:
            try:
                return getattr(self, name)
            except AttributeError:
                log.error("Requested method not exposed: %s", name)
        else:
            log.error("Requested method not exposed: %s", name)


# TODO: rename? No longer tied to "AES", just "encrypted" or "private" requests
class AESFuncs(TransportMethods):
    """
    Set up functions that are available when the load is encrypted with AES
    """

    expose_methods = (
        "verify_minion",
        "_master_tops",
        "_master_opts",
        "_mine_get",
        "_mine",
        "_mine_delete",
        "_mine_flush",
        "_file_recv",
        "_pillar",
        "_minion_event",
        "_handle_minion_event",
        "_return",
        "_syndic_return",
        "minion_runner",
        "pub_ret",
        "minion_pub",
        "minion_publish",
        "revoke_auth",
        "_serve_file",
        "_file_find",
        "_file_hash",
        "_file_hash_and_stat",
        "_file_list",
        "_file_list_emptydirs",
        "_dir_list",
        "_symlink_list",
        "_file_envs",
    )

    def __init__(self, opts):
        """
        Create a new AESFuncs

        :param dict opts: The salt options

        :rtype: AESFuncs
        :returns: Instance for handling AES operations
        """
        self.opts = opts
        self.event = salt.utils.event.get_master_event(
            self.opts, self.opts["sock_dir"], listen=False
        )
        self.ckminions = salt.utils.minions.CkMinions(opts)
        # Make a client
        self.local = salt.client.get_local_client(self.opts["conf_file"])
        # Create the master minion to access the external job cache
        self.mminion = salt.minion.MasterMinion(
            self.opts, states=False, rend=False, ignore_config_errors=True
        )
        self.__setup_fileserver()
        self.masterapi = salt.daemons.masterapi.RemoteFuncs(opts)
        if "cluster_id" in self.opts and self.opts["cluster_id"]:
            self.pki_dir = self.opts["cluster_pki_dir"]
        else:
            self.pki_dir = self.opts.get("pki_dir", "")

    def __setup_fileserver(self):
        """
        Set the local file objects from the file server interface
        """
        # Avoid circular import
        import salt.fileserver

        self.fs_ = salt.fileserver.Fileserver(self.opts)
        self._serve_file = self.fs_.serve_file
        self._file_find = self.fs_._find_file
        self._file_hash = self.fs_.file_hash
        self._file_hash_and_stat = self.fs_.file_hash_and_stat
        self._file_list = self.fs_.file_list
        self._file_list_emptydirs = self.fs_.file_list_emptydirs
        self._dir_list = self.fs_.dir_list
        self._symlink_list = self.fs_.symlink_list
        self._file_envs = self.fs_.file_envs

    def __verify_minion(self, id_, token):
        """
        Take a minion id and a string signed with the minion private key
        The string needs to verify as 'salt' with the minion public key

        :param str id_: A minion ID
        :param str token: A string signed with the minion private key

        :rtype: bool
        :return: Boolean indicating whether or not the token can be verified.
        """
        if not salt.utils.verify.valid_id(self.opts, id_):
            return False
        pub_path = os.path.join(self.pki_dir, "minions", id_)
        try:
            pub = salt.crypt.get_rsa_pub_key(pub_path)
        except OSError:
            log.warning(
                "Salt minion claiming to be %s attempted to communicate with "
                "master, but key could not be read and verification was denied.",
                id_,
            )
            return False
        except (ValueError, IndexError, TypeError) as err:
            log.error('Unable to load public key "%s": %s', pub_path, err)
        try:
            if salt.crypt.public_decrypt(pub, token) == b"salt":
                return True
        except ValueError as err:
            log.error("Unable to decrypt token: %s", err)

        log.error(
            "Salt minion claiming to be %s has attempted to communicate with "
            "the master and could not be verified",
            id_,
        )
        return False

    def verify_minion(self, id_, token):
        """
        Take a minion id and a string signed with the minion private key
        The string needs to verify as 'salt' with the minion public key

        :param str id_: A minion ID
        :param str token: A string signed with the minion private key

        :rtype: bool
        :return: Boolean indicating whether or not the token can be verified.
        """
        return self.__verify_minion(id_, token)

    def __verify_minion_publish(self, clear_load):
        """
        Verify that the passed information authorized a minion to execute

        :param dict clear_load: A publication load from a minion

        :rtype: bool
        :return: A boolean indicating if the minion is allowed to publish the command in the load
        """
        # Verify that the load is valid
        if "peer" not in self.opts:
            return False
        if not isinstance(self.opts["peer"], dict):
            return False
        if any(
            key not in clear_load for key in ("fun", "arg", "tgt", "ret", "tok", "id")
        ):
            return False
        # If the command will make a recursive publish don't run
        if clear_load["fun"].startswith("publish."):
            return False
        # Check the permissions for this minion
        if not self.__verify_minion(clear_load["id"], clear_load["tok"]):
            # The minion is not who it says it is!
            # We don't want to listen to it!
            log.warning(
                "Minion id %s is not who it says it is and is attempting "
                "to issue a peer command",
                clear_load["id"],
            )
            return False
        clear_load.pop("tok")
        perms = []
        for match in self.opts["peer"]:
            if re.match(match, clear_load["id"]):
                # This is the list of funcs/modules!
                if isinstance(self.opts["peer"][match], list):
                    perms.extend(self.opts["peer"][match])
        if "," in clear_load["fun"]:
            # 'arg': [['cat', '/proc/cpuinfo'], [], ['foo']]
            clear_load["fun"] = clear_load["fun"].split(",")
            arg_ = []
            for arg in clear_load["arg"]:
                arg_.append(arg.split())
            clear_load["arg"] = arg_

        # finally, check the auth of the load
        return self.ckminions.auth_check(
            perms,
            clear_load["fun"],
            clear_load["arg"],
            clear_load["tgt"],
            clear_load.get("tgt_type", "glob"),
            publish_validate=True,
        )

    def __verify_load(self, load, verify_keys):
        """
        A utility function to perform common verification steps.

        :param dict load: A payload received from a minion
        :param list verify_keys: A list of strings that should be present in a
        given load

        :rtype: bool
        :rtype: dict
        :return: The original load (except for the token) if the load can be
        verified. False if the load is invalid.
        """
        if any(key not in load for key in verify_keys):
            return False
        if "tok" not in load:
            log.error(
                "Received incomplete call from %s for '%s', missing '%s'",
                load["id"],
                inspect_stack()["co_name"],
                "tok",
            )
            return False
        if not self.__verify_minion(load["id"], load["tok"]):
            # The minion is not who it says it is!
            # We don't want to listen to it!
            log.warning("Minion id %s is not who it says it is!", load["id"])
            return False

        if "tok" in load:
            load.pop("tok")

        return load

    def _master_tops(self, load):
        """
        Return the results from an external node classifier if one is
        specified

        :param dict load: A payload received from a minion
        :return: The results from an external node classifier
        """
        load = self.__verify_load(load, ("id", "tok"))
        if load is False:
            return {}
        return self.masterapi._master_tops(load, skip_verify=True)

    def _master_opts(self, load):
        """
        Return the master options to the minion

        :param dict load: A payload received from a minion

        :rtype: dict
        :return: The master options
        """
        mopts = {}
        file_roots = {}
        envs = self._file_envs()
        for saltenv in envs:
            if saltenv not in file_roots:
                file_roots[saltenv] = []
        mopts["file_roots"] = file_roots
        mopts["top_file_merging_strategy"] = self.opts["top_file_merging_strategy"]
        mopts["env_order"] = self.opts["env_order"]
        mopts["default_top"] = self.opts["default_top"]
        if load.get("env_only"):
            return mopts
        mopts["renderer"] = self.opts["renderer"]
        mopts["failhard"] = self.opts["failhard"]
        mopts["state_top"] = self.opts["state_top"]
        mopts["state_top_saltenv"] = self.opts["state_top_saltenv"]
        mopts["nodegroups"] = self.opts["nodegroups"]
        mopts["state_auto_order"] = self.opts["state_auto_order"]
        mopts["state_events"] = self.opts["state_events"]
        mopts["state_aggregate"] = self.opts["state_aggregate"]
        mopts["jinja_env"] = self.opts["jinja_env"]
        mopts["jinja_sls_env"] = self.opts["jinja_sls_env"]
        mopts["jinja_lstrip_blocks"] = self.opts["jinja_lstrip_blocks"]
        mopts["jinja_trim_blocks"] = self.opts["jinja_trim_blocks"]
        return mopts

    def _mine_get(self, load):
        """
        Gathers the data from the specified minions' mine

        :param dict load: A payload received from a minion

        :rtype: dict
        :return: Mine data from the specified minions
        """
        load = self.__verify_load(load, ("id", "tgt", "fun", "tok"))
        if load is False:
            return {}
        else:
            return self.masterapi._mine_get(load, skip_verify=True)

    def _mine(self, load):
        """
        Store the mine data

        :param dict load: A payload received from a minion

        :rtype: bool
        :return: True if the data has been stored in the mine
        """
        load = self.__verify_load(load, ("id", "data", "tok"))
        if load is False:
            return {}
        return self.masterapi._mine(load, skip_verify=True)

    def _mine_delete(self, load):
        """
        Allow the minion to delete a specific function from its own mine

        :param dict load: A payload received from a minion

        :rtype: bool
        :return: Boolean indicating whether or not the given function was deleted from the mine
        """
        load = self.__verify_load(load, ("id", "fun", "tok"))
        if load is False:
            return {}
        else:
            return self.masterapi._mine_delete(load)

    def _mine_flush(self, load):
        """
        Allow the minion to delete all of its own mine contents

        :param dict load: A payload received from a minion
        """
        load = self.__verify_load(load, ("id", "tok"))
        if load is False:
            return {}
        else:
            return self.masterapi._mine_flush(load, skip_verify=True)

    def _file_recv(self, load):
        """
        Allows minions to send files to the master, files are sent to the
        master file cache
        """
        if any(key not in load for key in ("id", "path", "loc")):
            return False
        if not isinstance(load["path"], list):
            return False
        if not self.opts["file_recv"]:
            return False
        if not salt.utils.verify.valid_id(self.opts, load["id"]):
            return False
        file_recv_max_size = 1024 * 1024 * self.opts["file_recv_max_size"]

        if "loc" in load and load["loc"] < 0:
            log.error("Invalid file pointer: load[loc] < 0")
            return False

        if len(load["data"]) + load.get("loc", 0) > file_recv_max_size:
            log.error(
                "file_recv_max_size limit of %d MB exceeded! %s will be "
                "truncated. To successfully push this file, adjust "
                "file_recv_max_size to an integer (in MB) large enough to "
                "accommodate it.",
                file_recv_max_size,
                load["path"],
            )
            return False
        if "tok" not in load:
            log.error(
                "Received incomplete call from %s for '%s', missing '%s'",
                load["id"],
                inspect_stack()["co_name"],
                "tok",
            )
            return False
        if not self.__verify_minion(load["id"], load["tok"]):
            # The minion is not who it says it is!
            # We don't want to listen to it!
            log.warning("Minion id %s is not who it says it is!", load["id"])
            return {}
        load.pop("tok")

        # Join path
        sep_path = os.sep.join(load["path"])

        # Path normalization should have been done by the sending
        # minion but we can't guarantee it. Re-do it here.
        normpath = os.path.normpath(sep_path)

        # Ensure that this safety check is done after the path
        # have been normalized.
        if os.path.isabs(normpath) or "../" in load["path"]:
            # Can overwrite master files!!
            return False

        cpath = os.path.join(
            self.opts["cachedir"], "minions", load["id"], "files", normpath
        )
        # One last safety check here
        if not os.path.normpath(cpath).startswith(self.opts["cachedir"]):
            log.warning(
                "Attempt to write received file outside of master cache "
                "directory! Requested path: %s. Access denied.",
                cpath,
            )
            return False
        cdir = os.path.dirname(cpath)
        if not os.path.isdir(cdir):
            try:
                os.makedirs(cdir)
            except OSError:
                pass
        if os.path.isfile(cpath) and load["loc"] != 0:
            mode = "ab"
        else:
            mode = "wb"
        with salt.utils.files.fopen(cpath, mode) as fp_:
            if load["loc"]:
                fp_.seek(load["loc"])

            fp_.write(salt.utils.stringutils.to_bytes(load["data"]))
        return True

    def _pillar(self, load):
        """
        Return the pillar data for the minion

        :param dict load: Minion payload

        :rtype: dict
        :return: The pillar data for the minion
        """
        if any(key not in load for key in ("id", "grains")):
            return False
        if not salt.utils.verify.valid_id(self.opts, load["id"]):
            return False
        load["grains"]["id"] = load["id"]

        pillar = salt.pillar.get_pillar(
            self.opts,
            load["grains"],
            load["id"],
            load.get("saltenv", load.get("env")),
            ext=load.get("ext"),
            pillar_override=load.get("pillar_override", {}),
            pillarenv=load.get("pillarenv"),
            extra_minion_data=load.get("extra_minion_data"),
            clean_cache=load.get("clean_cache"),
        )
        data = pillar.compile_pillar()
        self.fs_.update_opts()
        if self.opts.get("minion_data_cache", False):
            self.masterapi.cache.store(
                "minions/{}".format(load["id"]),
                "data",
                {"grains": load["grains"], "pillar": data},
            )
            if self.opts.get("minion_data_cache_events") is True:
                self.event.fire_event(
                    {"Minion data cache refresh": load["id"]},
                    tagify(load["id"], "refresh", "minion"),
                )
        return data

    def _minion_event(self, load):
        """
        Receive an event from the minion and fire it on the master event
        interface

        :param dict load: The minion payload
        """
        load = self.__verify_load(load, ("id", "tok"))
        if load is False:
            return {}
        # Route to master event bus
        self.masterapi._minion_event(load)
        # Process locally
        self._handle_minion_event(load)

    def _handle_minion_event(self, load):
        """
        Act on specific events from minions
        """
        id_ = load["id"]
        if load.get("tag", "") == "_salt_error":
            log.error(
                "Received minion error from [%s]: %s", id_, load["data"]["message"]
            )

        for event in load.get("events", []):
            event_data = event.get("data", {})
            if "minions" in event_data:
                jid = event_data.get("jid")
                if not jid:
                    continue
                minions = event_data["minions"]
                try:
                    salt.utils.job.store_minions(
                        self.opts, jid, minions, mminion=self.mminion, syndic_id=id_
                    )
                except (KeyError, salt.exceptions.SaltCacheError) as exc:
                    log.error(
                        "Could not add minion(s) %s for job %s: %s", minions, jid, exc
                    )

    def _return(self, load):
        """
        Handle the return data sent from the minions.

        Takes the return, verifies it and fires it on the master event bus.
        Typically, this event is consumed by the Salt CLI waiting on the other
        end of the event bus but could be heard by any listener on the bus.

        :param dict load: The minion payload
        """
        if self.opts["require_minion_sign_messages"] and "sig" not in load:
            log.critical(
                "_return: Master is requiring minions to sign their "
                "messages, but there is no signature in this payload from "
                "%s.",
                load["id"],
            )
            return False

        if "sig" in load:
            log.trace("Verifying signed event publish from minion")
            sig = load.pop("sig")
            this_minion_pubkey = os.path.join(
                self.pki_dir, "minions/{}".format(load["id"])
            )
            serialized_load = salt.serializers.msgpack.serialize(load)
            if not salt.crypt.verify_signature(
                this_minion_pubkey, serialized_load, sig
            ):
                log.info("Failed to verify event signature from minion %s.", load["id"])
                if self.opts["drop_messages_signature_fail"]:
                    log.critical(
                        "drop_messages_signature_fail is enabled, dropping "
                        "message from %s",
                        load["id"],
                    )
                    return False
                else:
                    log.info(
                        "But 'drop_message_signature_fail' is disabled, so message is"
                        " still accepted."
                    )
            load["sig"] = sig

        try:
            salt.utils.job.store_job(
                self.opts, load, event=self.event, mminion=self.mminion
            )
        except salt.exceptions.SaltCacheError:
            log.error("Could not store job information for load: %s", load)

    def _syndic_return(self, load):
        """
        Receive a syndic minion return and format it to look like returns from
        individual minions.

        :param dict load: The minion payload
        """
        loads = load.get("load")
        if not isinstance(loads, list):
            loads = [load]  # support old syndics not aggregating returns
        for load in loads:
            # Verify the load
            if any(key not in load for key in ("return", "jid", "id")):
                continue
            # if we have a load, save it
            if load.get("load") and self.opts["master_job_cache"]:
                fstr = "{}.save_load".format(self.opts["master_job_cache"])
                self.mminion.returners[fstr](load["jid"], load["load"])

            # Register the syndic

            # We are creating a path using user suplied input. Use the
            # clean_path to prevent a directory traversal.
            root = os.path.join(self.opts["cachedir"], "syndics")
            syndic_cache_path = os.path.join(
                self.opts["cachedir"], "syndics", load["id"]
            )
            if salt.utils.verify.clean_path(
                root, syndic_cache_path
            ) and not os.path.exists(syndic_cache_path):
                path_name = os.path.split(syndic_cache_path)[0]
                if not os.path.exists(path_name):
                    os.makedirs(path_name)
                with salt.utils.files.fopen(syndic_cache_path, "w") as wfh:
                    wfh.write("")

            # Format individual return loads
            for key, item in load["return"].items():
                ret = {"jid": load["jid"], "id": key}
                ret.update(item)
                if "master_id" in load:
                    ret["master_id"] = load["master_id"]
                if "fun" in load:
                    ret["fun"] = load["fun"]
                if "fun_args" in load:
                    ret["fun_args"] = load["fun_args"]
                if "out" in load:
                    ret["out"] = load["out"]
                if "sig" in load:
                    ret["sig"] = load["sig"]
                self._return(ret)

    def minion_runner(self, clear_load):
        """
        Execute a runner from a minion, return the runner's function data

        :param dict clear_load: The minion payload

        :rtype: dict
        :return: The runner function data
        """
        load = self.__verify_load(clear_load, ("fun", "arg", "id", "tok"))
        if load is False:
            return {}
        else:
            return self.masterapi.minion_runner(clear_load)

    def pub_ret(self, load):
        """
        Request the return data from a specific jid, only allowed
        if the requesting minion also initiated the execution.

        :param dict load: The minion payload

        :rtype: dict
        :return: Return data corresponding to a given JID
        """
        load = self.__verify_load(load, ("jid", "id", "tok"))
        if load is False:
            return {}
        # Check that this minion can access this data
        auth_cache = os.path.join(self.opts["cachedir"], "publish_auth")
        if not os.path.isdir(auth_cache):
            os.makedirs(auth_cache)
        jid_fn = os.path.join(auth_cache, str(load["jid"]))
        with salt.utils.files.fopen(jid_fn, "r") as fp_:
            if not load["id"] == fp_.read():
                return {}
        # Grab the latest and return
        return self.local.get_cache_returns(load["jid"])

    def minion_pub(self, clear_load):
        """
        Publish a command initiated from a minion, this method executes minion
        restrictions so that the minion publication will only work if it is
        enabled in the config.

        The configuration on the master allows minions to be matched to
        salt functions, so the minions can only publish allowed salt functions

        The config will look like this:

        .. code-block:: bash

            peer:
                .*:
                    - .*

        This configuration will enable all minions to execute all commands:

        .. code-block:: bash

            peer:
                foo.example.com:
                    - test.*

        The above configuration will only allow the minion foo.example.com to
        execute commands from the test module.

        :param dict clear_load: The minion pay
        """
        if not self.__verify_minion_publish(clear_load):
            return {}
        else:
            return self.masterapi.minion_pub(clear_load)

    def minion_publish(self, clear_load):
        """
        Publish a command initiated from a minion, this method executes minion
        restrictions so that the minion publication will only work if it is
        enabled in the config.

        The configuration on the master allows minions to be matched to
        salt functions, so the minions can only publish allowed salt functions

        The config will look like this:

        .. code-block:: bash

            peer:
                .*:
                    - .*

        This configuration will enable all minions to execute all commands.
        peer:

        .. code-block:: bash

            foo.example.com:
                - test.*

        The above configuration will only allow the minion foo.example.com to
        execute commands from the test module.

        :param dict clear_load: The minion payload
        """
        if not self.__verify_minion_publish(clear_load):
            return {}
        else:
            return self.masterapi.minion_publish(clear_load)

    def revoke_auth(self, load):
        """
        Allow a minion to request revocation of its own key

        :param dict load: The minion payload

        :rtype: dict
        :return: If the load is invalid, it may be returned. No key operation is performed.

        :rtype: bool
        :return: True if key was revoked, False if not
        """
        load = self.__verify_load(load, ("id", "tok"))

        if not self.opts.get("allow_minion_key_revoke", False):
            log.warning(
                "Minion %s requested key revoke, but allow_minion_key_revoke "
                "is set to False",
                load["id"],
            )
            return load

        if load is False:
            return load
        else:
            return self.masterapi.revoke_auth(load)

    def run_func(self, func, load):
        """
        Wrapper for running functions executed with AES encryption

        :param function func: The function to run
        :return: The result of the master function that was called
        """
        # Don't honor private functions
        if func.startswith("__"):
            # TODO: return some error? Seems odd to return {}
            return {}, {"fun": "send"}
        # Run the func
        if hasattr(self, func):
            try:
                start = time.time()
                ret = getattr(self, func)(load)
                log.trace(
                    "Master function call %s took %s seconds", func, time.time() - start
                )
            except Exception:  # pylint: disable=broad-except
                ret = ""
                log.error("Error in function %s:\n", func, exc_info=True)
        else:
            log.error(
                "Received function %s which is unavailable on the master, "
                "returning False",
                func,
            )
            return False, {"fun": "send"}
        # Don't encrypt the return value for the _return func
        # (we don't care about the return value, so why encrypt it?)
        if func == "_return":
            return ret, {"fun": "send"}
        if func == "_pillar" and "id" in load:
            if load.get("ver") != "2" and self.opts["pillar_version"] == 1:
                # Authorized to return old pillar proto
                return ret, {"fun": "send"}
            return ret, {"fun": "send_private", "key": "pillar", "tgt": load["id"]}
        # Encrypt the return
        return ret, {"fun": "send"}

    def destroy(self):
        self.masterapi.destroy()
        if self.local is not None:
            self.local.destroy()
            self.local = None


class ClearFuncs(TransportMethods):
    """
    Set up functions that are safe to execute when commands sent to the master
    without encryption and authentication
    """

    # These methods will be exposed to the transport layer by
    # MWorker._handle_clear
    expose_methods = (
        "ping",
        "publish",
        "get_token",
        "mk_token",
        "wheel",
        "runner",
    )
    async_methods = ("publish",)

    # The ClearFuncs object encapsulates the functions that can be executed in
    # the clear:
    # publish (The publish from the LocalClient)
    # _auth
    def __init__(self, opts, key):
        self.opts = opts
        self.key = key
        # Create the event manager
        self.event = salt.utils.event.get_master_event(
            self.opts, self.opts["sock_dir"], listen=False
        )
        # Make a client
        self.local = salt.client.get_local_client(self.opts["conf_file"])
        # Make an minion checker object
        self.ckminions = salt.utils.minions.CkMinions(opts)
        # Make an Auth object
        self.loadauth = salt.auth.LoadAuth(opts)
        # Stand up the master Minion to access returner data
        self.mminion = salt.minion.MasterMinion(
            self.opts, states=False, rend=False, ignore_config_errors=True
        )
        # Make a wheel object
        self.wheel_ = salt.wheel.Wheel(opts)
        # Make a masterapi object
        self.masterapi = salt.daemons.masterapi.LocalFuncs(opts, key)
        self.channels = []

    def runner(self, clear_load):
        """
        Send a master control function back to the runner system
        """
        # All runner ops pass through eauth
        auth_type, err_name, key, sensitive_load_keys = self._prep_auth_info(clear_load)

        # Authenticate
        auth_check = self.loadauth.check_authentication(clear_load, auth_type, key=key)
        error = auth_check.get("error")

        if error:
            # Authentication error occurred: do not continue.
            return {"error": error}

        # Authorize
        username = auth_check.get("username")
        if auth_type != "user":
            runner_check = self.ckminions.runner_check(
                auth_check.get("auth_list", []),
                clear_load["fun"],
                clear_load.get("kwarg", {}),
            )
            if not runner_check:
                return {
                    "error": {
                        "name": err_name,
                        "message": (
                            'Authentication failure of type "{}" occurred for '
                            "user {}.".format(auth_type, username)
                        ),
                    }
                }
            elif isinstance(runner_check, dict) and "error" in runner_check:
                # A dictionary with an error name/message was handled by ckminions.runner_check
                return runner_check

            # No error occurred, consume sensitive settings from the clear_load if passed.
            for item in sensitive_load_keys:
                clear_load.pop(item, None)
        else:
            if "user" in clear_load:
                username = clear_load["user"]
                if salt.auth.AuthUser(username).is_sudo():
                    username = self.opts.get("user", "root")
            else:
                username = salt.utils.user.get_user()

        # Authorized. Do the job!
        try:
            fun = clear_load.pop("fun")
            runner_client = salt.runner.RunnerClient(self.opts)
            return runner_client.asynchronous(
                fun, clear_load.get("kwarg", {}), username, local=True
            )
        except Exception as exc:  # pylint: disable=broad-except
            log.error("Exception occurred while introspecting %s: %s", fun, exc)
            return {
                "error": {
                    "name": exc.__class__.__name__,
                    "args": exc.args,
                    "message": str(exc),
                }
            }

    def wheel(self, clear_load):
        """
        Send a master control function back to the wheel system
        """
        # All wheel ops pass through eauth
        auth_type, err_name, key, sensitive_load_keys = self._prep_auth_info(clear_load)

        # Authenticate
        auth_check = self.loadauth.check_authentication(clear_load, auth_type, key=key)
        error = auth_check.get("error")

        if error:
            # Authentication error occurred: do not continue.
            return {"error": error}

        # Authorize
        username = auth_check.get("username")
        if auth_type != "user":
            wheel_check = self.ckminions.wheel_check(
                auth_check.get("auth_list", []),
                clear_load["fun"],
                clear_load.get("kwarg", {}),
            )
            if not wheel_check:
                return {
                    "error": {
                        "name": err_name,
                        "message": (
                            'Authentication failure of type "{}" occurred for '
                            "user {}.".format(auth_type, username)
                        ),
                    }
                }
            elif isinstance(wheel_check, dict) and "error" in wheel_check:
                # A dictionary with an error name/message was handled by ckminions.wheel_check
                return wheel_check

            # No error occurred, consume sensitive settings from the clear_load if passed.
            for item in sensitive_load_keys:
                clear_load.pop(item, None)
        else:
            if "user" in clear_load:
                username = clear_load["user"]
                if salt.auth.AuthUser(username).is_sudo():
                    username = self.opts.get("user", "root")
            else:
                username = salt.utils.user.get_user()

        # Authorized. Do the job!
        try:
            jid = salt.utils.jid.gen_jid(self.opts)
            fun = clear_load.pop("fun")
            tag = tagify(jid, prefix="wheel")
            data = {
                "fun": f"wheel.{fun}",
                "jid": jid,
                "tag": tag,
                "user": username,
            }

            self.event.fire_event(data, tagify([jid, "new"], "wheel"))
            ret = self.wheel_.call_func(fun, full_return=True, **clear_load)
            data["return"] = ret["return"]
            data["success"] = ret["success"]
            self.event.fire_event(data, tagify([jid, "ret"], "wheel"))
            return {"tag": tag, "data": data}
        except Exception as exc:  # pylint: disable=broad-except
            log.error("Exception occurred while introspecting %s: %s", fun, exc)
            data["return"] = "Exception occurred in wheel {}: {}: {}".format(
                fun,
                exc.__class__.__name__,
                exc,
            )
            data["success"] = False
            self.event.fire_event(data, tagify([jid, "ret"], "wheel"))
            return {"tag": tag, "data": data}

    def mk_token(self, clear_load):
        """
        Create and return an authentication token, the clear load needs to
        contain the eauth key and the needed authentication creds.
        """
        token = self.loadauth.mk_token(clear_load)
        if not token:
            log.warning('Authentication failure of type "eauth" occurred.')
            return ""
        return token

    def get_token(self, clear_load):
        """
        Return the name associated with a token or False if the token is invalid
        """
        if "token" not in clear_load:
            return False
        return self.loadauth.get_tok(clear_load["token"])

    async def publish(self, clear_load):
        """
        This method sends out publications to the minions, it can only be used
        by the LocalClient.
        """
        extra = clear_load.get("kwargs", {})

        publisher_acl = salt.acl.PublisherACL(self.opts["publisher_acl_blacklist"])

        if publisher_acl.user_is_blacklisted(
            clear_load["user"]
        ) or publisher_acl.cmd_is_blacklisted(clear_load["fun"]):
            log.error(
                "%s does not have permissions to run %s. Please contact "
                "your local administrator if you believe this is in "
                "error.\n",
                clear_load["user"],
                clear_load["fun"],
            )
            return {
                "error": {
                    "name": "AuthorizationError",
                    "message": "Authorization error occurred.",
                }
            }

        # Retrieve the minions list
        delimiter = extra.get("delimiter", DEFAULT_TARGET_DELIM)

        _res = self.ckminions.check_minions(
            clear_load["tgt"], clear_load.get("tgt_type", "glob"), delimiter
        )
        minions = _res.get("minions", list())
        missing = _res.get("missing", list())
        ssh_minions = _res.get("ssh_minions", False)

        auth_key = clear_load.get("key", None)

        # Check for external auth calls and authenticate
        auth_type, err_name, key, sensitive_load_keys = self._prep_auth_info(extra)
        if auth_type == "user":
            auth_check = self.loadauth.check_authentication(
                clear_load, auth_type, key=key
            )
        else:
            auth_check = self.loadauth.check_authentication(extra, auth_type)

        # Setup authorization list
        syndic_auth_list = None
        if "auth_list" in extra:
            syndic_auth_list = extra.pop("auth_list", [])
        # An auth_list was provided by the syndic and we're running as the same
        # user as the salt master process.
        if (
            syndic_auth_list is not None
            and auth_key == key[self.opts.get("user", "root")]
        ):
            auth_list = syndic_auth_list
        else:
            auth_list = auth_check.get("auth_list", [])

        err_msg = f'Authentication failure of type "{auth_type}" occurred.'

        if auth_check.get("error"):
            # Authentication error occurred: do not continue.
            log.warning(err_msg)
            err = {
                "error": {
                    "name": "AuthenticationError",
                    "message": "Authentication error occurred.",
                }
            }
            if "jid" in clear_load:
                self.event.fire_event(
                    {**clear_load, **err}, tagify([clear_load["jid"], "error"], "job")
                )
            return err
        # All Token, Eauth, and non-root users must pass the authorization check
        if auth_type != "user" or (auth_type == "user" and auth_list):
            # Authorize the request
            authorized = self.ckminions.auth_check(
                auth_list,
                clear_load["fun"],
                clear_load["arg"],
                clear_load["tgt"],
                clear_load.get("tgt_type", "glob"),
                minions=minions,
                # always accept find_job
                whitelist=["saltutil.find_job"],
            )

            if not authorized:
                # Authorization error occurred. Do not continue.
                if (
                    auth_type == "eauth"
                    and not auth_list
                    and "username" in extra
                    and "eauth" in extra
                ):
                    log.debug(
                        'Auth configuration for eauth "%s" and user "%s" is empty',
                        extra["eauth"],
                        extra["username"],
                    )
                log.warning(err_msg)
                err = {
                    "error": {
                        "name": "AuthorizationError",
                        "message": "Authorization error occurred.",
                    }
                }
                if "jid" in clear_load:
                    self.event.fire_event(
                        {**clear_load, **err},
                        tagify([clear_load["jid"], "error"], "job"),
                    )
                return err

            # Perform some specific auth_type tasks after the authorization check
            if auth_type == "token":
                username = auth_check.get("username")
                clear_load["user"] = username
                log.debug('Minion tokenized user = "%s"', username)
            elif auth_type == "eauth":
                # The username we are attempting to auth with
                clear_load["user"] = self.loadauth.load_name(extra)

        # If we order masters (via a syndic), don't short circuit if no minions
        # are found
        if not self.opts.get("order_masters"):
            # Check for no minions
            if not minions:
                return {
                    "enc": "clear",
                    "load": {
                        "jid": None,
                        "minions": minions,
                        "error": (
                            "Master could not resolve minions for target {}".format(
                                clear_load["tgt"]
                            )
                        ),
                    },
                }
        jid = self._prep_jid(clear_load, extra)
        if jid is None:
            return {"enc": "clear", "load": {"error": "Master failed to assign jid"}}
        payload = self._prep_pub(minions, jid, clear_load, extra, missing)

        if self.opts.get("order_masters"):
            payload["auth_list"] = auth_list

        # Send it!
        # Copy the payload when firing event for now since it's adding a
        # __pub_stamp field.
        self.event.fire_event(payload.copy(), tagify([jid, "publish"], "job"))
        # An alternative to copy may be to pop it
        # payload.pop("_stamp")
        self._send_ssh_pub(payload, ssh_minions=ssh_minions)

        await self._send_pub(payload)
        return {
            "enc": "clear",
            "load": {"jid": clear_load["jid"], "minions": minions, "missing": missing},
        }

    def _prep_auth_info(self, clear_load):
        sensitive_load_keys = []
        key = None
        if "token" in clear_load:
            auth_type = "token"
            err_name = "TokenAuthenticationError"
            sensitive_load_keys = ["token"]
        elif "eauth" in clear_load:
            auth_type = "eauth"
            err_name = "EauthAuthenticationError"
            sensitive_load_keys = ["username", "password"]
        else:
            auth_type = "user"
            err_name = "UserAuthenticationError"
            key = self.key

        return auth_type, err_name, key, sensitive_load_keys

    def _prep_jid(self, clear_load, extra):
        """
        Return a jid for this publication
        """
        # the jid in clear_load can be None, '', or something else. this is an
        # attempt to clean up the value before passing to plugins
        passed_jid = clear_load["jid"] if clear_load.get("jid") else None
        nocache = extra.get("nocache", False)

        # Retrieve the jid
        fstr = "{}.prep_jid".format(self.opts["master_job_cache"])
        try:
            # Retrieve the jid
            jid = self.mminion.returners[fstr](nocache=nocache, passed_jid=passed_jid)
        except (KeyError, TypeError):
            # The returner is not present
            msg = (
                "Failed to allocate a jid. The requested returner '{}' "
                "could not be loaded.".format(fstr.split(".")[0])
            )
            log.error(msg)
            return {"error": msg}
        return jid

    async def _send_pub(self, load):
        """
        Take a load and send it across the network to connected minions
        """
        if not self.channels:
            for transport, opts in iter_transport_opts(self.opts):
                chan = salt.channel.server.PubServerChannel.factory(opts)
                self.channels.append(chan)
        tasks = set()
        for chan in self.channels:
            tasks.add(asyncio.create_task(chan.publish(load)))
        await asyncio.gather(*tasks)

    @property
    def ssh_client(self):
        if not hasattr(self, "_ssh_client"):
            self._ssh_client = salt.client.ssh.client.SSHClient(mopts=self.opts)
        return self._ssh_client

    def _send_ssh_pub(self, load, ssh_minions=False):
        """
        Take a load and send it across the network to ssh minions
        """
        if self.opts["enable_ssh_minions"] is True and ssh_minions is True:
            log.debug("Send payload to ssh minions")
            threading.Thread(target=self.ssh_client.cmd, kwargs=load).start()

    def _prep_pub(self, minions, jid, clear_load, extra, missing):
        """
        Take a given load and perform the necessary steps
        to prepare a publication.

        TODO: This is really only bound by temporal cohesion
        and thus should be refactored even further.
        """
        clear_load["jid"] = jid
        delimiter = clear_load.get("kwargs", {}).get("delimiter", DEFAULT_TARGET_DELIM)

        # TODO Error reporting over the master event bus
        self.event.fire_event({"minions": minions}, clear_load["jid"])
        new_job_load = {
            "jid": clear_load["jid"],
            "tgt_type": clear_load["tgt_type"],
            "tgt": clear_load["tgt"],
            "user": clear_load["user"],
            "fun": clear_load["fun"],
            "arg": clear_load["arg"],
            "minions": minions,
            "missing": missing,
        }

        # Announce the job on the event bus
        self.event.fire_event(new_job_load, tagify([clear_load["jid"], "new"], "job"))

        if self.opts["ext_job_cache"]:
            fstr = "{}.save_load".format(self.opts["ext_job_cache"])
            save_load_func = True

            # Get the returner's save_load arg_spec.
            try:
                arg_spec = salt.utils.args.get_function_argspec(
                    self.mminion.returners[fstr]
                )

                # Check if 'minions' is included in returner's save_load arg_spec.
                # This may be missing in custom returners, which we should warn about.
                if "minions" not in arg_spec.args:
                    log.critical(
                        "The specified returner used for the external job cache "
                        "'%s' does not have a 'minions' kwarg in the returner's "
                        "save_load function.",
                        self.opts["ext_job_cache"],
                    )
            except (AttributeError, KeyError):
                save_load_func = False
                log.critical(
                    "The specified returner used for the external job cache "
                    '"%s" does not have a save_load function!',
                    self.opts["ext_job_cache"],
                )

            if save_load_func:
                try:
                    self.mminion.returners[fstr](
                        clear_load["jid"], clear_load, minions=minions
                    )
                except Exception:  # pylint: disable=broad-except
                    log.critical(
                        "The specified returner threw a stack trace:\n", exc_info=True
                    )

        # always write out to the master job caches
        try:
            fstr = "{}.save_load".format(self.opts["master_job_cache"])
            self.mminion.returners[fstr](clear_load["jid"], clear_load, minions)
        except KeyError:
            log.critical(
                "The specified returner used for the master job cache "
                '"%s" does not have a save_load function!',
                self.opts["master_job_cache"],
            )
        except Exception:  # pylint: disable=broad-except
            log.critical("The specified returner threw a stack trace:\n", exc_info=True)
        # Set up the payload
        payload = {"enc": "aes"}
        # Altering the contents of the publish load is serious!! Changes here
        # break compatibility with minion/master versions and even tiny
        # additions can have serious implications on the performance of the
        # publish commands.
        #
        # In short, check with Thomas Hatch before you even think about
        # touching this stuff, we can probably do what you want to do another
        # way that won't have a negative impact.
        load = {
            "fun": clear_load["fun"],
            "arg": clear_load["arg"],
            "tgt": clear_load["tgt"],
            "jid": clear_load["jid"],
            "ret": clear_load["ret"],
        }
        # if you specified a master id, lets put that in the load
        if "master_id" in self.opts:
            load["master_id"] = self.opts["master_id"]
        # if someone passed us one, use that
        if "master_id" in extra:
            load["master_id"] = extra["master_id"]
        # Only add the delimiter to the pub data if it is non-default
        if delimiter != DEFAULT_TARGET_DELIM:
            load["delimiter"] = delimiter

        if "id" in extra:
            load["id"] = extra["id"]
        if "tgt_type" in clear_load:
            load["tgt_type"] = clear_load["tgt_type"]
        if "to" in clear_load:
            load["to"] = clear_load["to"]

        if "kwargs" in clear_load:
            if "ret_config" in clear_load["kwargs"]:
                load["ret_config"] = clear_load["kwargs"].get("ret_config")

            if "metadata" in clear_load["kwargs"]:
                load["metadata"] = clear_load["kwargs"].get("metadata")

            if "module_executors" in clear_load["kwargs"]:
                load["module_executors"] = clear_load["kwargs"].get("module_executors")

            if "executor_opts" in clear_load["kwargs"]:
                load["executor_opts"] = clear_load["kwargs"].get("executor_opts")

            if "ret_kwargs" in clear_load["kwargs"]:
                load["ret_kwargs"] = clear_load["kwargs"].get("ret_kwargs")

        if "user" in clear_load:
            log.info(
                "User %s Published command %s with jid %s",
                clear_load["user"],
                clear_load["fun"],
                clear_load["jid"],
            )
            load["user"] = clear_load["user"]
        else:
            log.info(
                "Published command %s with jid %s", clear_load["fun"], clear_load["jid"]
            )
        log.debug("Published command details %s", load)
        return load

    def ping(self, clear_load):
        """
        Send the load back to the sender.
        """
        return clear_load

    def destroy(self):
        if self.masterapi is not None:
            self.masterapi.destroy()
            self.masterapi = None
        if self.local is not None:
            self.local.destroy()
            self.local = None
        while self.channels:
            chan = self.channels.pop()
            chan.close()

    def connect(self):
        if self.channels:
            return
        for transport, opts in iter_transport_opts(self.opts):
            chan = salt.channel.server.PubServerChannel.factory(opts)
            self.channels.append(chan)<|MERGE_RESOLUTION|>--- conflicted
+++ resolved
@@ -3,10 +3,7 @@
 involves preparing the three listeners and the workers needed by the master.
 """
 
-<<<<<<< HEAD
 import asyncio
-=======
->>>>>>> fcb38a54
 import collections
 import copy
 import ctypes
@@ -169,7 +166,6 @@
 
             if event:
                 event.fire_event({f"rotate_{secret_key}_key": True}, tag="key")
-<<<<<<< HEAD
 
         if opts.get("ping_on_rotate"):
             # Ping all minions to get them to pick up the new key
@@ -200,13 +196,11 @@
 
         if event:
             event.fire_event(
-                {f"rotate_cluster_aes_key": True}, tag="rotate_cluster_aes_key"
+                {"rotate_cluster_aes_key": True}, tag="rotate_cluster_aes_key"
             )
 
         if publisher:
             publisher.send_aes_key_event()
-=======
->>>>>>> fcb38a54
 
         if opts.get("ping_on_rotate"):
             # Ping all minions to get them to pick up the new key
@@ -368,12 +362,8 @@
                 )
             else:
                 log.error("Found dropfile with incorrect permissions, ignoring...")
-<<<<<<< HEAD
             if to_rotate:
                 os.remove(dfn)
-=======
-            os.remove(dfn)
->>>>>>> fcb38a54
         except OSError:
             pass
 
@@ -878,13 +868,9 @@
                     mod = ".".join(proc.split(".")[:-1])
                     cls = proc.split(".")[-1]
                     _tmp = __import__(mod, globals(), locals(), [cls], -1)
-<<<<<<< HEAD
-                    cls = _tmp.__getattribute__(cls)
-=======
                     cls = _tmp.__getattribute__(  # pylint: disable=unnecessary-dunder-call
                         cls
                     )
->>>>>>> fcb38a54
                     name = f"ExtProcess({cls.__qualname__})"
                     self.process_manager.add_process(cls, args=(self.opts,), name=name)
                 except Exception:  # pylint: disable=broad-except
