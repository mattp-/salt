"""
This module contains all of the routines needed to set up a master server, this
involves preparing the three listeners and the workers needed by the master.
"""

import asyncio
import collections
import copy
import ctypes
import logging
import multiprocessing
import os
import re
import signal
import stat
import sys
import threading
import time

import tornado.gen

import salt.acl
import salt.auth
import salt.channel.server
import salt.client
import salt.client.ssh.client
import salt.crypt
import salt.daemons.masterapi
import salt.defaults.exitcodes
import salt.engines
import salt.exceptions
import salt.key
import salt.minion
import salt.payload
import salt.pillar
import salt.runner
import salt.serializers.msgpack
import salt.state
import salt.utils.args
import salt.utils.atomicfile
import salt.utils.ctx
import salt.utils.event
import salt.utils.files
import salt.utils.gitfs
import salt.utils.gzip_util
import salt.utils.jid
import salt.utils.job
import salt.utils.master
import salt.utils.minions
import salt.utils.platform
import salt.utils.process
import salt.utils.schedule
import salt.utils.ssdp
import salt.utils.stringutils
import salt.utils.user
import salt.utils.verify
import salt.utils.zeromq
import salt.wheel
from salt.config import DEFAULT_INTERVAL
from salt.defaults import DEFAULT_TARGET_DELIM
from salt.transport import TRANSPORTS
from salt.utils.channel import iter_transport_opts
from salt.utils.debug import (
    enable_sigusr1_handler,
    enable_sigusr2_handler,
    inspect_stack,
)
from salt.utils.event import tagify
from salt.utils.odict import OrderedDict
from salt.utils.zeromq import ZMQ_VERSION_INFO, zmq

try:
    import resource

    HAS_RESOURCE = True
except ImportError:
    # resource is not available on windows
    HAS_RESOURCE = False

log = logging.getLogger(__name__)


class SMaster:
    """
    Create a simple salt-master, this will generate the top-level master
    """

    secrets = (
        {}
    )  # mapping of key -> {'secret': multiprocessing type, 'reload': FUNCTION}

    def __init__(self, opts):
        """
        Create a salt master server instance

        :param dict opts: The salt options dictionary
        """
        self.opts = opts
        self.master_key = salt.crypt.MasterKeys(self.opts)
        self.key = self.__prep_key()

    # We need __setstate__ and __getstate__ to also pickle 'SMaster.secrets'.
    # Otherwise, 'SMaster.secrets' won't be copied over to the spawned process
    # on Windows since spawning processes on Windows requires pickling.
    # These methods are only used when pickling so will not be used on
    # non-Windows platforms.
    def __setstate__(self, state):
        super().__setstate__(state)
        self.master_key = state["master_key"]
        self.key = state["key"]
        SMaster.secrets = state["secrets"]

    def __getstate__(self):
        state = super().__getstate__()
        state.update(
            {
                "key": self.key,
                "master_key": self.master_key,
                "secrets": SMaster.secrets,
            }
        )
        return state

    def __prep_key(self):
        """
        A key needs to be placed in the filesystem with permissions 0400 so
        clients are required to run as root.
        """
        return salt.daemons.masterapi.access_keys(self.opts)

    @classmethod
    def get_serial(cls, opts=None, event=None):
        with cls.secrets["aes"]["secret"].get_lock():
            if cls.secrets["aes"]["serial"].value == sys.maxsize:
                cls.rotate_secrets(opts, event, use_lock=False)
            else:
                cls.secrets["aes"]["serial"].value += 1
            return cls.secrets["aes"]["serial"].value

    @classmethod
    def rotate_secrets(
        cls, opts=None, event=None, use_lock=True, owner=False, publisher=None
    ):
        if opts is None:
            opts = {}

        for secret_key, secret_map in cls.secrets.items():
            # should be unnecessary-- since no one else should be modifying
            if use_lock:
                with secret_map["secret"].get_lock():
                    secret_map["secret"].value = salt.utils.stringutils.to_bytes(
                        secret_map["reload"](remove=owner)
                    )
                    if "serial" in secret_map:
                        secret_map["serial"].value = 0
            else:
                secret_map["secret"].value = salt.utils.stringutils.to_bytes(
                    secret_map["reload"](remove=owner)
                )
                if "serial" in secret_map:
                    secret_map["serial"].value = 0

            if publisher:
                publisher.send_aes_key_event()

            if event:
                event.fire_event({f"rotate_{secret_key}_key": True}, tag="key")

        if opts.get("ping_on_rotate"):
            # Ping all minions to get them to pick up the new key
            log.debug("Pinging all connected minions due to key rotation")
            salt.utils.master.ping_all_connected_minions(opts)

    @classmethod
    def rotate_cluster_secret(
        cls, opts=None, event=None, use_lock=True, owner=False, publisher=None
    ):
        log.debug("Rotating cluster AES key")
        if opts is None:
            opts = {}

        if use_lock:
            with cls.secrets["cluster_aes"]["secret"].get_lock():
                cls.secrets["cluster_aes"]["secret"].value = (
                    salt.utils.stringutils.to_bytes(
                        cls.secrets["cluster_aes"]["reload"](remove=owner)
                    )
                )
        else:
            cls.secrets["cluster_aes"]["secret"].value = (
                salt.utils.stringutils.to_bytes(
                    cls.secrets["cluster_aes"]["reload"](remove=owner)
                )
            )

        if event:
            event.fire_event(
                {"rotate_cluster_aes_key": True}, tag="rotate_cluster_aes_key"
            )

        if publisher:
            publisher.send_aes_key_event()

        if opts.get("ping_on_rotate"):
            # Ping all minions to get them to pick up the new key
            log.debug("Pinging all connected minions due to key rotation")
            salt.utils.master.ping_all_connected_minions(opts)

    def populate_secrets(self):
        if self.opts["cluster_id"]:
            # Setup the secrets here because the PubServerChannel may need
            # them as well.
            SMaster.secrets["cluster_aes"] = {
                "secret": multiprocessing.Array(
                    ctypes.c_char,
                    salt.utils.stringutils.to_bytes(self.read_or_generate_key()),
                ),
                "serial": multiprocessing.Value(
                    ctypes.c_longlong,
                    lock=False,  # We'll use the lock from 'secret'
                ),
                "reload": self.read_or_generate_key,
            }

        self.secrets["aes"] = {
            "secret": multiprocessing.Array(
                ctypes.c_char,
                salt.utils.stringutils.to_bytes(
                    salt.crypt.Crypticle.generate_key_string()
                ),
            ),
            "serial": multiprocessing.Value(
                ctypes.c_longlong, lock=False  # We'll use the lock from 'secret'
            ),
            "reload": salt.crypt.Crypticle.generate_key_string,
        }


class Maintenance(salt.utils.process.SignalHandlingProcess):
    """
    A generalized maintenance process which performs maintenance routines.
    """

    def __init__(self, opts, **kwargs):
        """
        Create a maintenance instance

        :param dict opts: The salt options
        """
        self.master_secrets = kwargs.pop("master_secrets", None)
        self.ipc_publisher = kwargs.pop("ipc_publisher", None)
        super().__init__(**kwargs)
        self.opts = opts
        # How often do we perform the maintenance tasks
        self.loop_interval = int(self.opts["loop_interval"])
        # A serializer for general maint operations
        self.restart_interval = int(self.opts["maintenance_interval"])
        # Initializes pki_dir with the correct option for clustered environments
        if "cluster_id" in self.opts and self.opts["cluster_id"]:
            self.pki_dir = self.opts["cluster_pki_dir"]
        else:
            self.pki_dir = self.opts.get("pki_dir", "")

    def _post_fork_init(self):
        """
        Some things need to be init'd after the fork has completed
        The easiest example is that one of these module types creates a thread
        in the parent process, then once the fork happens you'll start getting
        errors like "WARNING: Mixing fork() and threads detected; memory leaked."
        """
        if self.master_secrets is not None:
            SMaster.secrets = self.master_secrets
        # Load Runners
        ropts = dict(self.opts)
        ropts["quiet"] = True
        runner_client = salt.runner.RunnerClient(ropts)
        # Load Returners
        self.returners = salt.loader.returners(self.opts, {})

        # Init Scheduler
        self.schedule = salt.utils.schedule.Schedule(
            self.opts, runner_client.functions_dict(), returners=self.returners
        )
        self.ckminions = salt.utils.minions.CkMinions(self.opts)
        # Make Event bus for firing
        self.event = salt.utils.event.get_master_event(
            self.opts, self.opts["sock_dir"], listen=False
        )
        # Init any values needed by the git ext pillar
        self.git_pillar = salt.daemons.masterapi.init_git_pillar(self.opts)

        if self.opts["maintenance_niceness"] and not salt.utils.platform.is_windows():
            log.info(
                "setting Maintenance niceness to %d", self.opts["maintenance_niceness"]
            )
            os.nice(self.opts["maintenance_niceness"])

        self.presence_events = False
        if self.opts.get("presence_events", False):
            tcp_only = True
            for transport, _ in iter_transport_opts(self.opts):
                if transport != "tcp":
                    tcp_only = False
            if not tcp_only:
                # For a TCP only transport, the presence events will be
                # handled in the transport code.
                self.presence_events = True

    def run(self):
        """
        This is the general passive maintenance process controller for the Salt
        master.

        This is where any data that needs to be cleanly maintained from the
        master is maintained.
        """
        # init things that need to be done after the process is forked
        self._post_fork_init()

        # Start of process for maintenance process restart interval
        start = time.time()

        # Unset last value will cause the interval items to run on the first
        # loop iteration. This ensurs we always run them even if
        # maintenance_interval happens to be less than loop_interval or
        # git_update_interval
        last = None

        # update git_pillar on first loop
        last_git_pillar_update = 0
        now = int(time.time())

        git_pillar_update_interval = self.opts.get("git_pillar_update_interval", 0)
        old_present = set()
        while time.time() - start < self.restart_interval:
            log.trace("Running maintenance routines")
            if not last or (now - last) >= self.loop_interval:
                salt.daemons.masterapi.clean_old_jobs(self.opts)
                salt.daemons.masterapi.clean_expired_tokens(self.opts)
                salt.daemons.masterapi.clean_pub_auth(self.opts)
                salt.utils.master.clean_proc_dir(self.opts)
            if not last or (now - last_git_pillar_update) >= git_pillar_update_interval:
                last_git_pillar_update = now
                self.handle_git_pillar()
            self.handle_schedule()
            self.handle_key_cache()
            self.handle_presence(old_present)
            self.handle_key_rotate(now)
            salt.utils.verify.check_max_open_files(self.opts)
            last = now
            now = int(time.time())
            time.sleep(self.loop_interval)

    def handle_key_cache(self):
        """
        Evaluate accepted keys and create a msgpack file
        which contains a list
        """
        if self.opts["key_cache"] == "sched":
            keys = []
            # TODO DRY from CKMinions
            if self.opts["transport"] in TRANSPORTS:
                acc = "minions"
            else:
                acc = "accepted"

            for fn_ in os.listdir(os.path.join(self.pki_dir, acc)):
                if not fn_.startswith("."):
                    keys.append(fn_)
            log.debug("Writing master key cache")
            # Write a temporary file securely
            with salt.utils.atomicfile.atomic_open(
                os.path.join(self.pki_dir, acc, ".key_cache"), mode="wb"
            ) as cache_file:
                salt.payload.dump(keys, cache_file)

    def handle_key_rotate(self, now, drop_file_wait=5):
        """
        Rotate the AES key rotation
        """
        to_rotate = False
        dfn = os.path.join(self.opts["cachedir"], ".dfn")
        try:
            stats = os.stat(dfn)
            # Basic Windows permissions don't distinguish between
            # user/group/all. Check for read-only state instead.
            if salt.utils.platform.is_windows() and not os.access(dfn, os.W_OK):
                to_rotate = (
                    salt.crypt.read_dropfile(self.opts["cachedir"]) == self.opts["id"]
                )
                # Cannot delete read-only files on Windows.
                os.chmod(dfn, stat.S_IRUSR | stat.S_IWUSR)
            elif stats.st_mode == 0o100400:
                to_rotate = (
                    salt.crypt.read_dropfile(self.opts["cachedir"]) == self.opts["id"]
                )
            else:
                log.error("Found dropfile with incorrect permissions, ignoring...")
            if to_rotate:
                os.remove(dfn)
        except OSError:
            pass

        # There is no need to check key against publish_session if we're
        # already rotating.
        if not to_rotate and self.opts.get("publish_session"):
            if self.opts.get("cluster_id", None):
                keyfile = os.path.join(self.opts["cluster_pki_dir"], ".aes")
                try:
                    stats = os.stat(keyfile)
                except OSError as exc:
                    log.error("Unexpected condition while reading keyfile %s", exc)
                    return
                if now - stats.st_mtime >= self.opts["publish_session"]:
                    salt.crypt.dropfile(
                        self.opts["cachedir"], self.opts["user"], self.opts["id"]
                    )
                    # There is currently no concept of a leader in a master
                    # cluster. Let's fake it till we make it with a little
                    # waiting period.
                    time.sleep(drop_file_wait)
                    to_rotate = (
                        salt.crypt.read_dropfile(self.opts["cachedir"])
                        == self.opts["id"]
                    )

        if to_rotate:
            if self.opts.get("cluster_id", None):
                SMaster.rotate_cluster_secret(
                    self.opts, self.event, owner=True, publisher=self.ipc_publisher
                )
            else:
                SMaster.rotate_secrets(self.opts, self.event, owner=True)

    def handle_git_pillar(self):
        """
        Update git pillar
        """
        try:
            for pillar in self.git_pillar:
                pillar.fetch_remotes()
        except Exception as exc:  # pylint: disable=broad-except
            log.error("Exception caught while updating git_pillar", exc_info=True)

    def handle_schedule(self):
        """
        Evaluate the scheduler
        """
        try:
            self.schedule.eval()
            # Check if scheduler requires lower loop interval than
            # the loop_interval setting
            if self.schedule.loop_interval < self.loop_interval:
                self.loop_interval = self.schedule.loop_interval
        except Exception as exc:  # pylint: disable=broad-except
            log.error("Exception %s occurred in scheduled job", exc)
        self.schedule.cleanup_subprocesses()

    def handle_presence(self, old_present):
        """
        Fire presence events if enabled
        """
        # On the first run it may need more time for the EventPublisher
        # to come up and be ready. Set the timeout to account for this.
        if self.presence_events and self.event.connect_pull(timeout=3):
            present = self.ckminions.connected_ids()
            new = present.difference(old_present)
            lost = old_present.difference(present)
            if new or lost:
                # Fire new minions present event
                data = {"new": list(new), "lost": list(lost)}
                self.event.fire_event(data, tagify("change", "presence"))
            data = {"present": list(present)}
            self.event.fire_event(data, tagify("present", "presence"))
            old_present.clear()
            old_present.update(present)


class FileserverUpdate(salt.utils.process.SignalHandlingProcess):
    """
    A process from which to update any dynamic fileserver backends
    """

    def __init__(self, opts, **kwargs):
        super().__init__(**kwargs)
        self.opts = opts
        self.update_threads = {}
        # Avoid circular import
        import salt.fileserver

        self.fileserver = salt.fileserver.Fileserver(self.opts)
        self.fill_buckets()

    def fill_buckets(self):
        """
        Get the configured backends and the intervals for any backend which
        supports them, and set up the update "buckets". There will be one
        bucket for each thing being updated at a given interval.
        """
        update_intervals = self.fileserver.update_intervals()
        self.buckets = {}
        for backend in self.fileserver.backends():
            fstr = f"{backend}.update"
            try:
                update_func = self.fileserver.servers[fstr]
            except KeyError:
                log.debug("No update function for the %s filserver backend", backend)
                continue
            if backend in update_intervals:
                # Variable intervals are supported for this backend
                for id_, interval in update_intervals[backend].items():
                    if not interval:
                        # Don't allow an interval of 0
                        interval = DEFAULT_INTERVAL
                        log.debug(
                            "An update_interval of 0 is not supported, "
                            "falling back to %s",
                            interval,
                        )
                    i_ptr = self.buckets.setdefault(interval, OrderedDict())
                    # Backend doesn't technically need to be present in the
                    # key, all we *really* need is the function reference, but
                    # having it there makes it easier to provide meaningful
                    # debug logging in the update threads.
                    i_ptr.setdefault((backend, update_func), []).append(id_)
            else:
                # Variable intervals are not supported for this backend, so
                # fall back to the global interval for that fileserver. Since
                # this backend doesn't support variable updates, we have
                # nothing to pass to the backend's update func, so we'll just
                # set the value to None.
                try:
                    interval_key = f"{backend}_update_interval"
                    interval = self.opts[interval_key]
                except KeyError:
                    interval = DEFAULT_INTERVAL
                    log.warning(
                        "%s key missing from configuration. Falling back to "
                        "default interval of %d seconds",
                        interval_key,
                        interval,
                    )
                self.buckets.setdefault(interval, OrderedDict())[
                    (backend, update_func)
                ] = None

    @staticmethod
    def _do_update(backends):
        """
        Perform fileserver updates
        """
        for backend, update_args in backends.items():
            backend_name, update_func = backend
            try:
                if update_args:
                    log.debug(
                        "Updating %s fileserver cache for the following targets: %s",
                        backend_name,
                        update_args,
                    )
                    args = (update_args,)
                else:
                    log.debug("Updating %s fileserver cache", backend_name)
                    args = ()

                update_func(*args)
            except Exception as exc:  # pylint: disable=broad-except
                log.exception(
                    "Uncaught exception while updating %s fileserver cache",
                    backend_name,
                )

    @classmethod
    def update(cls, interval, backends, timeout):
        """
        Threading target which handles all updates for a given wait interval
        """
        start = time.time()
        condition = threading.Condition()
        while time.time() - start < timeout:
            log.debug(
                "Performing fileserver updates for items with an update interval of %d",
                interval,
            )
            cls._do_update(backends)
            log.debug(
                "Completed fileserver updates for items with an update "
                "interval of %d, waiting %d seconds",
                interval,
                interval,
            )
            with condition:
                condition.wait(interval)

    def run(self):
        """
        Start the update threads
        """
        if (
            self.opts["fileserver_update_niceness"]
            and not salt.utils.platform.is_windows()
        ):
            log.info(
                "setting FileServerUpdate niceness to %d",
                self.opts["fileserver_update_niceness"],
            )
            os.nice(self.opts["fileserver_update_niceness"])

        # Clean out the fileserver backend cache
        salt.daemons.masterapi.clean_fsbackend(self.opts)

        for interval in self.buckets:
            self.update_threads[interval] = threading.Thread(
                target=self.update,
                args=(
                    interval,
                    self.buckets[interval],
                    self.opts["fileserver_interval"],
                ),
            )
            self.update_threads[interval].start()

        while self.update_threads:
            for name, thread in list(self.update_threads.items()):
                thread.join(1)
                if not thread.is_alive():
                    self.update_threads.pop(name)


class Master(SMaster):
    """
    The salt master server
    """

    def __init__(self, opts):
        """
        Create a salt master server instance

        :param dict: The salt options
        """
        if zmq and ZMQ_VERSION_INFO < (3, 2):
            log.warning(
                "You have a version of ZMQ less than ZMQ 3.2! There are "
                "known connection keep-alive issues with ZMQ < 3.2 which "
                "may result in loss of contact with minions. Please "
                "upgrade your ZMQ!"
            )
        SMaster.__init__(self, opts)

    def __set_max_open_files(self):
        if not HAS_RESOURCE:
            return
        # Let's check to see how our max open files(ulimit -n) setting is
        mof_s, mof_h = resource.getrlimit(resource.RLIMIT_NOFILE)
        if mof_h == resource.RLIM_INFINITY:
            # Unclear what to do with infinity... macOS reports RLIM_INFINITY as
            # hard limit,but raising to anything above soft limit fails...
            mof_h = mof_s
        log.info(
            "Current values for max open files soft/hard setting: %s/%s", mof_s, mof_h
        )
        # Let's grab, from the configuration file, the value to raise max open
        # files to
        mof_c = self.opts["max_open_files"]
        if mof_c > mof_h:
            # The configured value is higher than what's allowed
            log.info(
                "The value for the 'max_open_files' setting, %s, is higher "
                "than the highest value the user running salt is allowed to "
                "set (%s). Defaulting to %s.",
                mof_c,
                mof_h,
                mof_h,
            )
            mof_c = mof_h

        if mof_s < mof_c:
            # There's room to raise the value. Raise it!
            log.info("Raising max open files value to %s", mof_c)
            resource.setrlimit(resource.RLIMIT_NOFILE, (mof_c, mof_h))
            try:
                mof_s, mof_h = resource.getrlimit(resource.RLIMIT_NOFILE)
                log.info(
                    "New values for max open files soft/hard values: %s/%s",
                    mof_s,
                    mof_h,
                )
            except ValueError:
                # https://github.com/saltstack/salt/issues/1991#issuecomment-13025595
                # A user under macOS reported that our 100000 default value is
                # still too high.
                log.critical(
                    "Failed to raise max open files setting to %s. If this "
                    "value is too low, the salt-master will most likely fail "
                    "to run properly.",
                    mof_c,
                )

    def _pre_flight(self):
        """
        Run pre flight checks. If anything in this method fails then the master
        should not start up.
        """
        errors = []
        critical_errors = []

        try:
            os.chdir("/")
        except OSError as err:
            errors.append(f"Cannot change to root directory ({err})")

        if self.opts.get("fileserver_verify_config", True):
            # Avoid circular import
            import salt.fileserver

            fileserver = salt.fileserver.Fileserver(self.opts)
            if not fileserver.servers:
                errors.append(
                    "Failed to load fileserver backends, the configured backends "
                    "are: {}".format(", ".join(self.opts["fileserver_backend"]))
                )
            else:
                # Run init() for all backends which support the function, to
                # double-check configuration
                try:
                    fileserver.init()
                except salt.exceptions.FileserverConfigError as exc:
                    critical_errors.append(f"{exc}")

        if not self.opts["fileserver_backend"]:
            errors.append("No fileserver backends are configured")

        # Check to see if we need to create a pillar cache dir
        if self.opts["pillar_cache"] and not os.path.isdir(
            os.path.join(self.opts["cachedir"], "pillar_cache")
        ):
            try:
                with salt.utils.files.set_umask(0o077):
                    os.mkdir(os.path.join(self.opts["cachedir"], "pillar_cache"))
            except OSError:
                pass

        if self.opts.get("git_pillar_verify_config", True):
            try:
                git_pillars = [
                    x
                    for x in self.opts.get("ext_pillar", [])
                    if "git" in x and not isinstance(x["git"], str)
                ]
            except TypeError:
                git_pillars = []
                critical_errors.append(
                    "Invalid ext_pillar configuration. It is likely that the "
                    "external pillar type was not specified for one or more "
                    "external pillars."
                )
            if git_pillars:
                try:
                    new_opts = copy.deepcopy(self.opts)
                    import salt.pillar.git_pillar

                    for repo in git_pillars:
                        new_opts["ext_pillar"] = [repo]
                        try:
                            git_pillar = salt.utils.gitfs.GitPillar(
                                new_opts,
                                repo["git"],
                                per_remote_overrides=salt.pillar.git_pillar.PER_REMOTE_OVERRIDES,
                                per_remote_only=salt.pillar.git_pillar.PER_REMOTE_ONLY,
                                global_only=salt.pillar.git_pillar.GLOBAL_ONLY,
                            )
                        except salt.exceptions.FileserverConfigError as exc:
                            critical_errors.append(exc.strerror)
                finally:
                    del new_opts

        if errors or critical_errors:
            for error in errors:
                log.error(error)
            for error in critical_errors:
                log.critical(error)
            log.critical("Master failed pre flight checks, exiting\n")
            sys.exit(salt.defaults.exitcodes.EX_GENERIC)

    def read_or_generate_key(self, remove=False, fs_wait=0.1):
        """
        Used to manage a cluster aes session key file.
        """
        path = os.path.join(self.opts["cluster_pki_dir"], ".aes")
        if remove:
            os.remove(path)
        key = salt.crypt.Crypticle.read_key(path)
        if key:
            return key
        salt.crypt.Crypticle.write_key(path)
        time.sleep(fs_wait)
        return salt.crypt.Crypticle.read_key(path)

    def start(self):
        """
        Turn on the master server components
        """
        self._pre_flight()
        log.info("salt-master is starting as user '%s'", salt.utils.user.get_user())

        enable_sigusr1_handler()
        enable_sigusr2_handler()

        self.__set_max_open_files()

        # Reset signals to default ones before adding processes to the process
        # manager. We don't want the processes being started to inherit those
        # signal handlers
        with salt.utils.process.default_signals(signal.SIGINT, signal.SIGTERM):
            # Setup the secrets here because the PubServerChannel may need
            # them as well.
            self.populate_secrets()

            log.info("Creating master process manager")
            # Since there are children having their own ProcessManager we should wait for kill more time.
            self.process_manager = salt.utils.process.ProcessManager(wait_for_kill=5)
            pub_channels = []
            log.info("Creating master publisher process")
            for _, opts in iter_transport_opts(self.opts):
                chan = salt.channel.server.PubServerChannel.factory(opts)
                chan.pre_fork(self.process_manager, kwargs={"secrets": SMaster.secrets})
                if not chan.transport.started.wait(60):
                    raise salt.exceptions.SaltMasterError(
                        "Publish server did not start within 60 seconds. Something went wrong.",
                    )
                pub_channels.append(chan)

            log.info("Creating master event publisher process")
            ipc_publisher = salt.channel.server.MasterPubServerChannel.factory(
                self.opts
            )
            ipc_publisher.pre_fork(self.process_manager)
            if not ipc_publisher.transport.started.wait(30):
                raise salt.exceptions.SaltMasterError(
                    "IPC publish server did not start within 30 seconds. Something went wrong."
                )
            self.process_manager.add_process(
                EventMonitor,
                args=[self.opts, ipc_publisher],
                name="EventMonitor",
            )

            if self.opts.get("reactor"):
                if isinstance(self.opts["engines"], list):
                    rine = False
                    for item in self.opts["engines"]:
                        if "reactor" in item:
                            rine = True
                            break
                    if not rine:
                        self.opts["engines"].append({"reactor": {}})
                else:
                    if "reactor" not in self.opts["engines"]:
                        log.info("Enabling the reactor engine")
                        self.opts["engines"]["reactor"] = {}

            salt.engines.start_engines(self.opts, self.process_manager)

            # must be after channels
            log.info("Creating master maintenance process")
            self.process_manager.add_process(
                Maintenance,
                args=(self.opts,),
                kwargs={
                    "master_secrets": SMaster.secrets,
                    "ipc_publisher": ipc_publisher,
                },
                name="Maintenance",
            )

            if self.opts.get("event_return"):
                log.info("Creating master event return process")
                self.process_manager.add_process(
                    salt.utils.event.EventReturn, args=(self.opts,), name="EventReturn"
                )

            ext_procs = self.opts.get("ext_processes", [])
            for proc in ext_procs:
                log.info("Creating ext_processes process: %s", proc)
                try:
                    mod = ".".join(proc.split(".")[:-1])
                    cls = proc.split(".")[-1]
                    _tmp = __import__(mod, globals(), locals(), [cls], -1)
                    cls = _tmp.__getattribute__(  # pylint: disable=unnecessary-dunder-call
                        cls
                    )
                    name = f"ExtProcess({cls.__qualname__})"
                    self.process_manager.add_process(cls, args=(self.opts,), name=name)
                except Exception:  # pylint: disable=broad-except
                    log.error("Error creating ext_processes process: %s", proc)

            # TODO: remove, or at least push into the transport stuff (pre-fork probably makes sense there)
            if self.opts["con_cache"]:
                log.info("Creating master concache process")
                self.process_manager.add_process(
                    salt.utils.master.ConnectedCache,
                    args=(self.opts,),
                    name="ConnectedCache",
                )
                # workaround for issue #16315, race condition
                log.debug("Sleeping for two seconds to let concache rest")
                time.sleep(2)

            log.info("Creating master request server process")
            kwargs = {}
            if salt.utils.platform.spawning_platform():
                kwargs["secrets"] = SMaster.secrets

            self.process_manager.add_process(
                ReqServer,
                args=(self.opts, self.key, self.master_key),
                kwargs=kwargs,
                name="ReqServer",
            )

            self.process_manager.add_process(
                FileserverUpdate, args=(self.opts,), name="FileServerUpdate"
            )

            # Fire up SSDP discovery publisher
            if self.opts["discovery"]:
                if salt.utils.ssdp.SSDPDiscoveryServer.is_available():
                    self.process_manager.add_process(
                        salt.utils.ssdp.SSDPDiscoveryServer(
                            port=self.opts["discovery"]["port"],
                            listen_ip=self.opts["interface"],
                            answer={
                                "mapping": self.opts["discovery"].get("mapping", {})
                            },
                        ).run,
                        name="SSDPDiscoveryServer",
                    )
                else:
                    log.error("Unable to load SSDP: asynchronous IO is not available.")
                    if sys.version_info.major == 2:
                        log.error(
                            'You are using Python 2, please install "trollius" module'
                            " to enable SSDP discovery."
                        )

        # Install the SIGINT/SIGTERM handlers if not done so far
        if signal.getsignal(signal.SIGINT) is signal.SIG_DFL:
            # No custom signal handling was added, install our own
            signal.signal(signal.SIGINT, self._handle_signals)

        if signal.getsignal(signal.SIGTERM) is signal.SIG_DFL:
            # No custom signal handling was added, install our own
            signal.signal(signal.SIGTERM, self._handle_signals)

        if self.opts.get("cluster_id", None):
            # Notify the rest of the cluster we're starting.
            ipc_publisher.send_aes_key_event()
        self.process_manager.run()

    def _handle_signals(self, signum, sigframe):
        # escalate the signals to the process manager
        self.process_manager._handle_signals(signum, sigframe)
        time.sleep(1)
        sys.exit(0)


class EventMonitor(salt.utils.process.SignalHandlingProcess):
    """
    Monitor the master event bus.

     - Forward publish events to minion event publisher.
     - Handle key rotate events.
    """

    def __init__(self, opts, ipc_publisher, channels=None, name="EventMonitor"):
        super().__init__(name=name)
        self.opts = opts
        if channels is None:
            channels = []
        self.channels = channels
        self.ipc_publisher = ipc_publisher

    async def handle_event(self, package):
        """
        Event handler for publish forwarder
        """
        tag, data = salt.utils.event.SaltEvent.unpack(package)
        if tag.startswith("salt/job") and tag.endswith("/publish"):
            peer_id = data.pop("__peer_id", None)
            if peer_id:
                data.pop("_stamp", None)
                log.debug(
                    "Event monitor forward job to publish server: jid=%s",
                    data.get("jid", "no jid"),
                )
                if not self.channels:
                    for transport, opts in iter_transport_opts(self.opts):
                        chan = salt.channel.server.PubServerChannel.factory(opts)
                        self.channels.append(chan)
                tasks = []
                for chan in self.channels:
                    tasks.append(asyncio.create_task(chan.publish(data)))
                await asyncio.gather(*tasks)
        elif tag == "rotate_cluster_aes_key":
            peer_id = data.pop("__peer_id", None)
            if peer_id:
                log.debug("Rotating AES session key")
                SMaster.rotate_cluster_secret(
                    self.opts, owner=False, publisher=self.ipc_publisher
                )
        else:
            log.trace("Ignore tag %s", tag)

    def run(self):
        io_loop = tornado.ioloop.IOLoop()
        with salt.utils.event.get_master_event(
            self.opts, self.opts["sock_dir"], io_loop=io_loop, listen=True
        ) as event_bus:
            event_bus.subscribe("")
            event_bus.set_event_handler(self.handle_event)
            io_loop.start()


class ReqServer(salt.utils.process.SignalHandlingProcess):
    """
    Starts up the master request server, minions send results to this
    interface.
    """

    def __init__(self, opts, key, mkey, secrets=None, **kwargs):
        """
        Create a request server

        :param dict opts: The salt options dictionary
        :key dict: The user starting the server and the AES key
        :mkey dict: The user starting the server and the RSA key

        :rtype: ReqServer
        :returns: Request server
        """
        super().__init__(**kwargs)
        self.opts = opts
        self.master_key = mkey
        # Prepare the AES key
        self.key = key
        self.secrets = secrets

    def _handle_signals(self, signum, sigframe):  # pylint: disable=unused-argument
        self.destroy(signum)
        super()._handle_signals(signum, sigframe)

    def __bind(self):
        """
        Binds the reply server
        """
        if self.secrets is not None:
            SMaster.secrets = self.secrets

        dfn = os.path.join(self.opts["cachedir"], ".dfn")
        if os.path.isfile(dfn):
            try:
                if salt.utils.platform.is_windows() and not os.access(dfn, os.W_OK):
                    # Cannot delete read-only files on Windows.
                    os.chmod(dfn, stat.S_IRUSR | stat.S_IWUSR)
                os.remove(dfn)
            except OSError:
                pass

        # Wait for kill should be less then parent's ProcessManager.
        self.process_manager = salt.utils.process.ProcessManager(
            name="ReqServer_ProcessManager", wait_for_kill=1
        )

        req_channels = []
        for transport, opts in iter_transport_opts(self.opts):
            chan = salt.channel.server.ReqServerChannel.factory(opts)
            chan.pre_fork(self.process_manager)
            req_channels.append(chan)

        if self.opts["req_server_niceness"] and not salt.utils.platform.is_windows():
            log.info(
                "setting ReqServer_ProcessManager niceness to %d",
                self.opts["req_server_niceness"],
            )
            os.nice(self.opts["req_server_niceness"])

        # Reset signals to default ones before adding processes to the process
        # manager. We don't want the processes being started to inherit those
        # signal handlers
        with salt.utils.process.default_signals(signal.SIGINT, signal.SIGTERM):
            for ind in range(int(self.opts["worker_threads"])):
                name = f"MWorker-{ind}"
                self.process_manager.add_process(
                    MWorker,
                    args=(self.opts, self.master_key, self.key, req_channels),
                    name=name,
                )
        self.process_manager.run()

    def run(self):
        """
        Start up the ReqServer
        """
        self.__bind()

    def destroy(self, signum=signal.SIGTERM):
        if hasattr(self, "process_manager"):
            self.process_manager.stop_restarting()
            self.process_manager.send_signal_to_processes(signum)
            self.process_manager.kill_children()

    # pylint: disable=W1701
    def __del__(self):
        self.destroy()

    # pylint: enable=W1701


class MWorker(salt.utils.process.SignalHandlingProcess):
    """
    The worker multiprocess instance to manage the backend operations for the
    salt master.
    """

    def __init__(self, opts, mkey, key, req_channels, **kwargs):
        """
        Create a salt master worker process

        :param dict opts: The salt options
        :param dict mkey: The user running the salt master and the RSA key
        :param dict key: The user running the salt master and the AES key

        :rtype: MWorker
        :return: Master worker
        """
        super().__init__(**kwargs)
        self.opts = opts
        self.req_channels = req_channels

        self.mkey = mkey
        self.key = key
        self.k_mtime = 0
        self.stats = collections.defaultdict(lambda: {"mean": 0, "runs": 0})
        self.stat_clock = time.time()

    # We need __setstate__ and __getstate__ to also pickle 'SMaster.secrets'.
    # Otherwise, 'SMaster.secrets' won't be copied over to the spawned process
    # on Windows since spawning processes on Windows requires pickling.
    # These methods are only used when pickling so will not be used on
    # non-Windows platforms.
    def __setstate__(self, state):
        super().__setstate__(state)
        self.k_mtime = state["k_mtime"]
        SMaster.secrets = state["secrets"]

    def __getstate__(self):
        state = super().__getstate__()
        state.update({"k_mtime": self.k_mtime, "secrets": SMaster.secrets})
        return state

    def _handle_signals(self, signum, sigframe):
        for channel in getattr(self, "req_channels", ()):
            try:
                channel.close()
            except Exception:  # pylint: disable=broad-except
                # Don't stop closing additional channels because an
                # exception occurred.
                pass
        clear_funcs = getattr(self, "clear_funcs", None)
        if clear_funcs is not None:
            try:
                clear_funcs.destroy()
            except Exception:  # pylint: disable=broad-except
                # Don't stop signal handling because an exception occurred.
                pass
        super()._handle_signals(signum, sigframe)

    def __bind(self):
        """
        Bind to the local port
        """
        self.io_loop = tornado.ioloop.IOLoop()
        for req_channel in self.req_channels:
            req_channel.post_fork(
                self._handle_payload, io_loop=self.io_loop
            )  # TODO: cleaner? Maybe lazily?
        try:
            self.io_loop.start()
        except (KeyboardInterrupt, SystemExit):
            # Tornado knows what to do
            pass

    async def _handle_payload(self, payload):
        """
        The _handle_payload method is the key method used to figure out what
        needs to be done with communication to the server

        Example cleartext payload generated for 'salt myminion test.ping':

        {'enc': 'clear',
         'load': {'arg': [],
                  'cmd': 'publish',
                  'fun': 'test.ping',
                  'jid': '',
                  'key': 'alsdkjfa.,maljf-==adflkjadflkjalkjadfadflkajdflkj',
                  'kwargs': {'show_jid': False, 'show_timeout': False},
                  'ret': '',
                  'tgt': 'myminion',
                  'tgt_type': 'glob',
                  'user': 'root'}}

        :param dict payload: The payload route to the appropriate handler
        """
        key = payload["enc"]
        load = payload["load"]
        if key == "clear":
            ret = await self._handle_clear(load)
        else:
            ret = self._handle_aes(load)
        return ret

    def _post_stats(self, start, cmd):
        """
        Calculate the master stats and fire events with stat info
        """
        end = time.time()
        duration = end - start
        self.stats[cmd]["mean"] = (
            self.stats[cmd]["mean"] * (self.stats[cmd]["runs"] - 1) + duration
        ) / self.stats[cmd]["runs"]
        if end - self.stat_clock > self.opts["master_stats_event_iter"]:
            # Fire the event with the stats and wipe the tracker
            self.aes_funcs.event.fire_event(
                {
                    "time": end - self.stat_clock,
                    "worker": self.name,
                    "stats": self.stats,
                },
                tagify(self.name, "stats"),
            )
            self.stats = collections.defaultdict(lambda: {"mean": 0, "runs": 0})
            self.stat_clock = end

    async def _handle_clear(self, load):
        """
        Process a cleartext command

        :param dict load: Cleartext payload
        :return: The result of passing the load to a function in ClearFuncs corresponding to
                 the command specified in the load's 'cmd' key.
        """
        log.trace("Clear payload received with command %s", load["cmd"])
        cmd = load["cmd"]
        method = self.clear_funcs.get_method(cmd)
        if not method:
            return {}, {"fun": "send_clear"}
        if self.opts["master_stats"]:
            start = time.time()
            self.stats[cmd]["runs"] += 1
        if cmd in self.clear_funcs.async_methods:
            reply = await method(load)
            ret = reply, {"fun": "send_clear"}
        else:
            ret = method(load), {"fun": "send_clear"}
        if self.opts["master_stats"]:
            self._post_stats(start, cmd)
        return ret

    def _handle_aes(self, data):
        """
        Process a command sent via an AES key

        :param str load: Encrypted payload
        :return: The result of passing the load to a function in AESFuncs corresponding to
                 the command specified in the load's 'cmd' key.
        """
        if "cmd" not in data:
            log.error("Received malformed command %s", data)
            return {}
        cmd = data["cmd"]
        log.trace("AES payload received with command %s", data["cmd"])
        method = self.aes_funcs.get_method(cmd)
        if not method:
            return {}, {"fun": "send"}
        if self.opts["master_stats"]:
            start = time.time()
            self.stats[cmd]["runs"] += 1

        with salt.utils.ctx.request_context({"data": data, "opts": self.opts}):
            ret = self.aes_funcs.run_func(data["cmd"], data)

        if self.opts["master_stats"]:
            self._post_stats(start, cmd)
        return ret

    def run(self):
        """
        Start a Master Worker
        """
        # if we inherit req_server level without our own, reset it
        if not salt.utils.platform.is_windows():
            enforce_mworker_niceness = True
            if self.opts["req_server_niceness"]:
                if salt.utils.user.get_user() == "root":
                    log.info(
                        "%s decrementing inherited ReqServer niceness to 0", self.name
                    )
                    os.nice(-1 * self.opts["req_server_niceness"])
                else:
                    log.error(
                        "%s unable to decrement niceness for MWorker, not running as"
                        " root",
                        self.name,
                    )
                    enforce_mworker_niceness = False

            # else set what we're explicitly asked for
            if enforce_mworker_niceness and self.opts["mworker_niceness"]:
                log.info(
                    "setting %s niceness to %i",
                    self.name,
                    self.opts["mworker_niceness"],
                )
                os.nice(self.opts["mworker_niceness"])
        self.clear_funcs = ClearFuncs(
            self.opts,
            self.key,
        )
        self.clear_funcs.connect()
        self.aes_funcs = AESFuncs(self.opts)
        self.__bind()


class TransportMethods:
    """
    Expose methods to the transport layer, methods with their names found in
    the class attribute 'expose_methods' will be exposed to the transport layer
    via 'get_method'.
    """

    expose_methods = ()

    def get_method(self, name):
        """
        Get a method which should be exposed to the transport layer
        """
        if name in self.expose_methods:
            try:
                return getattr(self, name)
            except AttributeError:
                log.error("Requested method not exposed: %s", name)
        else:
            log.error("Requested method not exposed: %s", name)


# TODO: rename? No longer tied to "AES", just "encrypted" or "private" requests
class AESFuncs(TransportMethods):
    """
    Set up functions that are available when the load is encrypted with AES
    """

    expose_methods = (
        "verify_minion",
        "_master_tops",
        "_master_opts",
        "_mine_get",
        "_mine",
        "_mine_delete",
        "_mine_flush",
        "_file_recv",
        "_pillar",
        "_minion_event",
        "_return",
        "_syndic_return",
        "minion_runner",
        "pub_ret",
        "minion_pub",
        "minion_publish",
        "revoke_auth",
        "_serve_file",
        "_file_find",
        "_file_hash",
        "_file_hash_and_stat",
        "_file_list",
        "_file_list_emptydirs",
        "_dir_list",
        "_symlink_list",
        "_file_envs",
    )

    def __init__(self, opts):
        """
        Create a new AESFuncs

        :param dict opts: The salt options

        :rtype: AESFuncs
        :returns: Instance for handling AES operations
        """
        self.opts = opts
        self.event = salt.utils.event.get_master_event(
            self.opts, self.opts["sock_dir"], listen=False
        )
        self.ckminions = salt.utils.minions.CkMinions(opts)
        # Make a client
        self.local = salt.client.get_local_client(self.opts["conf_file"])
        # Create the master minion to access the external job cache
        self.mminion = salt.minion.MasterMinion(
            self.opts, states=False, rend=False, ignore_config_errors=True
        )
        self.__setup_fileserver()
        self.masterapi = salt.daemons.masterapi.RemoteFuncs(opts)
        if "cluster_id" in self.opts and self.opts["cluster_id"]:
            self.pki_dir = self.opts["cluster_pki_dir"]
        else:
            self.pki_dir = self.opts.get("pki_dir", "")
        self.key_cache = salt.cache.Cache(
            self.opts, driver=self.opts["keys.cache_driver"]
        )

    def __setup_fileserver(self):
        """
        Set the local file objects from the file server interface
        """
        # Avoid circular import
        import salt.fileserver

        self.fs_ = salt.fileserver.Fileserver(self.opts)
        self._serve_file = self.fs_.serve_file
        self._file_find = self.fs_._find_file
        self._file_hash = self.fs_.file_hash
        self._file_hash_and_stat = self.fs_.file_hash_and_stat
        self._file_list = self.fs_.file_list
        self._file_list_emptydirs = self.fs_.file_list_emptydirs
        self._dir_list = self.fs_.dir_list
        self._symlink_list = self.fs_.symlink_list
        self._file_envs = self.fs_.file_envs

    def __verify_minion(self, id_, token):
        """
        Take a minion id and a string signed with the minion private key
        The string needs to verify as 'salt' with the minion public key

        :param str id_: A minion ID
        :param str token: A string signed with the minion private key

        :rtype: bool
        :return: Boolean indicating whether or not the token can be verified.
        """
        if not salt.utils.verify.valid_id(self.opts, id_):
            return False
<<<<<<< HEAD
        key = self.key_cache.fetch("keys", id_)

        if not key:
            log.error("Unexpectedly got no pub key for %s", id_)
            return False

=======
        pub_path = salt.utils.verify.clean_join(self.pki_dir, "minions", id_)
>>>>>>> a5c80d2e
        try:
            pub = salt.crypt.PublicKey.from_str(key["pub"])
        except (OSError, KeyError):
            log.warning(
                "Salt minion claiming to be %s attempted to communicate with "
                "master, but key could not be read and verification was denied.",
                id_,
                exc_info=True,
            )
            return False
        except (ValueError, IndexError, TypeError) as err:
            log.error('Unable to load public key "%s": %s', id_, err)
        try:
            if pub.decrypt(token) == b"salt":
                return True
        except ValueError as err:
            log.error("Unable to decrypt token: %s", err)

        log.error(
            "Salt minion claiming to be %s has attempted to communicate with "
            "the master and could not be verified",
            id_,
        )
        return False

    def verify_minion(self, id_, token):
        """
        Take a minion id and a string signed with the minion private key
        The string needs to verify as 'salt' with the minion public key

        :param str id_: A minion ID
        :param str token: A string signed with the minion private key

        :rtype: bool
        :return: Boolean indicating whether or not the token can be verified.
        """
        return self.__verify_minion(id_, token)

    def __verify_minion_publish(self, clear_load):
        """
        Verify that the passed information authorized a minion to execute

        :param dict clear_load: A publication load from a minion

        :rtype: bool
        :return: A boolean indicating if the minion is allowed to publish the command in the load
        """
        # Verify that the load is valid
        if "peer" not in self.opts:
            return False
        if not isinstance(self.opts["peer"], dict):
            return False
        if any(
            key not in clear_load for key in ("fun", "arg", "tgt", "ret", "tok", "id")
        ):
            return False
        # If the command will make a recursive publish don't run
        if clear_load["fun"].startswith("publish."):
            return False
        # Check the permissions for this minion
        if not self.__verify_minion(clear_load["id"], clear_load["tok"]):
            # The minion is not who it says it is!
            # We don't want to listen to it!
            log.warning(
                "Minion id %s is not who it says it is and is attempting "
                "to issue a peer command",
                clear_load["id"],
            )
            return False
        clear_load.pop("tok")
        perms = []
        for match in self.opts["peer"]:
            if re.match(match, clear_load["id"]):
                # This is the list of funcs/modules!
                if isinstance(self.opts["peer"][match], list):
                    perms.extend(self.opts["peer"][match])
        if "," in clear_load["fun"]:
            # 'arg': [['cat', '/proc/cpuinfo'], [], ['foo']]
            clear_load["fun"] = clear_load["fun"].split(",")
            arg_ = []
            for arg in clear_load["arg"]:
                arg_.append(arg.split())
            clear_load["arg"] = arg_

        # finally, check the auth of the load
        return self.ckminions.auth_check(
            perms,
            clear_load["fun"],
            clear_load["arg"],
            clear_load["tgt"],
            clear_load.get("tgt_type", "glob"),
            publish_validate=True,
        )

    def __verify_load(self, load, verify_keys):
        """
        A utility function to perform common verification steps.

        :param dict load: A payload received from a minion
        :param list verify_keys: A list of strings that should be present in a
        given load

        :rtype: bool
        :rtype: dict
        :return: The original load (except for the token) if the load can be
        verified. False if the load is invalid.
        """
        if any(key not in load for key in verify_keys):
            return False
        if "tok" not in load:
            log.error(
                "Received incomplete call from %s for '%s', missing '%s'",
                load["id"],
                inspect_stack()["co_name"],
                "tok",
            )
            return False
        if not self.__verify_minion(load["id"], load["tok"]):
            # The minion is not who it says it is!
            # We don't want to listen to it!
            log.warning("Minion id %s is not who it says it is!", load["id"])
            return False

        if "tok" in load:
            load.pop("tok")

        return load

    def _master_tops(self, load):
        """
        Return the results from an external node classifier if one is
        specified

        :param dict load: A payload received from a minion
        :return: The results from an external node classifier
        """
        load = self.__verify_load(load, ("id", "tok"))
        if load is False:
            return {}
        return self.masterapi._master_tops(load, skip_verify=True)

    def _master_opts(self, load):
        """
        Return the master options to the minion

        :param dict load: A payload received from a minion

        :rtype: dict
        :return: The master options
        """
        mopts = {}
        file_roots = {}
        envs = self._file_envs()
        for saltenv in envs:
            if saltenv not in file_roots:
                file_roots[saltenv] = []
        mopts["file_roots"] = file_roots
        mopts["top_file_merging_strategy"] = self.opts["top_file_merging_strategy"]
        mopts["env_order"] = self.opts["env_order"]
        mopts["default_top"] = self.opts["default_top"]
        if load.get("env_only"):
            return mopts
        mopts["renderer"] = self.opts["renderer"]
        mopts["failhard"] = self.opts["failhard"]
        mopts["state_top"] = self.opts["state_top"]
        mopts["state_top_saltenv"] = self.opts["state_top_saltenv"]
        mopts["nodegroups"] = self.opts["nodegroups"]
        mopts["state_auto_order"] = self.opts["state_auto_order"]
        mopts["state_events"] = self.opts["state_events"]
        mopts["state_aggregate"] = self.opts["state_aggregate"]
        mopts["jinja_env"] = self.opts["jinja_env"]
        mopts["jinja_sls_env"] = self.opts["jinja_sls_env"]
        mopts["jinja_lstrip_blocks"] = self.opts["jinja_lstrip_blocks"]
        mopts["jinja_trim_blocks"] = self.opts["jinja_trim_blocks"]
        return mopts

    def _mine_get(self, load):
        """
        Gathers the data from the specified minions' mine

        :param dict load: A payload received from a minion

        :rtype: dict
        :return: Mine data from the specified minions
        """
        load = self.__verify_load(load, ("id", "tgt", "fun", "tok"))
        if load is False:
            return {}
        else:
            return self.masterapi._mine_get(load, skip_verify=True)

    def _mine(self, load):
        """
        Store the mine data

        :param dict load: A payload received from a minion

        :rtype: bool
        :return: True if the data has been stored in the mine
        """
        load = self.__verify_load(load, ("id", "data", "tok"))
        if load is False:
            return {}
        return self.masterapi._mine(load, skip_verify=True)

    def _mine_delete(self, load):
        """
        Allow the minion to delete a specific function from its own mine

        :param dict load: A payload received from a minion

        :rtype: bool
        :return: Boolean indicating whether or not the given function was deleted from the mine
        """
        load = self.__verify_load(load, ("id", "fun", "tok"))
        if load is False:
            return {}
        else:
            return self.masterapi._mine_delete(load)

    def _mine_flush(self, load):
        """
        Allow the minion to delete all of its own mine contents

        :param dict load: A payload received from a minion
        """
        load = self.__verify_load(load, ("id", "tok"))
        if load is False:
            return {}
        else:
            return self.masterapi._mine_flush(load, skip_verify=True)

    def _file_recv(self, load):
        """
        Allows minions to send files to the master, files are sent to the
        master file cache
        """
        if any(key not in load for key in ("id", "path", "loc")):
            return False
        if not isinstance(load["path"], list):
            return False
        if not self.opts["file_recv"]:
            return False
        if not salt.utils.verify.valid_id(self.opts, load["id"]):
            return False
        file_recv_max_size = 1024 * 1024 * self.opts["file_recv_max_size"]

        if "loc" in load and load["loc"] < 0:
            log.error("Invalid file pointer: load[loc] < 0")
            return False

        if len(load["data"]) + load.get("loc", 0) > file_recv_max_size:
            log.error(
                "file_recv_max_size limit of %d MB exceeded! %s will be "
                "truncated. To successfully push this file, adjust "
                "file_recv_max_size to an integer (in MB) large enough to "
                "accommodate it.",
                file_recv_max_size,
                load["path"],
            )
            return False
        if "tok" not in load:
            log.error(
                "Received incomplete call from %s for '%s', missing '%s'",
                load["id"],
                inspect_stack()["co_name"],
                "tok",
            )
            return False
        if not self.__verify_minion(load["id"], load["tok"]):
            # The minion is not who it says it is!
            # We don't want to listen to it!
            log.warning("Minion id %s is not who it says it is!", load["id"])
            return {}
        load.pop("tok")

        # Join path
        sep_path = os.sep.join(load["path"])

        # Path normalization should have been done by the sending
        # minion but we can't guarantee it. Re-do it here.
        normpath = os.path.normpath(sep_path)

        # Ensure that this safety check is done after the path
        # have been normalized.
        if os.path.isabs(normpath) or "../" in load["path"]:
            # Can overwrite master files!!
            return False

        rpath = os.path.join(self.opts["cachedir"], "minions", load["id"], "files")
        cpath = os.path.join(rpath, normpath)
        # One last safety check here
        if not salt.utils.verify.clean_path(rpath, cpath):
            log.warning(
                "Attempt to write received file outside of master cache "
                "directory! Requested path: %s. Access denied.",
                cpath,
            )
            return False
        cdir = os.path.dirname(cpath)
        if not os.path.isdir(cdir):
            try:
                os.makedirs(cdir)
            except OSError:
                pass
        if os.path.isfile(cpath) and load["loc"] != 0:
            mode = "ab"
        else:
            mode = "wb"
        with salt.utils.files.fopen(cpath, mode) as fp_:
            if load["loc"]:
                fp_.seek(load["loc"])

            fp_.write(salt.utils.stringutils.to_bytes(load["data"]))
        return True

    def _pillar(self, load):
        """
        Return the pillar data for the minion

        :param dict load: Minion payload

        :rtype: dict
        :return: The pillar data for the minion
        """
        if any(key not in load for key in ("id", "grains")):
            return False
        if not salt.utils.verify.valid_id(self.opts, load["id"]):
            return False
        load["grains"]["id"] = load["id"]

        pillar = salt.pillar.get_pillar(
            self.opts,
            load["grains"],
            load["id"],
            load.get("saltenv", load.get("env")),
            ext=load.get("ext"),
            pillar_override=load.get("pillar_override", {}),
            pillarenv=load.get("pillarenv"),
            extra_minion_data=load.get("extra_minion_data"),
            clean_cache=load.get("clean_cache"),
        )
        data = pillar.compile_pillar()
        self.fs_.update_opts()
        if self.opts.get("minion_data_cache", False):
            self.masterapi.cache.store(
                "minions/{}".format(load["id"]),
                "data",
                {"grains": load["grains"], "pillar": data},
            )
            if self.opts.get("minion_data_cache_events") is True:
                self.event.fire_event(
                    {"Minion data cache refresh": load["id"]},
                    tagify(load["id"], "refresh", "minion"),
                )
        return data

    def _minion_event(self, load):
        """
        Receive an event from the minion and fire it on the master event
        interface

        :param dict load: The minion payload
        """
        load = self.__verify_load(load, ("id", "tok"))
        if load is False:
            return {}
        # Route to master event bus
        self.masterapi._minion_event(load)
        # Process locally
        self._handle_minion_event(load)

    def _handle_minion_event(self, load):
        """
        Act on specific events from minions
        """
        id_ = load["id"]
        if load.get("tag", "") == "_salt_error":
            log.error(
                "Received minion error from [%s]: %s", id_, load["data"]["message"]
            )

        for event in load.get("events", []):
            event_data = event.get("data", {})
            if "minions" in event_data:
                jid = event_data.get("jid")
                if not jid:
                    continue
                minions = event_data["minions"]
                try:
                    salt.utils.job.store_minions(
                        self.opts, jid, minions, mminion=self.mminion, syndic_id=id_
                    )
                except (KeyError, salt.exceptions.SaltCacheError) as exc:
                    log.error(
                        "Could not add minion(s) %s for job %s: %s", minions, jid, exc
                    )

    def _return(self, load):
        """
        Handle the return data sent from the minions.

        Takes the return, verifies it and fires it on the master event bus.
        Typically, this event is consumed by the Salt CLI waiting on the other
        end of the event bus but could be heard by any listener on the bus.

        :param dict load: The minion payload
        """
        if self.opts["require_minion_sign_messages"] and "sig" not in load:
            log.critical(
                "_return: Master is requiring minions to sign their "
                "messages, but there is no signature in this payload from "
                "%s.",
                load["id"],
            )
            return False

        if "sig" in load:
            log.trace("Verifying signed event publish from minion")
            sig = load.pop("sig")
<<<<<<< HEAD
            this_minion_pubkey = self.key_cache.fetch("keys", load["id"])
=======
            this_minion_pubkey = salt.utils.verify.clean_join(
                self.pki_dir, "minions", load["id"]
            )
>>>>>>> a5c80d2e
            serialized_load = salt.serializers.msgpack.serialize(load)
            if not this_minion_pubkey or not this_minion_pubkey.verify(
                serialized_load, sig
            ):
                if not this_minion_pubkey:
                    log.error("Failed to fetch pub key for minion %s.", load["id"])
                else:
                    log.info(
                        "Failed to verify event signature from minion %s.", load["id"]
                    )
                if self.opts["drop_messages_signature_fail"]:
                    log.critical(
                        "drop_messages_signature_fail is enabled, dropping "
                        "message from %s",
                        load["id"],
                    )
                    return False
                else:
                    log.info(
                        "But 'drop_message_signature_fail' is disabled, so message is"
                        " still accepted."
                    )
            load["sig"] = sig

        try:
            salt.utils.job.store_job(
                self.opts, load, event=self.event, mminion=self.mminion
            )
        except salt.exceptions.SaltCacheError:
            log.error("Could not store job information for load: %s", load)

    def _syndic_return(self, load):
        """
        Receive a syndic minion return and format it to look like returns from
        individual minions.

        :param dict load: The minion payload
        """
        loads = load.get("load")
        if not isinstance(loads, list):
            loads = [load]  # support old syndics not aggregating returns
        for load in loads:
            # Verify the load
            if any(key not in load for key in ("return", "jid", "id")):
                continue
            # if we have a load, save it
            if load.get("load") and self.opts["master_job_cache"]:
                fstr = "{}.save_load".format(self.opts["master_job_cache"])
                self.mminion.returners[fstr](load["jid"], load["load"])

            # Register the syndic

            # We are creating a path using user suplied input. Use the
            # clean_path to prevent a directory traversal.
            root = os.path.join(self.opts["cachedir"], "syndics")
            syndic_cache_path = os.path.join(
                self.opts["cachedir"], "syndics", load["id"]
            )
            if salt.utils.verify.clean_path(
                root, syndic_cache_path
            ) and not os.path.exists(syndic_cache_path):
                path_name = os.path.split(syndic_cache_path)[0]
                if not os.path.exists(path_name):
                    os.makedirs(path_name)
                with salt.utils.files.fopen(syndic_cache_path, "w") as wfh:
                    wfh.write("")

            # Format individual return loads
            for key, item in load["return"].items():
                ret = {"jid": load["jid"], "id": key}
                ret.update(item)
                if "master_id" in load:
                    ret["master_id"] = load["master_id"]
                if "fun" in load:
                    ret["fun"] = load["fun"]
                if "fun_args" in load:
                    ret["fun_args"] = load["fun_args"]
                if "out" in load:
                    ret["out"] = load["out"]
                if "sig" in load:
                    ret["sig"] = load["sig"]
                self._return(ret)

    def minion_runner(self, clear_load):
        """
        Execute a runner from a minion, return the runner's function data

        :param dict clear_load: The minion payload

        :rtype: dict
        :return: The runner function data
        """
        load = self.__verify_load(clear_load, ("fun", "arg", "id", "tok"))
        if load is False:
            return {}
        else:
            return self.masterapi.minion_runner(clear_load)

    def pub_ret(self, load):
        """
        Request the return data from a specific jid, only allowed
        if the requesting minion also initiated the execution.

        :param dict load: The minion payload

        :rtype: dict
        :return: Return data corresponding to a given JID
        """
        load = self.__verify_load(load, ("jid", "id", "tok"))
        if load is False:
            return {}
        # Check that this minion can access this data
        auth_cache = os.path.join(self.opts["cachedir"], "publish_auth")
        if not os.path.isdir(auth_cache):
            os.makedirs(auth_cache)
        jid_fn = salt.utils.verify.clean_join(auth_cache, str(load["jid"]))
        with salt.utils.files.fopen(jid_fn, "r") as fp_:
            if not load["id"] == fp_.read():
                return {}
        # Grab the latest and return
        return self.local.get_cache_returns(load["jid"])

    def minion_pub(self, clear_load):
        """
        Publish a command initiated from a minion, this method executes minion
        restrictions so that the minion publication will only work if it is
        enabled in the config.

        The configuration on the master allows minions to be matched to
        salt functions, so the minions can only publish allowed salt functions

        The config will look like this:

        .. code-block:: bash

            peer:
                .*:
                    - .*

        This configuration will enable all minions to execute all commands:

        .. code-block:: bash

            peer:
                foo.example.com:
                    - test.*

        The above configuration will only allow the minion foo.example.com to
        execute commands from the test module.

        :param dict clear_load: The minion pay
        """
        if not self.__verify_minion_publish(clear_load):
            return {}
        else:
            return self.masterapi.minion_pub(clear_load)

    def minion_publish(self, clear_load):
        """
        Publish a command initiated from a minion, this method executes minion
        restrictions so that the minion publication will only work if it is
        enabled in the config.

        The configuration on the master allows minions to be matched to
        salt functions, so the minions can only publish allowed salt functions

        The config will look like this:

        .. code-block:: bash

            peer:
                .*:
                    - .*

        This configuration will enable all minions to execute all commands.
        peer:

        .. code-block:: bash

            foo.example.com:
                - test.*

        The above configuration will only allow the minion foo.example.com to
        execute commands from the test module.

        :param dict clear_load: The minion payload
        """
        if not self.__verify_minion_publish(clear_load):
            return {}
        else:
            return self.masterapi.minion_publish(clear_load)

    def revoke_auth(self, load):
        """
        Allow a minion to request revocation of its own key

        :param dict load: The minion payload

        :rtype: dict
        :return: If the load is invalid, it may be returned. No key operation is performed.

        :rtype: bool
        :return: True if key was revoked, False if not
        """
        load = self.__verify_load(load, ("id", "tok"))

        if not self.opts.get("allow_minion_key_revoke", False):
            log.warning(
                "Minion %s requested key revoke, but allow_minion_key_revoke "
                "is set to False",
                load["id"],
            )
            return load

        if load is False:
            return load
        else:
            return self.masterapi.revoke_auth(load)

    def run_func(self, func, load):
        """
        Wrapper for running functions executed with AES encryption

        :param function func: The function to run
        :return: The result of the master function that was called
        """
        # Don't honor private functions
        if func.startswith("__"):
            # TODO: return some error? Seems odd to return {}
            return {}, {"fun": "send"}
        # Run the func
        if hasattr(self, func):
            try:
                start = time.time()
                ret = getattr(self, func)(load)
                log.trace(
                    "Master function call %s took %s seconds", func, time.time() - start
                )
            except Exception:  # pylint: disable=broad-except
                ret = ""
                log.error("Error in function %s:\n", func, exc_info=True)
        else:
            log.error(
                "Received function %s which is unavailable on the master, "
                "returning False",
                func,
            )
            return False, {"fun": "send"}
        # Don't encrypt the return value for the _return func
        # (we don't care about the return value, so why encrypt it?)
        if func == "_return":
            return ret, {"fun": "send"}
        if func == "_pillar" and "id" in load:
            if load.get("ver") != "2" and self.opts["pillar_version"] == 1:
                # Authorized to return old pillar proto
                return ret, {"fun": "send"}
            return ret, {"fun": "send_private", "key": "pillar", "tgt": load["id"]}
        # Encrypt the return
        return ret, {"fun": "send"}

    def destroy(self):
        self.masterapi.destroy()
        if self.local is not None:
            self.local.destroy()
            self.local = None


class ClearFuncs(TransportMethods):
    """
    Set up functions that are safe to execute when commands sent to the master
    without encryption and authentication
    """

    # These methods will be exposed to the transport layer by
    # MWorker._handle_clear
    expose_methods = (
        "ping",
        "publish",
        "get_token",
        "mk_token",
        "wheel",
        "runner",
    )
    async_methods = ("publish",)

    # The ClearFuncs object encapsulates the functions that can be executed in
    # the clear:
    # publish (The publish from the LocalClient)
    # _auth
    def __init__(self, opts, key):
        self.opts = opts
        self.key = key
        # Create the event manager
        self.event = salt.utils.event.get_master_event(
            self.opts, self.opts["sock_dir"], listen=False
        )
        # Make a client
        self.local = salt.client.get_local_client(self.opts["conf_file"])
        # Make an minion checker object
        self.ckminions = salt.utils.minions.CkMinions(opts)
        # Make an Auth object
        self.loadauth = salt.auth.LoadAuth(opts)
        # Stand up the master Minion to access returner data
        self.mminion = salt.minion.MasterMinion(
            self.opts, states=False, rend=False, ignore_config_errors=True
        )
        # Make a wheel object
        self.wheel_ = salt.wheel.Wheel(opts)
        # Make a masterapi object
        self.masterapi = salt.daemons.masterapi.LocalFuncs(opts, key)
        self.channels = []

    def runner(self, clear_load):
        """
        Send a master control function back to the runner system
        """
        # All runner ops pass through eauth
        auth_type, err_name, key, sensitive_load_keys = self._prep_auth_info(clear_load)

        # Authenticate
        auth_check = self.loadauth.check_authentication(clear_load, auth_type, key=key)
        error = auth_check.get("error")

        if error:
            # Authentication error occurred: do not continue.
            return {"error": error}

        # Authorize
        username = auth_check.get("username")
        if auth_type != "user":
            runner_check = self.ckminions.runner_check(
                auth_check.get("auth_list", []),
                clear_load["fun"],
                clear_load.get("kwarg", {}),
            )
            if not runner_check:
                return {
                    "error": {
                        "name": err_name,
                        "message": (
                            'Authentication failure of type "{}" occurred for '
                            "user {}.".format(auth_type, username)
                        ),
                    }
                }
            elif isinstance(runner_check, dict) and "error" in runner_check:
                # A dictionary with an error name/message was handled by ckminions.runner_check
                return runner_check

            # No error occurred, consume sensitive settings from the clear_load if passed.
            for item in sensitive_load_keys:
                clear_load.pop(item, None)
        else:
            if "user" in clear_load:
                username = clear_load["user"]
                if salt.auth.AuthUser(username).is_sudo():
                    username = self.opts.get("user", "root")
            else:
                username = salt.utils.user.get_user()

        # Authorized. Do the job!
        try:
            fun = clear_load.pop("fun")
            runner_client = salt.runner.RunnerClient(self.opts)
            return runner_client.asynchronous(
                fun, clear_load.get("kwarg", {}), username, local=True
            )
        except Exception as exc:  # pylint: disable=broad-except
            log.error("Exception occurred while introspecting %s: %s", fun, exc)
            return {
                "error": {
                    "name": exc.__class__.__name__,
                    "args": exc.args,
                    "message": str(exc),
                }
            }

    def wheel(self, clear_load):
        """
        Send a master control function back to the wheel system
        """
        # All wheel ops pass through eauth
        auth_type, err_name, key, sensitive_load_keys = self._prep_auth_info(clear_load)

        # Authenticate
        auth_check = self.loadauth.check_authentication(clear_load, auth_type, key=key)
        error = auth_check.get("error")

        if error:
            # Authentication error occurred: do not continue.
            return {"error": error}

        # Authorize
        username = auth_check.get("username")
        if auth_type != "user":
            wheel_check = self.ckminions.wheel_check(
                auth_check.get("auth_list", []),
                clear_load["fun"],
                clear_load.get("kwarg", {}),
            )
            if not wheel_check:
                return {
                    "error": {
                        "name": err_name,
                        "message": (
                            'Authentication failure of type "{}" occurred for '
                            "user {}.".format(auth_type, username)
                        ),
                    }
                }
            elif isinstance(wheel_check, dict) and "error" in wheel_check:
                # A dictionary with an error name/message was handled by ckminions.wheel_check
                return wheel_check

            # No error occurred, consume sensitive settings from the clear_load if passed.
            for item in sensitive_load_keys:
                clear_load.pop(item, None)
        else:
            if "user" in clear_load:
                username = clear_load["user"]
                if salt.auth.AuthUser(username).is_sudo():
                    username = self.opts.get("user", "root")
            else:
                username = salt.utils.user.get_user()

        # Authorized. Do the job!
        try:
            jid = salt.utils.jid.gen_jid(self.opts)
            fun = clear_load.pop("fun")
            tag = tagify(jid, prefix="wheel")
            data = {
                "fun": f"wheel.{fun}",
                "jid": jid,
                "tag": tag,
                "user": username,
            }

            self.event.fire_event(data, tagify([jid, "new"], "wheel"))
            ret = self.wheel_.call_func(fun, full_return=True, **clear_load)
            data["return"] = ret["return"]
            data["success"] = ret["success"]
            self.event.fire_event(data, tagify([jid, "ret"], "wheel"))
            return {"tag": tag, "data": data}
        except Exception as exc:  # pylint: disable=broad-except
            log.error("Exception occurred while introspecting %s: %s", fun, exc)
            data["return"] = "Exception occurred in wheel {}: {}: {}".format(
                fun,
                exc.__class__.__name__,
                exc,
            )
            data["success"] = False
            self.event.fire_event(data, tagify([jid, "ret"], "wheel"))
            return {"tag": tag, "data": data}

    def mk_token(self, clear_load):
        """
        Create and return an authentication token, the clear load needs to
        contain the eauth key and the needed authentication creds.
        """
        token = self.loadauth.mk_token(clear_load)
        if not token:
            log.warning('Authentication failure of type "eauth" occurred.')
            return ""
        return token

    def get_token(self, clear_load):
        """
        Return the name associated with a token or False if the token is invalid
        """
        if "token" not in clear_load:
            return False
        return self.loadauth.get_tok(clear_load["token"])

    async def publish(self, clear_load):
        """
        This method sends out publications to the minions, it can only be used
        by the LocalClient.
        """
        extra = clear_load.get("kwargs", {})

        publisher_acl = salt.acl.PublisherACL(self.opts["publisher_acl_blacklist"])

        if publisher_acl.user_is_blacklisted(
            clear_load["user"]
        ) or publisher_acl.cmd_is_blacklisted(clear_load["fun"]):
            log.error(
                "%s does not have permissions to run %s. Please contact "
                "your local administrator if you believe this is in "
                "error.\n",
                clear_load["user"],
                clear_load["fun"],
            )
            return {
                "error": {
                    "name": "AuthorizationError",
                    "message": "Authorization error occurred.",
                }
            }

        # Retrieve the minions list
        delimiter = extra.get("delimiter", DEFAULT_TARGET_DELIM)

        _res = self.ckminions.check_minions(
            clear_load["tgt"], clear_load.get("tgt_type", "glob"), delimiter
        )
        minions = _res.get("minions", list())
        missing = _res.get("missing", list())
        ssh_minions = _res.get("ssh_minions", False)

        auth_key = clear_load.get("key", None)

        # Check for external auth calls and authenticate
        auth_type, err_name, key, sensitive_load_keys = self._prep_auth_info(extra)
        if auth_type == "user":
            auth_check = self.loadauth.check_authentication(
                clear_load, auth_type, key=key
            )
        else:
            auth_check = self.loadauth.check_authentication(extra, auth_type)

        # Setup authorization list
        syndic_auth_list = None
        if "auth_list" in extra:
            syndic_auth_list = extra.pop("auth_list", [])
        # An auth_list was provided by the syndic and we're running as the same
        # user as the salt master process.
        if (
            syndic_auth_list is not None
            and auth_key == key[self.opts.get("user", "root")]
        ):
            auth_list = syndic_auth_list
        else:
            auth_list = auth_check.get("auth_list", [])

        err_msg = f'Authentication failure of type "{auth_type}" occurred.'

        if auth_check.get("error"):
            # Authentication error occurred: do not continue.
            log.warning(err_msg)
            err = {
                "error": {
                    "name": "AuthenticationError",
                    "message": "Authentication error occurred.",
                }
            }
            if "jid" in clear_load:
                self.event.fire_event(
                    {**clear_load, **err}, tagify([clear_load["jid"], "error"], "job")
                )
            return err
        # All Token, Eauth, and non-root users must pass the authorization check
        if auth_type != "user" or (auth_type == "user" and auth_list):
            # Authorize the request
            authorized = self.ckminions.auth_check(
                auth_list,
                clear_load["fun"],
                clear_load["arg"],
                clear_load["tgt"],
                clear_load.get("tgt_type", "glob"),
                minions=minions,
                # always accept find_job
                whitelist=["saltutil.find_job"],
            )

            if not authorized:
                # Authorization error occurred. Do not continue.
                if (
                    auth_type == "eauth"
                    and not auth_list
                    and "username" in extra
                    and "eauth" in extra
                ):
                    log.debug(
                        'Auth configuration for eauth "%s" and user "%s" is empty',
                        extra["eauth"],
                        extra["username"],
                    )
                log.warning(err_msg)
                err = {
                    "error": {
                        "name": "AuthorizationError",
                        "message": "Authorization error occurred.",
                    }
                }
                if "jid" in clear_load:
                    self.event.fire_event(
                        {**clear_load, **err},
                        tagify([clear_load["jid"], "error"], "job"),
                    )
                return err

            # Perform some specific auth_type tasks after the authorization check
            if auth_type == "token":
                username = auth_check.get("username")
                clear_load["user"] = username
                log.debug('Minion tokenized user = "%s"', username)
            elif auth_type == "eauth":
                # The username we are attempting to auth with
                clear_load["user"] = self.loadauth.load_name(extra)

        # If we order masters (via a syndic), don't short circuit if no minions
        # are found
        if not self.opts.get("order_masters"):
            # Check for no minions
            if not minions:
                return {
                    "enc": "clear",
                    "load": {
                        "jid": None,
                        "minions": minions,
                        "error": (
                            "Master could not resolve minions for target {}".format(
                                clear_load["tgt"]
                            )
                        ),
                    },
                }
        jid = self._prep_jid(clear_load, extra)
        if jid is None or isinstance(jid, dict):
            if jid and "error" in jid:
                load = jid
            else:
                load = {"error": "Master failed to assign jid"}
            return load
        payload = self._prep_pub(minions, jid, clear_load, extra, missing)

        if self.opts.get("order_masters"):
            payload["auth_list"] = auth_list

        # Send it!
        # Copy the payload when firing event for now since it's adding a
        # __pub_stamp field.
        self.event.fire_event(payload.copy(), tagify([jid, "publish"], "job"))
        # An alternative to copy may be to pop it
        # payload.pop("_stamp")
        self._send_ssh_pub(payload, ssh_minions=ssh_minions)

        await self._send_pub(payload)
        return {
            "enc": "clear",
            "load": {"jid": clear_load["jid"], "minions": minions, "missing": missing},
        }

    def _prep_auth_info(self, clear_load):
        sensitive_load_keys = []
        key = None
        if "token" in clear_load:
            auth_type = "token"
            err_name = "TokenAuthenticationError"
            sensitive_load_keys = ["token"]
        elif "eauth" in clear_load:
            auth_type = "eauth"
            err_name = "EauthAuthenticationError"
            sensitive_load_keys = ["username", "password"]
        else:
            auth_type = "user"
            err_name = "UserAuthenticationError"
            key = self.key

        return auth_type, err_name, key, sensitive_load_keys

    def _prep_jid(self, clear_load, extra):
        """
        Return a jid for this publication
        """
        # the jid in clear_load can be None, '', or something else. this is an
        # attempt to clean up the value before passing to plugins
        passed_jid = clear_load["jid"] if clear_load.get("jid") else None
        nocache = extra.get("nocache", False)

        # Retrieve the jid
        fstr = "{}.prep_jid".format(self.opts["master_job_cache"])
        try:
            # Retrieve the jid
            jid = self.mminion.returners[fstr](nocache=nocache, passed_jid=passed_jid)
        except (KeyError, TypeError):
            # The returner is not present
            msg = (
                "Failed to allocate a jid. The requested returner '{}' "
                "could not be loaded.".format(fstr.split(".")[0])
            )
            log.error(msg)
            return {"error": msg}
        return jid

    async def _send_pub(self, load):
        """
        Take a load and send it across the network to connected minions
        """
        if not self.channels:
            for transport, opts in iter_transport_opts(self.opts):
                chan = salt.channel.server.PubServerChannel.factory(opts)
                self.channels.append(chan)
        tasks = set()
        for chan in self.channels:
            tasks.add(asyncio.create_task(chan.publish(load)))
        await asyncio.gather(*tasks)

    @property
    def ssh_client(self):
        if not hasattr(self, "_ssh_client"):
            self._ssh_client = salt.client.ssh.client.SSHClient(mopts=self.opts)
        return self._ssh_client

    def _send_ssh_pub(self, load, ssh_minions=False):
        """
        Take a load and send it across the network to ssh minions
        """
        if self.opts["enable_ssh_minions"] is True and ssh_minions is True:
            log.debug("Send payload to ssh minions")
            threading.Thread(target=self.ssh_client.cmd, kwargs=load).start()

    def _prep_pub(self, minions, jid, clear_load, extra, missing):
        """
        Take a given load and perform the necessary steps
        to prepare a publication.

        TODO: This is really only bound by temporal cohesion
        and thus should be refactored even further.
        """
        clear_load["jid"] = jid
        delimiter = clear_load.get("kwargs", {}).get("delimiter", DEFAULT_TARGET_DELIM)

        # TODO Error reporting over the master event bus
        self.event.fire_event({"minions": minions}, clear_load["jid"])
        new_job_load = {
            "jid": clear_load["jid"],
            "tgt_type": clear_load["tgt_type"],
            "tgt": clear_load["tgt"],
            "user": clear_load["user"],
            "fun": clear_load["fun"],
            "arg": clear_load["arg"],
            "minions": minions,
            "missing": missing,
        }

        # Announce the job on the event bus
        self.event.fire_event(new_job_load, tagify([clear_load["jid"], "new"], "job"))

        if self.opts["ext_job_cache"]:
            fstr = "{}.save_load".format(self.opts["ext_job_cache"])
            save_load_func = True

            # Get the returner's save_load arg_spec.
            try:
                arg_spec = salt.utils.args.get_function_argspec(
                    self.mminion.returners[fstr]
                )

                # Check if 'minions' is included in returner's save_load arg_spec.
                # This may be missing in custom returners, which we should warn about.
                if "minions" not in arg_spec.args:
                    log.critical(
                        "The specified returner used for the external job cache "
                        "'%s' does not have a 'minions' kwarg in the returner's "
                        "save_load function.",
                        self.opts["ext_job_cache"],
                    )
            except (AttributeError, KeyError):
                save_load_func = False
                log.critical(
                    "The specified returner used for the external job cache "
                    '"%s" does not have a save_load function!',
                    self.opts["ext_job_cache"],
                )

            if save_load_func:
                try:
                    self.mminion.returners[fstr](
                        clear_load["jid"], clear_load, minions=minions
                    )
                except Exception:  # pylint: disable=broad-except
                    log.critical(
                        "The specified returner threw a stack trace:\n", exc_info=True
                    )

        # always write out to the master job caches
        try:
            fstr = "{}.save_load".format(self.opts["master_job_cache"])
            self.mminion.returners[fstr](clear_load["jid"], clear_load, minions)
        except KeyError:
            log.critical(
                "The specified returner used for the master job cache "
                '"%s" does not have a save_load function!',
                self.opts["master_job_cache"],
            )
        except Exception:  # pylint: disable=broad-except
            log.critical("The specified returner threw a stack trace:\n", exc_info=True)
        # Set up the payload
        payload = {"enc": "aes"}
        # Altering the contents of the publish load is serious!! Changes here
        # break compatibility with minion/master versions and even tiny
        # additions can have serious implications on the performance of the
        # publish commands.
        #
        # In short, check with Thomas Hatch before you even think about
        # touching this stuff, we can probably do what you want to do another
        # way that won't have a negative impact.
        load = {
            "fun": clear_load["fun"],
            "arg": clear_load["arg"],
            "tgt": clear_load["tgt"],
            "jid": clear_load["jid"],
            "ret": clear_load["ret"],
        }
        # if you specified a master id, lets put that in the load
        if "master_id" in self.opts:
            load["master_id"] = self.opts["master_id"]
        # if someone passed us one, use that
        if "master_id" in extra:
            load["master_id"] = extra["master_id"]
        # Only add the delimiter to the pub data if it is non-default
        if delimiter != DEFAULT_TARGET_DELIM:
            load["delimiter"] = delimiter

        if "id" in extra:
            load["id"] = extra["id"]
        if "tgt_type" in clear_load:
            load["tgt_type"] = clear_load["tgt_type"]
        if "to" in clear_load:
            load["to"] = clear_load["to"]

        if "kwargs" in clear_load:
            if "ret_config" in clear_load["kwargs"]:
                load["ret_config"] = clear_load["kwargs"].get("ret_config")

            if "metadata" in clear_load["kwargs"]:
                load["metadata"] = clear_load["kwargs"].get("metadata")

            if "module_executors" in clear_load["kwargs"]:
                load["module_executors"] = clear_load["kwargs"].get("module_executors")

            if "executor_opts" in clear_load["kwargs"]:
                load["executor_opts"] = clear_load["kwargs"].get("executor_opts")

            if "ret_kwargs" in clear_load["kwargs"]:
                load["ret_kwargs"] = clear_load["kwargs"].get("ret_kwargs")

        if "user" in clear_load:
            log.info(
                "User %s Published command %s with jid %s",
                clear_load["user"],
                clear_load["fun"],
                clear_load["jid"],
            )
            load["user"] = clear_load["user"]
        else:
            log.info(
                "Published command %s with jid %s", clear_load["fun"], clear_load["jid"]
            )
        log.debug("Published command details %s", load)
        return load

    def ping(self, clear_load):
        """
        Send the load back to the sender.
        """
        return clear_load

    def destroy(self):
        if self.masterapi is not None:
            self.masterapi.destroy()
            self.masterapi = None
        if self.local is not None:
            self.local.destroy()
            self.local = None
        while self.channels:
            chan = self.channels.pop()
            chan.close()

    def connect(self):
        if self.channels:
            return
        for transport, opts in iter_transport_opts(self.opts):
            chan = salt.channel.server.PubServerChannel.factory(opts)
            self.channels.append(chan)<|MERGE_RESOLUTION|>--- conflicted
+++ resolved
@@ -1449,16 +1449,13 @@
         """
         if not salt.utils.verify.valid_id(self.opts, id_):
             return False
-<<<<<<< HEAD
+
         key = self.key_cache.fetch("keys", id_)
 
         if not key:
             log.error("Unexpectedly got no pub key for %s", id_)
             return False
 
-=======
-        pub_path = salt.utils.verify.clean_join(self.pki_dir, "minions", id_)
->>>>>>> a5c80d2e
         try:
             pub = salt.crypt.PublicKey.from_str(key["pub"])
         except (OSError, KeyError):
@@ -1879,13 +1876,7 @@
         if "sig" in load:
             log.trace("Verifying signed event publish from minion")
             sig = load.pop("sig")
-<<<<<<< HEAD
             this_minion_pubkey = self.key_cache.fetch("keys", load["id"])
-=======
-            this_minion_pubkey = salt.utils.verify.clean_join(
-                self.pki_dir, "minions", load["id"]
-            )
->>>>>>> a5c80d2e
             serialized_load = salt.serializers.msgpack.serialize(load)
             if not this_minion_pubkey or not this_minion_pubkey.verify(
                 serialized_load, sig
