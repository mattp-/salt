--- conflicted
+++ resolved
@@ -8,15 +8,10 @@
 def __virtual__():
     """
     Load only if network_win is loaded
-<<<<<<< HEAD
-    '''
-    if 'rdp.enable' in __salt__:
-        return 'rdp'
-    return (False, 'rdp module could not be loaded')
-=======
     """
-    return "rdp" if "rdp.enable" in __salt__ else False
->>>>>>> a670b4ae
+    if "rdp.enable" in __salt__:
+        return "rdp"
+    return (False, "rdp module could not be loaded")
 
 
 def enabled(name):
