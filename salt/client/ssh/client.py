--- conflicted
+++ resolved
@@ -18,11 +18,7 @@
     '''
     Create a client object for executing routines via the salt-ssh backend
 
-<<<<<<< HEAD
-    .. versionadded:: 2015.2
-=======
     .. versionadded:: 2015.5.0
->>>>>>> a95982c7
     '''
     def __init__(self,
                  c_path=os.path.join(syspaths.CONFIG_DIR, 'master'),
@@ -76,11 +72,7 @@
         Execute a single command via the salt-ssh subsystem and return a
         generator
 
-<<<<<<< HEAD
-        .. versionadded:: 2015.2
-=======
         .. versionadded:: 2015.5.0
->>>>>>> a95982c7
         '''
         ssh = self._prep_ssh(
                 tgt,
@@ -106,11 +98,7 @@
         Execute a single command via the salt-ssh subsystem and return all
         routines at once
 
-<<<<<<< HEAD
-        .. versionadded:: 2015.2
-=======
         .. versionadded:: 2015.5.0
->>>>>>> a95982c7
         '''
         ssh = self._prep_ssh(
                 tgt,
@@ -129,11 +117,7 @@
         '''
         Execute a salt-ssh call synchronously.
 
-<<<<<<< HEAD
-        .. versionadded:: 2015.2
-=======
         .. versionaddedd:: 2015.5.0
->>>>>>> a95982c7
 
         WARNING: Eauth is **NOT** respected
 
