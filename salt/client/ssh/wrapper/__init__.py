--- conflicted
+++ resolved
@@ -87,16 +87,9 @@
         return super().to_ret()
 
     def __str__(self):
-<<<<<<< HEAD
-        ret = self.to_ret()
-        if not isinstance(ret, str):
-            ret = self.stderr or self.stdout
-        return f"{self._error}: {ret}"
-=======
         if self.retcode > 0:
             return f"{self._error}: {self.stderr or self.stdout}"
         return self._error
->>>>>>> 64a91d45
 
 
 class SSHPermissionDeniedError(SSHException):
