--- conflicted
+++ resolved
@@ -3,13 +3,16 @@
 import salt.utils.templates
 from salt.exceptions import SaltRenderError
 
-<<<<<<< HEAD
 def render(template_file, env='', sls='', argline='', context=None, **kws):
     '''
+    Render the template_file, passing the functions and grains into the
+    Mako rendering system.
+
     Renderer options:
 
         -s    Interpret renderer input as a string rather than as a file path.
 
+    :rtype: string
     '''
     if argline == '-s':
         from_str = True
@@ -19,16 +22,6 @@
               )
     tmp_data = salt.utils.templates.mako(
                     template_file, from_str, to_str=True,
-=======
-def render(template_file, env='', sls='', context=None, **kws):
-    '''
-    Render the template_file, passing the functions and grains into the
-    Mako rendering system.
-
-    :rtype: string
-    '''
-    tmp_data = salt.utils.templates.mako(template_file, to_str=True,
->>>>>>> c343cf12
                     salt=__salt__,
                     grains=__grains__,
                     opts=__opts__,
