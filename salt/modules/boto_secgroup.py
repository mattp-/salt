--- conflicted
+++ resolved
@@ -249,11 +249,7 @@
     '''
     conn = _get_conn(region=region, key=key, keyid=keyid, profile=profile)
 
-<<<<<<< HEAD
-    group = _get_group(conn, name, vpc_id=vpc_id, vpc_name=vpc_name,
-=======
     group = _get_group(conn=conn, name=name, vpc_id=vpc_id, vpc_name=vpc_name,
->>>>>>> 989069f4
                        region=region, key=key, keyid=keyid, profile=profile)
     if group:
         return group.id
