--- conflicted
+++ resolved
@@ -251,12 +251,8 @@
     '''
     Generate the XML string to define a libvirt vm
     '''
-<<<<<<< HEAD
     hypervisor = 'vmware' if hypervisor == 'esxi' else hypervisor
-    mem = mem * 1024 # MB
-=======
     mem = mem * 1024  # MB
->>>>>>> 2c4f7df0
     data = '''
 <domain type='%%HYPERVISOR%%'>
         <name>%%NAME%%</name>
@@ -383,7 +379,6 @@
     return data
 
 
-<<<<<<< HEAD
 def _gen_vol_xml(vmname,
                  diskname,
                  size,
@@ -442,8 +437,6 @@
 
 # TODO: this function is deprecated, should be replaced with
 # _qemu_image_info()
-=======
->>>>>>> 2c4f7df0
 def _image_type(vda):
     '''
     Detect what driver needs to be used for the given image
