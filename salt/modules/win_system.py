# -*- coding: utf-8 -*-
'''
Module for managing windows systems.

:depends:
    - pythoncom
    - pywintypes
    - win32api
    - win32con
    - win32net
    - wmi

Support for reboot, shutdown, etc
'''
from __future__ import absolute_import

# Import python libs
import logging
import time
import ctypes
from datetime import datetime

# Import 3rd Party Libs
try:
    import pythoncom
    import wmi
    import win32net
    import win32api
    import win32con
    import pywintypes
    from ctypes import windll
    HAS_WIN32NET_MODS = True
except ImportError:
    HAS_WIN32NET_MODS = False

# Import salt libs
import salt.utils
import salt.utils.locales
import salt.ext.six as six
from salt.exceptions import CommandExecutionError

# Set up logging
log = logging.getLogger(__name__)

# Define the module's virtual name
__virtualname__ = 'system'


def __virtual__():
    '''
    Only works on Windows Systems with Win32 Modules
    '''
    if not salt.utils.is_windows():
        return False, 'Module win_system: Requires Windows'

    if not HAS_WIN32NET_MODS:
        return False, 'Module win_system: Missing win32 modules'

    return __virtualname__


def _convert_minutes_seconds(timeout, in_seconds=False):
    '''
    convert timeout to seconds
    '''
    return timeout if in_seconds else timeout*60


def _convert_date_time_string(dt_string):
    '''
    convert string to date time object
    '''
    dt_string = dt_string.split('.')[0]
    dt_obj = datetime.strptime(dt_string, '%Y%m%d%H%M%S')
    return dt_obj.strftime('%Y-%m-%d %H:%M:%S')


def _to_unicode(instr):
    '''
    Converts from current users character encoding to unicode.
    When instr has a value of None, the return value of the function
    will also be None.
    '''
    if instr is None or isinstance(instr, six.text_type):
        return instr
    else:
        return six.text_type(instr, 'utf8')


def halt(timeout=5, in_seconds=False):
    '''
    Halt a running system.

    Args:
<<<<<<< HEAD
        timeout (int): Number of seconds before halting the system. Default is
        5 seconds.

        in_seconds (bool): Whether to treat timeout as seconds or minutes.

            .. versionadded:: 2015.8.0
=======

        timeout (int):
            Number of seconds before halting the system. Default is 5 seconds.


        in_seconds (bool):
            Whether to treat timeout as seconds or minutes.
>>>>>>> 5e289f42

    Returns:
        bool: True if successful, otherwise False

    Returns:
        bool: ``True`` if successful, otherwise ``False``

    CLI Example:

    .. code-block:: bash

        salt '*' system.halt 5 True
    '''
    return shutdown(timeout=timeout, in_seconds=in_seconds)


def init(runlevel):  # pylint: disable=unused-argument
    '''
    Change the system runlevel on sysV compatible systems. Not applicable to
    Windows

    CLI Example:

    .. code-block:: bash

        salt '*' system.init 3
    '''
    # cmd = ['init', runlevel]
    # ret = __salt__['cmd.run'](cmd, python_shell=False)
    # return ret

    # TODO: Create a mapping of runlevels to  # pylint: disable=fixme
    #       corresponding Windows actions

    return 'Not implemented on Windows at this time.'


def poweroff(timeout=5, in_seconds=False):
    '''
    Power off a running system.

    Args:
<<<<<<< HEAD
        timeout (int): Number of seconds before powering off the system. Default
            is 5 seconds.

        in_seconds (bool): Whether to treat timeout as seconds or minutes.
            .. versionadded:: 2015.8.0

    Returns:
        bool: True if successful, otherwise False
=======

        timeout (int):
            Number of seconds before powering off the system. Default is 5
            seconds.

        in_seconds (bool):
            Whether to treat timeout as seconds or minutes.

            .. versionadded:: 2015.8.0

    Returns:
        bool: ``True`` if successful, otherwise ``False``
>>>>>>> 5e289f42

    CLI Example:

    .. code-block:: bash

        salt '*' system.poweroff 5
    '''
    return shutdown(timeout=timeout, in_seconds=in_seconds)


def reboot(timeout=5, in_seconds=False, wait_for_reboot=False,  # pylint: disable=redefined-outer-name
           only_on_pending_reboot=False):
    '''
    Reboot a running system.

    Args:
<<<<<<< HEAD
        timeout (int): Number of minutes/seconds before rebooting the system.
            Minutes vs seconds depends on the value of ``in_seconds``. Default
            is 5 minutes.

        in_seconds (bool): Whether to treat timeout as seconds or minutes.

            .. versionadded:: 2015.8.0

        wait_for_reboot (bool): Sleeps for timeout + 30 seconds after reboot has
            been initiated. This may be useful for use in a highstate if a
            reboot should be performed and the return data of the highstate is
            not required. If return data is required, consider using the reboot
            state instead of this module.

            .. versionadded:: 2015.8.0

        only_on_pending_reboot (bool): If this is set to True, then the reboot
            will only proceed if the system reports a pending reboot. To
            optionally reboot in a highstate, consider using the reboot state
            instead of this module.

    Returns:
        bool: True if successful (a reboot will occur), otherwise False
=======

        timeout (int):
            The number of minutes/seconds before rebooting the system. Use of
            minutes or seconds depends on the value of ``in_seconds``. Default
            is 5 minutes.

        in_seconds (bool):
            ``True`` will cause the ``timeout`` parameter to be in seconds.
             ``False`` will be in minutes. Default is ``False``.

            .. versionadded:: 2015.8.0

        wait_for_reboot (bool)
            ``True`` will sleep for timeout + 30 seconds after reboot has been
            initiated. This is useful for use in a highstate. For example, you
            may have states that you want to apply only after the reboot.
            Default is ``False``.

            .. versionadded:: 2015.8.0

        only_on_pending_reboot (bool):
            If this is set to ``True``, then then the reboot will only proceed
            if the system reports a pending reboot. Setting this parameter to
            ``True`` could be useful when calling this function from a final
            housekeeping state intended to be executed at the end of a state run
            (using *order: last*). Default is ``False``.

    Returns:
        bool: ``True`` if successful (a reboot will occur), otherwise ``False``
>>>>>>> 5e289f42

    CLI Example:

    .. code-block:: bash

        salt '*' system.reboot 5
        salt '*' system.reboot 5 True

    Invoking this function from a final housekeeping state:

    .. code-block:: yaml

        final_housekeeping:
           module.run:
              - name: system.reboot
              - only_on_pending_reboot: True
              - order: last
    '''
    ret = shutdown(timeout=timeout, reboot=True, in_seconds=in_seconds,
                   only_on_pending_reboot=only_on_pending_reboot)

    if wait_for_reboot:
        seconds = _convert_minutes_seconds(timeout, in_seconds)
        time.sleep(seconds + 30)

    return ret


def shutdown(message=None, timeout=5, force_close=True, reboot=False,  # pylint: disable=redefined-outer-name
             in_seconds=False, only_on_pending_reboot=False):
    '''
    Shutdown a running system.

    Args:
<<<<<<< HEAD
        message (str): A message to display to the user before shutting down.

        timeout (int): The length of time that the shutdown dialog box should be
            displayed, in seconds. While this dialog box is displayed, the
            shutdown can be stopped by the shutdown_abort function.

            If timeout is not zero, InitiateSystemShutdown displays a dialog box
            on the specified computer. The dialog box displays the name of the
            user who called the function, displays the message specified by the
            lpMessage parameter, and prompts the user to log off. The dialog box
            beeps when it is created and remains on top of other windows in the
            system. The dialog box can be moved but not closed. A timer counts
            down the remaining time before a forced shutdown.

            If timeout is zero, the computer shuts down without displaying the
            dialog box, and the shutdown cannot be stopped by shutdown_abort.

            Default is 5 minutes

        in_seconds (bool): Whether to treat timeout as seconds or minutes.

            .. versionadded:: 2015.8.0

        force_close (bool): True to force close all open applications. False
            displays a dialog box instructing the user to close the
            applications.

        reboot (bool): True restarts the computer immediately after shutdown.
            False caches to disk and safely powers down the system.

        only_on_pending_reboot (bool): If this is set to True, then the shutdown
            will only proceed if the system reports a pending reboot. To
            optionally shutdown in a highstate, consider using the shutdown
            state instead of this module.

    Returns:
        bool: True if successful (a shutdown or reboot will occur), otherwise
            False
=======

        message (str):
            The message to display to the user before shutting down.

        timeout (int):
            The length of time (in seconds) that the shutdown dialog box should
            be displayed. While this dialog box is displayed, the shutdown can
            be aborted using the ``system.shutdown_abort`` function.

            If timeout is not zero, InitiateSystemShutdown displays a dialog box
            on the specified computer. The dialog box displays the name of the
            user who called the function, the message specified by the lpMessage
            parameter, and prompts the user to log off. The dialog box beeps
            when it is created and remains on top of other windows (system
            modal). The dialog box can be moved but not closed. A timer counts
            down the remaining time before the shutdown occurs.

            If timeout is zero, the computer shuts down immediately without
            displaying the dialog box and cannot be stopped by
            ``system.shutdown_abort``.

            Default is 5 minutes

        in_seconds (bool):
            ``True`` will cause the ``timeout`` parameter to be in seconds.
             ``False`` will be in minutes. Default is ``False``.

            .. versionadded:: 2015.8.0

        force_close (bool):
            ``True`` will force close all open applications. ``False`` will
            display a dialog box instructing the user to close open
            applications. Default is ``True``.

        reboot (bool):
            ``True`` restarts the computer immediately after shutdown. ``False``
            powers down the system. Default is ``False``.

        only_on_pending_reboot (bool):
            If ``True`` the shutdown will only proceed if there is a reboot
            pending. ``False`` will shutdown the system. Default is ``False``.

    Returns:
        bool:
            ``True`` if successful (a shutdown or reboot will occur), otherwise
            ``False``
>>>>>>> 5e289f42

    CLI Example:

    .. code-block:: bash

        salt '*' system.shutdown "System will shutdown in 5 minutes"
    '''
    if six.PY2:
        message = _to_unicode(message)

    timeout = _convert_minutes_seconds(timeout, in_seconds)

    if only_on_pending_reboot and not get_pending_reboot():
        return False

    if message and not isinstance(message, str):
        message = message.decode('utf-8')
    try:
        win32api.InitiateSystemShutdown('127.0.0.1', message, timeout,
                                        force_close, reboot)
        return True
    except pywintypes.error as exc:
        (number, context, message) = exc
        log.error('Failed to shutdown the system')
        log.error('nbr: {0}'.format(number))
        log.error('ctx: {0}'.format(context))
        log.error('msg: {0}'.format(message))
        return False


def shutdown_hard():
    '''
    Shutdown a running system with no timeout or warning.

    Returns:
<<<<<<< HEAD
        bool: True if successful, otherwise False
=======
        bool: ``True`` if successful, otherwise ``False``
>>>>>>> 5e289f42

    CLI Example:

    .. code-block:: bash

        salt '*' system.shutdown_hard
    '''
    return shutdown(timeout=0)


def shutdown_abort():
    '''
    Abort a shutdown. Only available while the dialog box is being
    displayed to the user. Once the shutdown has initiated, it cannot be
    aborted.

    Returns:
<<<<<<< HEAD
        bool: True if successful, otherwise False
=======
        bool: ``True`` if successful, otherwise ``False``
>>>>>>> 5e289f42

    CLI Example:

    .. code-block:: bash

        salt 'minion-id' system.shutdown_abort
    '''
    try:
        win32api.AbortSystemShutdown('127.0.0.1')
        return True
    except pywintypes.error as exc:
        (number, context, message) = exc
        log.error('Failed to abort system shutdown')
        log.error('nbr: {0}'.format(number))
        log.error('ctx: {0}'.format(context))
        log.error('msg: {0}'.format(message))
        return False


def lock():
    '''
    Lock the workstation.

    Returns:
<<<<<<< HEAD
        bool: True if successful, otherwise False
=======
        bool: ``True`` if successful, otherwise ``False``
>>>>>>> 5e289f42

    CLI Example:

    .. code-block:: bash

        salt 'minion-id' system.lock
    '''
    return windll.user32.LockWorkStation()


def set_computer_name(name):
    '''
    Set the Windows computer name

    Args:
<<<<<<< HEAD
        name (str): The new name to give the computer. Requires a reboot to take
            effect.

    Returns:
        dict: Returns a dictionary containing the old and new names if
            successful. False if not.
=======

        name (str):
            The new name to give the computer. Requires a reboot to take effect.

    Returns:
        dict:
            Returns a dictionary containing the old and new names if successful.
            ``False`` if not.
>>>>>>> 5e289f42

    CLI Example:

    .. code-block:: bash

        salt 'minion-id' system.set_computer_name 'DavesComputer'
    '''
    if six.PY2:
        name = _to_unicode(name)

    if windll.kernel32.SetComputerNameExW(
            win32con.ComputerNamePhysicalDnsHostname, name):
        ret = {'Computer Name': {'Current': get_computer_name()}}
        pending = get_pending_computer_name()
        if pending not in (None, False):
            ret['Computer Name']['Pending'] = pending
        return ret

    return False


def get_pending_computer_name():
    '''
    Get a pending computer name. If the computer name has been changed, and the
    change is pending a system reboot, this function will return the pending
    computer name. Otherwise, ``None`` will be returned. If there was an error
    retrieving the pending computer name, ``False`` will be returned, and an
    error message will be logged to the minion log.

    Returns:
<<<<<<< HEAD
        str: The pending name if restart is pending, otherwise returns None.
=======
        str:
            Returns the pending name if pending restart. Returns ``None`` if not
            pending restart.
>>>>>>> 5e289f42

    CLI Example:

    .. code-block:: bash

        salt 'minion-id' system.get_pending_computer_name
    '''
    current = get_computer_name()
    pending = __salt__['reg.read_value'](
                'HKLM',
                r'SYSTEM\CurrentControlSet\Services\Tcpip\Parameters',
                'NV Hostname')['vdata']
    if pending:
        return pending if pending != current else None
    return False


def get_computer_name():
    '''
    Get the Windows computer name

    Returns:
<<<<<<< HEAD
        str: Returns the computer name if found. Otherwise returns False
=======
        str: Returns the computer name if found. Otherwise returns ``False``
>>>>>>> 5e289f42

    CLI Example:

    .. code-block:: bash

        salt 'minion-id' system.get_computer_name
    '''
    name = win32api.GetComputerNameEx(win32con.ComputerNamePhysicalDnsHostname)
    return name if name else False


def set_computer_desc(desc=None):
    '''
    Set the Windows computer description

    Args:
<<<<<<< HEAD
        desc (str): The computer description

    Returns:
        bool: True if successful, otherwise False
=======

        desc (str):
            The computer description

    Returns:
        str: Description if successful, otherwise ``False``
>>>>>>> 5e289f42

    CLI Example:

    .. code-block:: bash

        salt 'minion-id' system.set_computer_desc 'This computer belongs to Dave!'
    '''
    if six.PY2:
        desc = _to_unicode(desc)

    # Make sure the system exists
    # Return an object containing current information array for the computer
    system_info = win32net.NetServerGetInfo(None, 101)

    # If desc is passed, decode it for unicode
    if desc is None:
        return False

    system_info['comment'] = desc

    # Apply new settings
    try:
        win32net.NetServerSetInfo(None, 101, system_info)
    except win32net.error as exc:
        (number, context, message) = exc
        log.error('Failed to update system')
        log.error('nbr: {0}'.format(number))
        log.error('ctx: {0}'.format(context))
        log.error('msg: {0}'.format(message))
        return False

    return {'Computer Description': get_computer_desc()}


set_computer_description = salt.utils.alias_function(set_computer_desc, 'set_computer_description')  # pylint: disable=invalid-name


def get_system_info():
    '''
    Get system information.

    Returns:
<<<<<<< HEAD
        dict: Returns a Dictionary containing information about the system to
            include name, description, version, etc...
=======
        dict: Dictionary containing information about the system to include
        name, description, version, etc...
>>>>>>> 5e289f42

    CLI Example:

    .. code-block:: bash

        salt 'minion-id' system.get_info
    '''
    os_type = {1: 'Work Station',
               2: 'Domain Controller',
               3: 'Server'}
    pythoncom.CoInitialize()
    conn = wmi.WMI()
    system = conn.Win32_OperatingSystem()[0]
    ret = {'name': get_computer_name(),
           'description': system.Description,
           'install_date': system.InstallDate,
           'last_boot': system.LastBootUpTime,
           'os_manufacturer': system.Manufacturer,
           'os_name': system.Caption,
           'users': system.NumberOfUsers,
           'organization': system.Organization,
           'os_architecture': system.OSArchitecture,
           'primary': system.Primary,
           'os_type': os_type[system.ProductType],
           'registered_user': system.RegisteredUser,
           'system_directory': system.SystemDirectory,
           'system_drive': system.SystemDrive,
           'os_version': system.Version,
           'windows_directory': system.WindowsDirectory}
    system = conn.Win32_ComputerSystem()[0]
    ret.update({'hardware_manufacturer': system.Manufacturer,
                'hardware_model': system.Model,
                'processors': system.NumberOfProcessors,
                'processors_logical': system.NumberOfLogicalProcessors,
                'system_type': system.SystemType})
    system = conn.Win32_BIOS()[0]
    ret.update({'hardware_serial': system.SerialNumber,
                'bios_manufacturer': system.Manufacturer,
                'bios_version': system.Version,
                'bios_details': system.BIOSVersion,
                'bios_caption': system.Caption,
                'bios_description': system.Description})
    ret['install_date'] = _convert_date_time_string(ret['install_date'])
    ret['last_boot'] = _convert_date_time_string(ret['last_boot'])
    return ret


def get_computer_desc():
    '''
    Get the Windows computer description

    Returns:
<<<<<<< HEAD
        str: The computer description if found, otherwise False
=======
        str: Returns the computer description if found. Otherwise returns
        ``False``
>>>>>>> 5e289f42

    CLI Example:

    .. code-block:: bash

        salt 'minion-id' system.get_computer_desc
    '''
    desc = get_system_info()['description']
    return False if desc is None else desc


get_computer_description = salt.utils.alias_function(get_computer_desc, 'get_computer_description')  # pylint: disable=invalid-name


def get_hostname():
    '''
    Get the hostname of the windows minion

<<<<<<< HEAD
    Returns:
        str: The hostname of the windows minion
=======
    .. versionadded:: 2016.3.0

    Returns:
        str: Returns the hostname of the windows minion
>>>>>>> 5e289f42

    CLI Example:

    .. code-block:: bash

        salt 'minion-id' system.get_hostname
    '''
    cmd = 'hostname'
    ret = __salt__['cmd.run'](cmd=cmd)
    return ret


def set_hostname(hostname):
    '''
    Set the hostname of the windows minion, requires a restart before this will
    be updated.

    .. versionadded:: 2016.3.0

    Args:
        hostname (str): The hostname to set

<<<<<<< HEAD
    Args:
        hostname (str): The hostname to set

    Returns:
        bool: True if successful, otherwise False
=======
    Returns:
        bool: ``True`` if successful, otherwise ``False``
>>>>>>> 5e289f42

    CLI Example:

    .. code-block:: bash

        salt 'minion-id' system.set_hostname newhostname
    '''
    curr_hostname = get_hostname()
    cmd = "wmic computersystem where name='{0}' call rename name='{1}'".format(curr_hostname, hostname)
    ret = __salt__['cmd.run'](cmd=cmd)

    return "successful" in ret


def join_domain(domain,
                username=None,
                password=None,
                account_ou=None,
                account_exists=False,
                restart=False):
    '''
    Join a computer to an Active Directory domain. Requires a reboot.

    Args:

<<<<<<< HEAD
    Args:
        domain (str): The domain to which the computer should be joined, e.g.
            ``example.com``

        username (str): Username of an account which is authorized to join
            computers to the specified domain. Need to be either fully qualified
            like ``user@domain.tld`` or simply ``user``

        password (str): Password of the specified user

        account_ou (str): The DN of the OU below which the account for this
            computer should be created when joining the domain, e.g.
            ``ou=computers,ou=departm_432,dc=my-company,dc=com``

        account_exists (bool): If set to ``True`` the computer will only join
            the domain if the account already exists. If set to ``False`` the
            computer account will be created if it does not exist, otherwise it
            will use the existing account. Default is False.

        restart (bool): Restarts the computer after a successful join

            .. versionadded:: 2015.8.2/2015.5.7

    Returns:
        dict: Dictionary if successful

    Raises:
        CommandExecutionError: Raises an error if _join_domain returns anything
            other than 0
=======
        domain (str):
            The domain to which the computer should be joined, e.g.
            ``example.com``

        username (str):
            Username of an account which is authorized to join computers to the
            specified domain. Needs to be either fully qualified like
            ``user@domain.tld`` or simply ``user``

        password (str):
            Password of the specified user

        account_ou (str):
            The DN of the OU below which the account for this computer should be
            created when joining the domain, e.g.
            ``ou=computers,ou=departm_432,dc=my-company,dc=com``

        account_exists (bool):
            If set to ``True`` the computer will only join the domain if the
            account already exists. If set to ``False`` the computer account
            will be created if it does not exist, otherwise it will use the
            existing account. Default is ``False``

        restart (bool):
            ``True`` will restart the computer after a successful join. Default
            is ``False``

            .. versionadded:: 2015.8.2/2015.5.7

    Returns:
        dict: Returns a dictionary if successful, otherwise ``False``
>>>>>>> 5e289f42

    CLI Example:

    .. code-block:: bash

        salt 'minion-id' system.join_domain domain='domain.tld' \\
                         username='joinuser' password='joinpassword' \\
                         account_ou='ou=clients,ou=org,dc=domain,dc=tld' \\
                         account_exists=False, restart=True
    '''
    if six.PY2:
        domain = _to_unicode(domain)
        username = _to_unicode(username)
        password = _to_unicode(password)
        account_ou = _to_unicode(account_ou)

    status = get_domain_workgroup()
    if 'Domain' in status:
        if status['Domain'] == domain:
            return 'Already joined to {0}'.format(domain)

    if username and '\\' not in username and '@' not in username:
        username = '{0}@{1}'.format(username, domain)

    if username and password is None:
        return 'Must specify a password if you pass a username'

    # remove any escape characters
    if isinstance(account_ou, str):
        account_ou = account_ou.split('\\')
        account_ou = ''.join(account_ou)

    err = _join_domain(domain=domain, username=username, password=password,
                       account_ou=account_ou, account_exists=account_exists)

    if not err:
        ret = {'Domain': domain,
               'Restart': False}
        if restart:
            ret['Restart'] = reboot()
        return ret

    raise CommandExecutionError(win32api.FormatMessage(err).rstrip())


def _join_domain(domain,
                 username=None,
                 password=None,
                 account_ou=None,
                 account_exists=False):
    '''
    Helper function to join the domain.

    Args:
        domain (str): The domain to which the computer should be joined, e.g.
            ``example.com``

        username (str): Username of an account which is authorized to join
            computers to the specified domain. Need to be either fully qualified
            like ``user@domain.tld`` or simply ``user``

        password (str): Password of the specified user

        account_ou (str): The DN of the OU below which the account for this
            computer should be created when joining the domain, e.g.
            ``ou=computers,ou=departm_432,dc=my-company,dc=com``

        account_exists (bool): If set to ``True`` the computer will only join
            the domain if the account already exists. If set to ``False`` the
            computer account will be created if it does not exist, otherwise it
            will use the existing account. Default is False.

    Returns:
        int:

    :param domain:
    :param username:
    :param password:
    :param account_ou:
    :param account_exists:
    :return:
    '''
    NETSETUP_JOIN_DOMAIN = 0x1  # pylint: disable=invalid-name
    NETSETUP_ACCOUNT_CREATE = 0x2  # pylint: disable=invalid-name
    NETSETUP_DOMAIN_JOIN_IF_JOINED = 0x20  # pylint: disable=invalid-name
    NETSETUP_JOIN_WITH_NEW_NAME = 0x400  # pylint: disable=invalid-name

    join_options = 0x0
    join_options |= NETSETUP_JOIN_DOMAIN
    join_options |= NETSETUP_DOMAIN_JOIN_IF_JOINED
    join_options |= NETSETUP_JOIN_WITH_NEW_NAME
    if not account_exists:
        join_options |= NETSETUP_ACCOUNT_CREATE

    pythoncom.CoInitialize()
    conn = wmi.WMI()
    comp = conn.Win32_ComputerSystem()[0]

    # Return the results of the command as an error
    # JoinDomainOrWorkgroup returns a strangely formatted value that looks like
    # (0,) so return the first item
    return comp.JoinDomainOrWorkgroup(
        Name=domain, Password=password, UserName=username, AccountOU=account_ou,
        FJoinOptions=join_options)[0]


def unjoin_domain(username=None,
                  password=None,
                  domain=None,
                  workgroup='WORKGROUP',
                  disable=False,
                  restart=False):
    r'''
    Unjoin a computer from an Active Directory Domain. Requires a restart.

    Args:
<<<<<<< HEAD
        username (str): Username of an account which is authorized to manage
            computer accounts on the domain. Need to be fully qualified like
            ``user@domain.tld`` or ``domain.tld\user``. If domain not specified,
            the passed domain will be used. If computer account doesn't need to
            be disabled, can be None.

        password (str): Password of the specified user

        domain (str): The domain from which to unjoin the computer. Can be None.

        workgroup (str): The workgroup to join the computer to. Default is
            ``WORKGROUP``

            .. versionadded:: 2015.8.2/2015.5.7

        disable (bool): Disable the computer account in Active Directory. True
            to disable. Default is False

        restart (bool): Restart the computer after successful unjoin

            .. versionadded:: 2015.8.2/2015.5.7

    Returns:
        dict: Dictionary if successful, otherwise False
=======

        username (str):
            Username of an account which is authorized to manage computer
            accounts on the domain. Needs to be a fully qualified name like
            ``user@domain.tld`` or ``domain.tld\user``. If the domain is not
            specified, the passed domain will be used. If the computer account
            doesn't need to be disabled after the computer is unjoined, this can
            be ``None``.

        password (str):
            The password of the specified user

        domain (str):
            The domain from which to unjoin the computer. Can be ``None``

        workgroup (str):
            The workgroup to join the computer to. Default is ``WORKGROUP``

            .. versionadded:: 2015.8.2/2015.5.7

        disable (bool):
            ``True`` to disable the computer account in Active Directory.
            Default is ``False``

        restart (bool):
            ``True`` will restart the computer after successful unjoin. Default
            is ``False``

            .. versionadded:: 2015.8.2/2015.5.7

    Returns:
        dict: Returns a dictionary if successful, otherwise ``False``
>>>>>>> 5e289f42

    CLI Example:

    .. code-block:: bash

        salt 'minion-id' system.unjoin_domain restart=True

        salt 'minion-id' system.unjoin_domain username='unjoinuser' \\
                         password='unjoinpassword' disable=True \\
                         restart=True
    '''
    if six.PY2:
        username = _to_unicode(username)
        password = _to_unicode(password)
        domain = _to_unicode(domain)

    status = get_domain_workgroup()
    if 'Workgroup' in status:
        if status['Workgroup'] == workgroup:
            return 'Already joined to {0}'.format(workgroup)

    if username and '\\' not in username and '@' not in username:
        if domain:
            username = '{0}@{1}'.format(username, domain)
        else:
            return 'Must specify domain if not supplied in username'

    if username and password is None:
        return 'Must specify a password if you pass a username'

    NETSETUP_ACCT_DELETE = 0x4  # pylint: disable=invalid-name

    unjoin_options = 0x0
    if disable:
        unjoin_options |= NETSETUP_ACCT_DELETE

    pythoncom.CoInitialize()
    conn = wmi.WMI()
    comp = conn.Win32_ComputerSystem()[0]
    err = comp.UnjoinDomainOrWorkgroup(Password=password,
                                       UserName=username,
                                       FUnjoinOptions=unjoin_options)

    # you have to do this because UnjoinDomainOrWorkgroup returns a
    # strangely formatted value that looks like (0,)
    if not err[0]:
        err = comp.JoinDomainOrWorkgroup(Name=workgroup)
        if not err[0]:
            ret = {'Workgroup': workgroup,
                   'Restart': False}
            if restart:
                ret['Restart'] = reboot()

            return ret
        else:
            log.error(win32api.FormatMessage(err[0]).rstrip())
            log.error('Failed to join the computer to {0}'.format(workgroup))
            return False
    else:
        log.error(win32api.FormatMessage(err[0]).rstrip())
        log.error('Failed to unjoin computer from {0}'.format(status['Domain']))
        return False


def get_domain_workgroup():
    '''
    Get the domain or workgroup the computer belongs to.

    .. versionadded:: 2015.5.7
    .. versionadded:: 2015.8.2

    Returns:
        str: The name of the domain or workgroup

    CLI Example:

    .. code-block:: bash

        salt 'minion-id' system.get_domain_workgroup
    '''
    pythoncom.CoInitialize()
    conn = wmi.WMI()
    for computer in conn.Win32_ComputerSystem():
        if computer.PartOfDomain:
            return {'Domain': computer.Domain}
        else:
            return {'Workgroup': computer.Domain}


def _try_parse_datetime(time_str, fmts):
    '''
    A helper function that attempts to parse the input time_str as a date.

    Args:

<<<<<<< HEAD
    Args:
        time_str (str): A string representing the time

        fmts (list): A list of date format strings

    Returns:
        datetime: A datetime object if parsed properly, otherwise None
=======
        time_str (str): A string representing the time

        fmts (list): A list of date format strings

    Returns:
        datetime: Returns a datetime object if parsed properly, otherwise None
>>>>>>> 5e289f42
    '''
    result = None
    for fmt in fmts:
        try:
            result = datetime.strptime(time_str, fmt)
            break
        except ValueError:
            pass
    return result


def get_system_time():
    '''
    Get the system time.

    Returns:
        str: Returns the system time in HH:MM:SS AM/PM format.

    CLI Example:

    .. code-block:: bash

        salt 'minion-id' system.get_system_time
    '''
    now = win32api.GetLocalTime()
    meridian = 'AM'
    hours = int(now[4])
    if hours == 12:
        meridian = 'PM'
    elif hours == 0:
        hours = 12
    elif hours > 12:
        hours = hours - 12
        meridian = 'PM'
    return '{0:02d}:{1:02d}:{2:02d} {3}'.format(hours, now[5], now[6], meridian)


def set_system_time(newtime):
    '''
    Set the system time.

    Args:
<<<<<<< HEAD
        newtime (str): The time to set. Can be any of the following formats.

=======

        newtime (str):
            The time to set. Can be any of the following formats:
>>>>>>> 5e289f42
            - HH:MM:SS AM/PM
            - HH:MM AM/PM
            - HH:MM:SS (24 hour)
            - HH:MM (24 hour)

    Returns:
<<<<<<< HEAD
        bool: True if successful, otherwise False
=======
        bool: ``True`` if successful, otherwise ``False``
>>>>>>> 5e289f42

    CLI Example:

    .. code-block:: bash

        salt 'minion-id' system.set_system_time 12:01
    '''
    # Get date/time object from newtime
    fmts = ['%I:%M:%S %p', '%I:%M %p', '%H:%M:%S', '%H:%M']
    dt_obj = _try_parse_datetime(newtime, fmts)
    if dt_obj is None:
        return False

    # Set time using set_system_date_time()
    return set_system_date_time(hours=dt_obj.hour,
                                minutes=dt_obj.minute,
                                seconds=dt_obj.second)


def set_system_date_time(years=None,
                         months=None,
                         days=None,
                         hours=None,
                         minutes=None,
                         seconds=None):
    '''
    Set the system date and time. Each argument is an element of the date, but
    not required. If an element is not passed, the current system value for that
    element will be used. For example, if you don't pass the year, the current
    system year will be used. (Used by set_system_date and set_system_time)

    Args:
<<<<<<< HEAD
        years (int): Years digit, ie: 2015

        months (int): Months digit: 1 - 12

        days (int): Days digit: 1 - 31

        hours (int): Hours digit: 0 - 23

        minutes (int): Minutes digit: 0 - 59

        seconds (int): Seconds digit: 0 - 59

    Returns:
        bool: True if successful

    Raises:
        CommandExecutionError: Raises an error if ``SetLocalTime`` function
            fails
=======

        years (int): Years digit, ie: 2015
        months (int): Months digit: 1 - 12
        days (int): Days digit: 1 - 31
        hours (int): Hours digit: 0 - 23
        minutes (int): Minutes digit: 0 - 59
        seconds (int): Seconds digit: 0 - 59

    Returns:
        bool: ``True`` if successful, otherwise ``False``
>>>>>>> 5e289f42

    CLI Example:

    .. code-block:: bash

        salt '*' system.set_system_date_ time 2015 5 12 11 37 53
    '''
    # Get the current date/time
    try:
        date_time = win32api.GetLocalTime()
    except win32api.error as exc:
        (number, context, message) = exc
        log.error('Failed to get local time')
        log.error('nbr: {0}'.format(number))
        log.error('ctx: {0}'.format(context))
        log.error('msg: {0}'.format(message))
        return False

    # Check for passed values. If not passed, use current values
    if years is None:
        years = date_time[0]
    if months is None:
        months = date_time[1]
    if days is None:
        days = date_time[3]
    if hours is None:
        hours = date_time[4]
    if minutes is None:
        minutes = date_time[5]
    if seconds is None:
        seconds = date_time[6]

    try:
        class SYSTEMTIME(ctypes.Structure):
            _fields_ = [
                ('wYear', ctypes.c_int16),
                ('wMonth', ctypes.c_int16),
                ('wDayOfWeek', ctypes.c_int16),
                ('wDay', ctypes.c_int16),
                ('wHour', ctypes.c_int16),
                ('wMinute', ctypes.c_int16),
                ('wSecond', ctypes.c_int16),
                ('wMilliseconds', ctypes.c_int16)]
        system_time = SYSTEMTIME()
        system_time.wYear = int(years)
        system_time.wMonth = int(months)
        system_time.wDay = int(days)
        system_time.wHour = int(hours)
        system_time.wMinute = int(minutes)
        system_time.wSecond = int(seconds)
        system_time_ptr = ctypes.pointer(system_time)
        succeeded = ctypes.windll.kernel32.SetLocalTime(system_time_ptr)
        if succeeded is not 0:
            return True
        else:
            log.error('Failed to set local time')
            raise CommandExecutionError(
                win32api.FormatMessage(succeeded).rstrip())
    except OSError as err:
        log.error('Failed to set local time')
        raise CommandExecutionError(err)


def get_system_date():
    '''
    Get the Windows system date

    Returns:
<<<<<<< HEAD
        str: The system date
=======
        str: Returns the system date
>>>>>>> 5e289f42

    CLI Example:

    .. code-block:: bash

        salt '*' system.get_system_date
    '''
    now = win32api.GetLocalTime()
    return '{0:02d}/{1:02d}/{2:04d}'.format(now[1], now[3], now[0])


def set_system_date(newdate):
    '''
    Set the Windows system date. Use <mm-dd-yy> format for the date.

    Args:
<<<<<<< HEAD
        newdate (str): The date to set. Can be any of the following formats:

=======
        newdate (str):
            The date to set. Can be any of the following formats
>>>>>>> 5e289f42
            - YYYY-MM-DD
            - MM-DD-YYYY
            - MM-DD-YY
            - MM/DD/YYYY
            - MM/DD/YY
            - YYYY/MM/DD
<<<<<<< HEAD
=======

    Returns:
        bool: ``True`` if successful, otherwise ``False``
>>>>>>> 5e289f42

    CLI Example:

    .. code-block:: bash

        salt '*' system.set_system_date '03-28-13'
    '''
    fmts = ['%Y-%m-%d', '%m-%d-%Y', '%m-%d-%y',
            '%m/%d/%Y', '%m/%d/%y', '%Y/%m/%d']
    # Get date/time object from newdate
    dt_obj = _try_parse_datetime(newdate, fmts)
    if dt_obj is None:
        return False

    # Set time using set_system_date_time()
    return set_system_date_time(years=dt_obj.year,
                                months=dt_obj.month,
                                days=dt_obj.day)


def start_time_service():
    '''
    Start the Windows time service

    Returns:
<<<<<<< HEAD
        bool: True if successful, otherwise False.
=======
        bool: ``True`` if successful, otherwise ``False``
>>>>>>> 5e289f42

    CLI Example:

    .. code-block:: bash

        salt '*' system.start_time_service
    '''
    return __salt__['service.start']('w32time')


def stop_time_service():
    '''
    Stop the Windows time service

    Returns:
<<<<<<< HEAD
        bool: True if successful, otherwise False
=======
        bool: ``True`` if successful, otherwise ``False``
>>>>>>> 5e289f42

    CLI Example:

    .. code-block:: bash

        salt '*' system.stop_time_service
    '''
    return __salt__['service.stop']('w32time')


def get_pending_component_servicing():
    '''
    Determine whether there are pending Component Based Servicing tasks that
    require a reboot.

    .. versionadded:: 2016.11.0

    Returns:
<<<<<<< HEAD
        bool: True if a reboot is pending, otherwise False.
=======
        bool: ``True`` if there are pending Component Based Servicing tasks,
        otherwise ``False``
>>>>>>> 5e289f42

    CLI Example:

    .. code-block:: bash

        salt '*' system.get_pending_component_servicing
    '''
    vname = '(Default)'
    key = r'SOFTWARE\Microsoft\Windows\CurrentVersion\Component Based Servicing\RebootPending'

    reg_ret = __salt__['reg.read_value']('HKLM', key, vname)

    # So long as the registry key exists, a reboot is pending.
    if reg_ret['success']:
        log.debug('Found key: %s', key)
        return True
    else:
        log.debug('Unable to access key: %s', key)
    return False


def get_pending_domain_join():
    '''
<<<<<<< HEAD
    Determine whether there is a pending domain join action that requires a reboot.
=======
    Determine whether there is a pending domain join action that requires a
    reboot.
>>>>>>> 5e289f42

    .. versionadded:: 2016.11.0

    Returns:
<<<<<<< HEAD
        bool: True if a reboot is pending, otherwise False.
=======
        bool: ``True`` if there is a pending domain join action, otherwise
        ``False``
>>>>>>> 5e289f42

    CLI Example:

    .. code-block:: bash

        salt '*' system.get_pending_domain_join
    '''
    vname = '(Default)'
    base_key = r'SYSTEM\CurrentControlSet\Services\Netlogon'
    avoid_key = r'{0}\AvoidSpnSet'.format(base_key)
    join_key = r'{0}\JoinDomain'.format(base_key)

    # If either the avoid_key or join_key is present,
    # then there is a reboot pending.

    avoid_reg_ret = __salt__['reg.read_value']('HKLM', avoid_key, vname)

    if avoid_reg_ret['success']:
        log.debug('Found key: %s', avoid_key)
        return True
    else:
        log.debug('Unable to access key: %s', avoid_key)

    join_reg_ret = __salt__['reg.read_value']('HKLM', join_key, vname)

    if join_reg_ret['success']:
        log.debug('Found key: %s', join_key)
        return True
    else:
        log.debug('Unable to access key: %s', join_key)
    return False


def get_pending_file_rename():
    '''
    Determine whether there are pending file rename operations that require a
    reboot.

    .. versionadded:: 2016.11.0

    Returns:
<<<<<<< HEAD
        bool: True if a reboot is pending, otherwise False.
=======
        bool: ``True`` if there are pending file rename operations, otherwise
        ``False``
>>>>>>> 5e289f42

    CLI Example:

    .. code-block:: bash

        salt '*' system.get_pending_file_rename
    '''
    vnames = ('PendingFileRenameOperations', 'PendingFileRenameOperations2')
    key = r'SYSTEM\CurrentControlSet\Control\Session Manager'

    # If any of the value names exist and have value data set,
    # then a reboot is pending.

    for vname in vnames:
        reg_ret = __salt__['reg.read_value']('HKLM', key, vname)

        if reg_ret['success']:
            log.debug('Found key: %s', key)

            if reg_ret['vdata'] and (reg_ret['vdata'] != '(value not set)'):
                return True
        else:
            log.debug('Unable to access key: %s', key)
    return False


def get_pending_servermanager():
    '''
    Determine whether there are pending Server Manager tasks that require a
    reboot.

    .. versionadded:: 2016.11.0

    Returns:
<<<<<<< HEAD
        bool: True if a reboot is pending, otherwise False.
=======
        bool: ``True`` if there are pending Server Manager tasks, otherwise
        ``False``
>>>>>>> 5e289f42

    CLI Example:

    .. code-block:: bash

        salt '*' system.get_pending_servermanager
    '''
    vname = 'CurrentRebootAttempts'
    key = r'SOFTWARE\Microsoft\ServerManager'

    # There are situations where it's possible to have '(value not set)' as
    # the value data, and since an actual reboot wont be pending in that
    # instance, just catch instances where we try unsuccessfully to cast as int.

    reg_ret = __salt__['reg.read_value']('HKLM', key, vname)

    if reg_ret['success']:
        log.debug('Found key: %s', key)

        try:
            if int(reg_ret['vdata']) > 0:
                return True
        except ValueError:
            pass
    else:
        log.debug('Unable to access key: %s', key)
    return False


def get_pending_update():
    '''
    Determine whether there are pending updates that require a reboot.

    .. versionadded:: 2016.11.0

    Returns:
<<<<<<< HEAD
        bool: True if a reboot is pending, otherwise False.
=======
        bool: ``True`` if there are pending updates, otherwise ``False``
>>>>>>> 5e289f42

    CLI Example:

    .. code-block:: bash

        salt '*' system.get_pending_update
    '''
    vname = '(Default)'
    key = r'SOFTWARE\Microsoft\Windows\CurrentVersion\WindowsUpdate\Auto Update\RebootRequired'

    reg_ret = __salt__['reg.read_value']('HKLM', key, vname)

    # So long as the registry key exists, a reboot is pending.
    if reg_ret['success']:
        log.debug('Found key: %s', key)
        return True
    else:
        log.debug('Unable to access key: %s', key)
    return False


MINION_VOLATILE_KEY = r'SYSTEM\CurrentControlSet\Services\salt-minion\Volatile-Data'


REBOOT_REQUIRED_NAME = 'Reboot required'


def set_reboot_required_witnessed():
    r'''
    This function is used to remember that an event indicating that a reboot is
    required was witnessed. This function relies on the salt-minion's ability to
    create the following volatile registry key in the *HKLM* hive:

       *SYSTEM\\CurrentControlSet\\Services\\salt-minion\\Volatile-Data*

    Because this registry key is volatile, it will not persist beyond the
    current boot session. Also, in the scope of this key, the name *'Reboot
    required'* will be assigned the value of *1*.

<<<<<<< HEAD
    (For the time being, this this function is being used whenever an install
    completes with exit code 3010 and this usage can be extended where
    appropriate in the future.)
=======
    For the time being, this function is being used whenever an install
    completes with exit code 3010 and can be extended where appropriate in the
    future.
>>>>>>> 5e289f42

    .. versionadded:: 2016.11.0

    Returns:
<<<<<<< HEAD
        bool: True if registry entry set successfuly, otherwise False.
=======
        bool: ``True`` if successful, otherwise ``False``
>>>>>>> 5e289f42

    CLI Example:

    .. code-block:: bash

        salt '*' system.set_reboot_required_witnessed
    '''
    return __salt__['reg.set_value'](hive='HKLM',
                                     key=MINION_VOLATILE_KEY,
                                     volatile=True,
                                     vname=REBOOT_REQUIRED_NAME,
                                     vdata=1,
                                     vtype='REG_DWORD')


def get_reboot_required_witnessed():
    '''
<<<<<<< HEAD
    This tells us if, at any time during the current boot session the salt
    minion witnessed an event indicating that a reboot is required. (For the
    time being, this function will return True if an install completed with exit
    code 3010 during the current boot session and this usage can be extended
    where appropriate in the future)
=======
    Determine if at any time during the current boot session the salt minion
    witnessed an event indicating that a reboot is required.

    This function will return ``True`` if an install completed with exit
    code 3010 during the current boot session and can be extended where
    appropriate in the future.
>>>>>>> 5e289f42

    .. versionadded:: 2016.11.0

    Returns:
<<<<<<< HEAD
        bool: True if reboot required, otherwise False.
=======
        bool: ``True`` if the ``Requires reboot`` registry flag is set to ``1``,
        otherwise ``False``
>>>>>>> 5e289f42

    CLI Example:

    .. code-block:: bash

        salt '*' system.get_reboot_required_witnessed

    '''
    value_dict = __salt__['reg.read_value'](hive='HKLM',
                                            key=MINION_VOLATILE_KEY,
                                            vname=REBOOT_REQUIRED_NAME)
    return value_dict['vdata'] == 1


def get_pending_reboot():
    '''
    Determine whether there is a reboot pending.

    .. versionadded:: 2016.11.0

    Returns:
<<<<<<< HEAD
        bool: True if pending reboot, otherwise False.
=======
        bool: ``True`` if the system is pending reboot, otherwise ``False``
>>>>>>> 5e289f42

    CLI Example:

    .. code-block:: bash

        salt '*' system.get_pending_reboot
    '''

    # Order the checks for reboot pending in most to least likely.
    checks = (get_pending_update, get_pending_file_rename, get_pending_servermanager,
              get_pending_component_servicing,
              get_reboot_required_witnessed,
              get_pending_computer_name,
              get_pending_domain_join)

    for check in checks:
        if check():
            return True

    return False<|MERGE_RESOLUTION|>--- conflicted
+++ resolved
@@ -92,25 +92,14 @@
     Halt a running system.
 
     Args:
-<<<<<<< HEAD
-        timeout (int): Number of seconds before halting the system. Default is
-        5 seconds.
-
-        in_seconds (bool): Whether to treat timeout as seconds or minutes.
-
-            .. versionadded:: 2015.8.0
-=======
 
         timeout (int):
             Number of seconds before halting the system. Default is 5 seconds.
 
-
         in_seconds (bool):
             Whether to treat timeout as seconds or minutes.
->>>>>>> 5e289f42
-
-    Returns:
-        bool: True if successful, otherwise False
+
+            .. versionadded:: 2015.8.0
 
     Returns:
         bool: ``True`` if successful, otherwise ``False``
@@ -150,16 +139,6 @@
     Power off a running system.
 
     Args:
-<<<<<<< HEAD
-        timeout (int): Number of seconds before powering off the system. Default
-            is 5 seconds.
-
-        in_seconds (bool): Whether to treat timeout as seconds or minutes.
-            .. versionadded:: 2015.8.0
-
-    Returns:
-        bool: True if successful, otherwise False
-=======
 
         timeout (int):
             Number of seconds before powering off the system. Default is 5
@@ -172,7 +151,6 @@
 
     Returns:
         bool: ``True`` if successful, otherwise ``False``
->>>>>>> 5e289f42
 
     CLI Example:
 
@@ -189,31 +167,6 @@
     Reboot a running system.
 
     Args:
-<<<<<<< HEAD
-        timeout (int): Number of minutes/seconds before rebooting the system.
-            Minutes vs seconds depends on the value of ``in_seconds``. Default
-            is 5 minutes.
-
-        in_seconds (bool): Whether to treat timeout as seconds or minutes.
-
-            .. versionadded:: 2015.8.0
-
-        wait_for_reboot (bool): Sleeps for timeout + 30 seconds after reboot has
-            been initiated. This may be useful for use in a highstate if a
-            reboot should be performed and the return data of the highstate is
-            not required. If return data is required, consider using the reboot
-            state instead of this module.
-
-            .. versionadded:: 2015.8.0
-
-        only_on_pending_reboot (bool): If this is set to True, then the reboot
-            will only proceed if the system reports a pending reboot. To
-            optionally reboot in a highstate, consider using the reboot state
-            instead of this module.
-
-    Returns:
-        bool: True if successful (a reboot will occur), otherwise False
-=======
 
         timeout (int):
             The number of minutes/seconds before rebooting the system. Use of
@@ -235,7 +188,7 @@
             .. versionadded:: 2015.8.0
 
         only_on_pending_reboot (bool):
-            If this is set to ``True``, then then the reboot will only proceed
+            If this is set to ``True``, then the reboot will only proceed
             if the system reports a pending reboot. Setting this parameter to
             ``True`` could be useful when calling this function from a final
             housekeeping state intended to be executed at the end of a state run
@@ -243,7 +196,6 @@
 
     Returns:
         bool: ``True`` if successful (a reboot will occur), otherwise ``False``
->>>>>>> 5e289f42
 
     CLI Example:
 
@@ -278,46 +230,6 @@
     Shutdown a running system.
 
     Args:
-<<<<<<< HEAD
-        message (str): A message to display to the user before shutting down.
-
-        timeout (int): The length of time that the shutdown dialog box should be
-            displayed, in seconds. While this dialog box is displayed, the
-            shutdown can be stopped by the shutdown_abort function.
-
-            If timeout is not zero, InitiateSystemShutdown displays a dialog box
-            on the specified computer. The dialog box displays the name of the
-            user who called the function, displays the message specified by the
-            lpMessage parameter, and prompts the user to log off. The dialog box
-            beeps when it is created and remains on top of other windows in the
-            system. The dialog box can be moved but not closed. A timer counts
-            down the remaining time before a forced shutdown.
-
-            If timeout is zero, the computer shuts down without displaying the
-            dialog box, and the shutdown cannot be stopped by shutdown_abort.
-
-            Default is 5 minutes
-
-        in_seconds (bool): Whether to treat timeout as seconds or minutes.
-
-            .. versionadded:: 2015.8.0
-
-        force_close (bool): True to force close all open applications. False
-            displays a dialog box instructing the user to close the
-            applications.
-
-        reboot (bool): True restarts the computer immediately after shutdown.
-            False caches to disk and safely powers down the system.
-
-        only_on_pending_reboot (bool): If this is set to True, then the shutdown
-            will only proceed if the system reports a pending reboot. To
-            optionally shutdown in a highstate, consider using the shutdown
-            state instead of this module.
-
-    Returns:
-        bool: True if successful (a shutdown or reboot will occur), otherwise
-            False
-=======
 
         message (str):
             The message to display to the user before shutting down.
@@ -356,6 +268,11 @@
             ``True`` restarts the computer immediately after shutdown. ``False``
             powers down the system. Default is ``False``.
 
+        only_on_pending_reboot (bool): If this is set to True, then the shutdown
+            will only proceed if the system reports a pending reboot. To
+            optionally shutdown in a highstate, consider using the shutdown
+            state instead of this module.
+
         only_on_pending_reboot (bool):
             If ``True`` the shutdown will only proceed if there is a reboot
             pending. ``False`` will shutdown the system. Default is ``False``.
@@ -364,7 +281,6 @@
         bool:
             ``True`` if successful (a shutdown or reboot will occur), otherwise
             ``False``
->>>>>>> 5e289f42
 
     CLI Example:
 
@@ -400,11 +316,7 @@
     Shutdown a running system with no timeout or warning.
 
     Returns:
-<<<<<<< HEAD
-        bool: True if successful, otherwise False
-=======
         bool: ``True`` if successful, otherwise ``False``
->>>>>>> 5e289f42
 
     CLI Example:
 
@@ -422,11 +334,7 @@
     aborted.
 
     Returns:
-<<<<<<< HEAD
-        bool: True if successful, otherwise False
-=======
         bool: ``True`` if successful, otherwise ``False``
->>>>>>> 5e289f42
 
     CLI Example:
 
@@ -451,11 +359,7 @@
     Lock the workstation.
 
     Returns:
-<<<<<<< HEAD
-        bool: True if successful, otherwise False
-=======
         bool: ``True`` if successful, otherwise ``False``
->>>>>>> 5e289f42
 
     CLI Example:
 
@@ -471,14 +375,6 @@
     Set the Windows computer name
 
     Args:
-<<<<<<< HEAD
-        name (str): The new name to give the computer. Requires a reboot to take
-            effect.
-
-    Returns:
-        dict: Returns a dictionary containing the old and new names if
-            successful. False if not.
-=======
 
         name (str):
             The new name to give the computer. Requires a reboot to take effect.
@@ -487,7 +383,6 @@
         dict:
             Returns a dictionary containing the old and new names if successful.
             ``False`` if not.
->>>>>>> 5e289f42
 
     CLI Example:
 
@@ -518,13 +413,9 @@
     error message will be logged to the minion log.
 
     Returns:
-<<<<<<< HEAD
-        str: The pending name if restart is pending, otherwise returns None.
-=======
         str:
             Returns the pending name if pending restart. Returns ``None`` if not
             pending restart.
->>>>>>> 5e289f42
 
     CLI Example:
 
@@ -547,11 +438,7 @@
     Get the Windows computer name
 
     Returns:
-<<<<<<< HEAD
-        str: Returns the computer name if found. Otherwise returns False
-=======
-        str: Returns the computer name if found. Otherwise returns ``False``
->>>>>>> 5e289f42
+        str: Returns the computer name if found. Otherwise returns ``False``.
 
     CLI Example:
 
@@ -568,19 +455,12 @@
     Set the Windows computer description
 
     Args:
-<<<<<<< HEAD
-        desc (str): The computer description
-
-    Returns:
-        bool: True if successful, otherwise False
-=======
 
         desc (str):
             The computer description
 
     Returns:
         str: Description if successful, otherwise ``False``
->>>>>>> 5e289f42
 
     CLI Example:
 
@@ -623,13 +503,8 @@
     Get system information.
 
     Returns:
-<<<<<<< HEAD
-        dict: Returns a Dictionary containing information about the system to
-            include name, description, version, etc...
-=======
         dict: Dictionary containing information about the system to include
         name, description, version, etc...
->>>>>>> 5e289f42
 
     CLI Example:
 
@@ -682,12 +557,8 @@
     Get the Windows computer description
 
     Returns:
-<<<<<<< HEAD
-        str: The computer description if found, otherwise False
-=======
         str: Returns the computer description if found. Otherwise returns
-        ``False``
->>>>>>> 5e289f42
+        ``False``.
 
     CLI Example:
 
@@ -706,15 +577,10 @@
     '''
     Get the hostname of the windows minion
 
-<<<<<<< HEAD
-    Returns:
-        str: The hostname of the windows minion
-=======
     .. versionadded:: 2016.3.0
 
     Returns:
         str: Returns the hostname of the windows minion
->>>>>>> 5e289f42
 
     CLI Example:
 
@@ -737,16 +603,8 @@
     Args:
         hostname (str): The hostname to set
 
-<<<<<<< HEAD
-    Args:
-        hostname (str): The hostname to set
-
-    Returns:
-        bool: True if successful, otherwise False
-=======
     Returns:
         bool: ``True`` if successful, otherwise ``False``
->>>>>>> 5e289f42
 
     CLI Example:
 
@@ -772,37 +630,6 @@
 
     Args:
 
-<<<<<<< HEAD
-    Args:
-        domain (str): The domain to which the computer should be joined, e.g.
-            ``example.com``
-
-        username (str): Username of an account which is authorized to join
-            computers to the specified domain. Need to be either fully qualified
-            like ``user@domain.tld`` or simply ``user``
-
-        password (str): Password of the specified user
-
-        account_ou (str): The DN of the OU below which the account for this
-            computer should be created when joining the domain, e.g.
-            ``ou=computers,ou=departm_432,dc=my-company,dc=com``
-
-        account_exists (bool): If set to ``True`` the computer will only join
-            the domain if the account already exists. If set to ``False`` the
-            computer account will be created if it does not exist, otherwise it
-            will use the existing account. Default is False.
-
-        restart (bool): Restarts the computer after a successful join
-
-            .. versionadded:: 2015.8.2/2015.5.7
-
-    Returns:
-        dict: Dictionary if successful
-
-    Raises:
-        CommandExecutionError: Raises an error if _join_domain returns anything
-            other than 0
-=======
         domain (str):
             The domain to which the computer should be joined, e.g.
             ``example.com``
@@ -834,7 +661,6 @@
 
     Returns:
         dict: Returns a dictionary if successful, otherwise ``False``
->>>>>>> 5e289f42
 
     CLI Example:
 
@@ -951,32 +777,6 @@
     Unjoin a computer from an Active Directory Domain. Requires a restart.
 
     Args:
-<<<<<<< HEAD
-        username (str): Username of an account which is authorized to manage
-            computer accounts on the domain. Need to be fully qualified like
-            ``user@domain.tld`` or ``domain.tld\user``. If domain not specified,
-            the passed domain will be used. If computer account doesn't need to
-            be disabled, can be None.
-
-        password (str): Password of the specified user
-
-        domain (str): The domain from which to unjoin the computer. Can be None.
-
-        workgroup (str): The workgroup to join the computer to. Default is
-            ``WORKGROUP``
-
-            .. versionadded:: 2015.8.2/2015.5.7
-
-        disable (bool): Disable the computer account in Active Directory. True
-            to disable. Default is False
-
-        restart (bool): Restart the computer after successful unjoin
-
-            .. versionadded:: 2015.8.2/2015.5.7
-
-    Returns:
-        dict: Dictionary if successful, otherwise False
-=======
 
         username (str):
             Username of an account which is authorized to manage computer
@@ -1009,7 +809,6 @@
 
     Returns:
         dict: Returns a dictionary if successful, otherwise ``False``
->>>>>>> 5e289f42
 
     CLI Example:
 
@@ -1105,22 +904,12 @@
 
     Args:
 
-<<<<<<< HEAD
-    Args:
         time_str (str): A string representing the time
 
         fmts (list): A list of date format strings
 
     Returns:
-        datetime: A datetime object if parsed properly, otherwise None
-=======
-        time_str (str): A string representing the time
-
-        fmts (list): A list of date format strings
-
-    Returns:
         datetime: Returns a datetime object if parsed properly, otherwise None
->>>>>>> 5e289f42
     '''
     result = None
     for fmt in fmts:
@@ -1163,25 +952,17 @@
     Set the system time.
 
     Args:
-<<<<<<< HEAD
-        newtime (str): The time to set. Can be any of the following formats.
-
-=======
 
         newtime (str):
             The time to set. Can be any of the following formats:
->>>>>>> 5e289f42
+
             - HH:MM:SS AM/PM
             - HH:MM AM/PM
             - HH:MM:SS (24 hour)
             - HH:MM (24 hour)
 
     Returns:
-<<<<<<< HEAD
-        bool: True if successful, otherwise False
-=======
         bool: ``True`` if successful, otherwise ``False``
->>>>>>> 5e289f42
 
     CLI Example:
 
@@ -1214,26 +995,6 @@
     system year will be used. (Used by set_system_date and set_system_time)
 
     Args:
-<<<<<<< HEAD
-        years (int): Years digit, ie: 2015
-
-        months (int): Months digit: 1 - 12
-
-        days (int): Days digit: 1 - 31
-
-        hours (int): Hours digit: 0 - 23
-
-        minutes (int): Minutes digit: 0 - 59
-
-        seconds (int): Seconds digit: 0 - 59
-
-    Returns:
-        bool: True if successful
-
-    Raises:
-        CommandExecutionError: Raises an error if ``SetLocalTime`` function
-            fails
-=======
 
         years (int): Years digit, ie: 2015
         months (int): Months digit: 1 - 12
@@ -1244,7 +1005,6 @@
 
     Returns:
         bool: ``True`` if successful, otherwise ``False``
->>>>>>> 5e289f42
 
     CLI Example:
 
@@ -1313,11 +1073,7 @@
     Get the Windows system date
 
     Returns:
-<<<<<<< HEAD
-        str: The system date
-=======
         str: Returns the system date
->>>>>>> 5e289f42
 
     CLI Example:
 
@@ -1334,25 +1090,18 @@
     Set the Windows system date. Use <mm-dd-yy> format for the date.
 
     Args:
-<<<<<<< HEAD
-        newdate (str): The date to set. Can be any of the following formats:
-
-=======
         newdate (str):
             The date to set. Can be any of the following formats
->>>>>>> 5e289f42
+
             - YYYY-MM-DD
             - MM-DD-YYYY
             - MM-DD-YY
             - MM/DD/YYYY
             - MM/DD/YY
             - YYYY/MM/DD
-<<<<<<< HEAD
-=======
 
     Returns:
         bool: ``True`` if successful, otherwise ``False``
->>>>>>> 5e289f42
 
     CLI Example:
 
@@ -1378,11 +1127,7 @@
     Start the Windows time service
 
     Returns:
-<<<<<<< HEAD
-        bool: True if successful, otherwise False.
-=======
         bool: ``True`` if successful, otherwise ``False``
->>>>>>> 5e289f42
 
     CLI Example:
 
@@ -1398,11 +1143,7 @@
     Stop the Windows time service
 
     Returns:
-<<<<<<< HEAD
-        bool: True if successful, otherwise False
-=======
         bool: ``True`` if successful, otherwise ``False``
->>>>>>> 5e289f42
 
     CLI Example:
 
@@ -1421,12 +1162,8 @@
     .. versionadded:: 2016.11.0
 
     Returns:
-<<<<<<< HEAD
-        bool: True if a reboot is pending, otherwise False.
-=======
         bool: ``True`` if there are pending Component Based Servicing tasks,
         otherwise ``False``
->>>>>>> 5e289f42
 
     CLI Example:
 
@@ -1450,22 +1187,14 @@
 
 def get_pending_domain_join():
     '''
-<<<<<<< HEAD
-    Determine whether there is a pending domain join action that requires a reboot.
-=======
     Determine whether there is a pending domain join action that requires a
     reboot.
->>>>>>> 5e289f42
 
     .. versionadded:: 2016.11.0
 
     Returns:
-<<<<<<< HEAD
-        bool: True if a reboot is pending, otherwise False.
-=======
         bool: ``True`` if there is a pending domain join action, otherwise
         ``False``
->>>>>>> 5e289f42
 
     CLI Example:
 
@@ -1507,12 +1236,8 @@
     .. versionadded:: 2016.11.0
 
     Returns:
-<<<<<<< HEAD
-        bool: True if a reboot is pending, otherwise False.
-=======
         bool: ``True`` if there are pending file rename operations, otherwise
         ``False``
->>>>>>> 5e289f42
 
     CLI Example:
 
@@ -1547,12 +1272,8 @@
     .. versionadded:: 2016.11.0
 
     Returns:
-<<<<<<< HEAD
-        bool: True if a reboot is pending, otherwise False.
-=======
         bool: ``True`` if there are pending Server Manager tasks, otherwise
         ``False``
->>>>>>> 5e289f42
 
     CLI Example:
 
@@ -1589,11 +1310,7 @@
     .. versionadded:: 2016.11.0
 
     Returns:
-<<<<<<< HEAD
-        bool: True if a reboot is pending, otherwise False.
-=======
         bool: ``True`` if there are pending updates, otherwise ``False``
->>>>>>> 5e289f42
 
     CLI Example:
 
@@ -1633,24 +1350,14 @@
     current boot session. Also, in the scope of this key, the name *'Reboot
     required'* will be assigned the value of *1*.
 
-<<<<<<< HEAD
-    (For the time being, this this function is being used whenever an install
-    completes with exit code 3010 and this usage can be extended where
-    appropriate in the future.)
-=======
     For the time being, this function is being used whenever an install
     completes with exit code 3010 and can be extended where appropriate in the
     future.
->>>>>>> 5e289f42
 
     .. versionadded:: 2016.11.0
 
     Returns:
-<<<<<<< HEAD
-        bool: True if registry entry set successfuly, otherwise False.
-=======
         bool: ``True`` if successful, otherwise ``False``
->>>>>>> 5e289f42
 
     CLI Example:
 
@@ -1668,30 +1375,18 @@
 
 def get_reboot_required_witnessed():
     '''
-<<<<<<< HEAD
-    This tells us if, at any time during the current boot session the salt
-    minion witnessed an event indicating that a reboot is required. (For the
-    time being, this function will return True if an install completed with exit
-    code 3010 during the current boot session and this usage can be extended
-    where appropriate in the future)
-=======
     Determine if at any time during the current boot session the salt minion
     witnessed an event indicating that a reboot is required.
 
     This function will return ``True`` if an install completed with exit
     code 3010 during the current boot session and can be extended where
     appropriate in the future.
->>>>>>> 5e289f42
 
     .. versionadded:: 2016.11.0
 
     Returns:
-<<<<<<< HEAD
-        bool: True if reboot required, otherwise False.
-=======
         bool: ``True`` if the ``Requires reboot`` registry flag is set to ``1``,
         otherwise ``False``
->>>>>>> 5e289f42
 
     CLI Example:
 
@@ -1713,11 +1408,7 @@
     .. versionadded:: 2016.11.0
 
     Returns:
-<<<<<<< HEAD
-        bool: True if pending reboot, otherwise False.
-=======
         bool: ``True`` if the system is pending reboot, otherwise ``False``
->>>>>>> 5e289f42
 
     CLI Example:
 
