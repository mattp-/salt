--- conflicted
+++ resolved
@@ -105,13 +105,8 @@
                 verbose_fault["details"] = ""
             if line.strip() == "":
                 continue
-<<<<<<< HEAD
-            verbose_fault["details"] = "{0}{1}\n".format(verbose_fault["details"], line)
-    if verbose_fault:
-=======
             verbose_fault["details"] = "{}{}\n".format(verbose_fault["details"], line)
     if len(verbose_fault) > 0:
->>>>>>> d7168f8a
         result.append(verbose_fault)
 
     return result
