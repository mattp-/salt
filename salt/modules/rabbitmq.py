--- conflicted
+++ resolved
@@ -136,19 +136,9 @@
     '''
     if runas is None:
         runas = salt.utils.get_user()
-<<<<<<< HEAD
-    res = __salt__['cmd.run'](
-        ['rabbitmqctl', 'list_vhosts'],
-        runas=runas,
-        python_shell=False)
-
-    # remove first and last line: Listing ... - ...done
-    return _strip_listing_to_done(res.splitlines())
-=======
     res = __salt__['cmd.run']('rabbitmqctl list_vhosts -q',
                               runas=runas).splitlines()
     return res
->>>>>>> 989069f4
 
 
 def user_exists(name, runas=None):
