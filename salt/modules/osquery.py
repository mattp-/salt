--- conflicted
+++ resolved
@@ -61,12 +61,9 @@
     if res['stderr']:
         ret['result'] = False
         ret['error'] = res['stderr']
-<<<<<<< HEAD
     else:
         ret['data'] = salt.utils.json.loads(res['stdout'])
-=======
     log.debug('== {} =='.format(ret))
->>>>>>> abed3789
     return ret
 
 
