--- conflicted
+++ resolved
@@ -18,17 +18,11 @@
     # via -r requirements/static/pkg/freebsd.in
 contextvars==2.4
     # via -r requirements/base.txt
-<<<<<<< HEAD
-cryptography==40.0.2
+cryptography==41.0.2
     # via
     #   -r requirements/crypto.txt
     #   pyopenssl
-distro==1.8.0
-=======
-cryptography==41.0.2
-    # via pyopenssl
 distro==1.5.0
->>>>>>> c475ccba
     # via
     #   -r requirements/base.txt
     #   -r requirements/static/pkg/freebsd.in
