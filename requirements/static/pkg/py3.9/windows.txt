--- conflicted
+++ resolved
@@ -4,7 +4,6 @@
 #
 #    pip-compile --no-emit-index-url --output-file=requirements/static/pkg/py3.9/windows.txt requirements/static/pkg/windows.in requirements/windows.txt
 #
-<<<<<<< HEAD
 aiohttp==3.9.5
     # via -r requirements/base.txt
 aiosignal==1.3.1
@@ -17,19 +16,12 @@
     # via aiohttp
 autocommand==2.2.2
     # via jaraco.text
-certifi==2023.07.22
-    # via requests
-cffi==1.16.0
-    # via
-=======
 certifi==2023.07.22 ; python_version < "3.10"
     # via
     #   -r requirements/base.txt
     #   requests
-cffi==1.14.6
+cffi==1.16.0
     # via
-    #   -r requirements/windows.txt
->>>>>>> 2536ff63
     #   clr-loader
     #   cryptography
 charset-normalizer==3.2.0
@@ -111,19 +103,14 @@
     # via cffi
 pycryptodomex==3.19.1
     # via -r requirements/crypto.txt
-<<<<<<< HEAD
 pydantic-core==2.16.3
     # via pydantic
 pydantic==2.6.4
     # via inflect
-pymssql==2.2.7 ; sys_platform == "win32"
+pymssql==2.3.1 ; sys_platform == "win32"
     # via -r requirements/base.txt
 pymysql==1.1.0 ; sys_platform == "win32"
     # via -r requirements/base.txt
-=======
-pymssql==2.3.0
-    # via -r requirements/windows.txt
->>>>>>> 2536ff63
 pyopenssl==24.0.0
     # via -r requirements/base.txt
 python-dateutil==2.8.2
@@ -143,15 +130,8 @@
     # via -r requirements/base.txt
 pyzmq==25.1.2
     # via -r requirements/zeromq.txt
-<<<<<<< HEAD
-requests==2.32.3 ; python_version >= "3.8"
+requests==2.31.0 ; python_version < "3.10"
     # via -r requirements/base.txt
-=======
-requests==2.31.0 ; python_version < "3.10"
-    # via
-    #   -r requirements/base.txt
-    #   -r requirements/windows.txt
->>>>>>> 2536ff63
 setproctitle==1.3.2
     # via -r requirements/base.txt
 six==1.15.0
