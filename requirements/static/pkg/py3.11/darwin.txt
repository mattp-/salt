--- conflicted
+++ resolved
@@ -89,27 +89,17 @@
     # via cffi
 pycryptodomex==3.19.1
     # via -r requirements/crypto.txt
-<<<<<<< HEAD
 pydantic-core==2.14.5
     # via pydantic
 pydantic==2.5.2
     # via inflect
-pyopenssl==23.2.0
+pyopenssl==24.0.0
     # via -r requirements/base.txt
 python-dateutil==2.8.2
     # via -r requirements/base.txt
-python-gnupg==0.5.1
+python-gnupg==0.5.2
     # via -r requirements/base.txt
-pytz==2023.3.post1
-=======
-pyopenssl==24.0.0
-    # via -r requirements/darwin.txt
-python-dateutil==2.8.0
-    # via -r requirements/darwin.txt
-python-gnupg==0.4.8
-    # via -r requirements/darwin.txt
-pytz==2022.1
->>>>>>> bcd236d4
+pytz==2024.1
     # via tempora
 pyyaml==6.0.1
     # via -r requirements/base.txt
