#
# This file is autogenerated by pip-compile
# To update, run:
#
#    pip-compile --output-file=requirements/static/pkg/py3.10/linux.txt requirements/base.txt requirements/static/pkg/linux.in requirements/zeromq.txt
#
certifi==2023.07.22
    # via requests
cffi==1.14.6
    # via cryptography
<<<<<<< HEAD
charset-normalizer==3.1.0
=======
charset-normalizer==3.2.0
>>>>>>> 8f750fa7
    # via requests
cheroot==8.5.2
    # via cherrypy
cherrypy==18.6.1
    # via -r requirements/static/pkg/linux.in
contextvars==2.4
    # via -r requirements/base.txt
cryptography==41.0.3
    # via
    #   -r requirements/static/pkg/linux.in
    #   pyopenssl
distro==1.5.0
    # via -r requirements/base.txt
idna==2.8
    # via requests
immutables==0.15
    # via contextvars
importlib-metadata==6.0.0
    # via -r requirements/static/pkg/linux.in
jaraco.classes==3.2.1
    # via jaraco.collections
jaraco.collections==3.4.0
    # via cherrypy
jaraco.functools==2.0
    # via
    #   cheroot
    #   jaraco.text
    #   tempora
jaraco.text==3.5.1
    # via jaraco.collections
jinja2==3.1.2
    # via -r requirements/base.txt
jmespath==1.0.1
    # via -r requirements/base.txt
looseversion==1.0.2
    # via -r requirements/base.txt
markupsafe==2.1.2
    # via
    #   -r requirements/base.txt
    #   jinja2
more-itertools==5.0.0
    # via
    #   cheroot
    #   cherrypy
    #   jaraco.classes
    #   jaraco.functools
msgpack==1.0.2
    # via -r requirements/base.txt
packaging==22.0
    # via -r requirements/base.txt
portend==2.4
    # via cherrypy
psutil==5.8.0
    # via -r requirements/base.txt
pycparser==2.21 ; python_version >= "3.9"
    # via
    #   -r requirements/static/pkg/linux.in
    #   cffi
pycryptodomex==3.9.8
    # via -r requirements/crypto.txt
pyopenssl==23.2.0
    # via -r requirements/static/pkg/linux.in
python-dateutil==2.8.1
    # via -r requirements/static/pkg/linux.in
python-gnupg==0.4.8
    # via -r requirements/static/pkg/linux.in
pytz==2022.1
    # via tempora
pyyaml==6.0.1
    # via -r requirements/base.txt
pyzmq==23.2.0
    # via -r requirements/zeromq.txt
requests==2.31.0
    # via -r requirements/base.txt
rpm-vercmp==0.1.2
    # via -r requirements/static/pkg/linux.in
setproctitle==1.3.2
    # via -r requirements/static/pkg/linux.in
six==1.16.0
    # via
    #   cheroot
    #   more-itertools
    #   python-dateutil
tempora==4.1.1
    # via portend
timelib==0.2.5
    # via -r requirements/static/pkg/linux.in
urllib3==1.26.6
    # via requests
zc.lockfile==1.4
    # via cherrypy
zipp==3.6.0
    # via importlib-metadata

# The following packages are considered to be unsafe in a requirements file:
# setuptools<|MERGE_RESOLUTION|>--- conflicted
+++ resolved
@@ -8,11 +8,7 @@
     # via requests
 cffi==1.14.6
     # via cryptography
-<<<<<<< HEAD
-charset-normalizer==3.1.0
-=======
 charset-normalizer==3.2.0
->>>>>>> 8f750fa7
     # via requests
 cheroot==8.5.2
     # via cherrypy
