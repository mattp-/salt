#
# This file is autogenerated by pip-compile
# To update, run:
#
#    pip-compile --no-emit-index-url --output-file=requirements/static/pkg/py3.10/freebsd.txt requirements/base.txt requirements/static/pkg/freebsd.in requirements/zeromq.txt
#
<<<<<<< HEAD
aiohttp==3.9.5
    # via -r requirements/base.txt
aiosignal==1.3.1
    # via aiohttp
async-timeout==4.0.3
    # via aiohttp
attrs==23.2.0
    # via aiohttp
autocommand==2.2.2
    # via jaraco.text
=======
autocommand==2.2.2
    # via jaraco.text
backports.tarfile==1.2.0
    # via jaraco.context
>>>>>>> ebc8bd4c
certifi==2024.7.4 ; python_version >= "3.10"
    # via
    #   -r requirements/base.txt
    #   requests
cffi==1.16.0
    # via cryptography
charset-normalizer==3.2.0
    # via requests
cheroot==10.0.0
    # via cherrypy
cherrypy==18.8.0
    # via -r requirements/base.txt
contextvars==2.4
    # via -r requirements/base.txt
croniter==2.0.5 ; sys_platform != "win32"
    # via -r requirements/base.txt
cryptography==42.0.5
    # via
    #   -r requirements/base.txt
    #   pyopenssl
distro==1.8.0
    # via -r requirements/base.txt
frozenlist==1.4.1
    # via
    #   aiohttp
    #   aiosignal
idna==3.7
    # via
    #   requests
    #   yarl
immutables==0.15
    # via contextvars
importlib-metadata==6.6.0
    # via -r requirements/base.txt
jaraco.collections==4.1.0
    # via cherrypy
<<<<<<< HEAD
jaraco.context==4.3.0
    # via jaraco.text
jaraco.functools==4.1.0
=======
jaraco.context==6.0.1
    # via jaraco.text
jaraco.functools==4.2.1
>>>>>>> ebc8bd4c
    # via
    #   -r requirements/base.txt
    #   cheroot
    #   jaraco.text
    #   tempora
jaraco.text==4.0.0
    # via
    #   -r requirements/base.txt
    #   jaraco.collections
jinja2==3.1.6
    # via -r requirements/base.txt
jmespath==1.0.1
    # via -r requirements/base.txt
looseversion==1.3.0
    # via -r requirements/base.txt
markupsafe==2.1.3
    # via
    #   -r requirements/base.txt
    #   jinja2
more-itertools==9.1.0
    # via
    #   cheroot
    #   cherrypy
    #   jaraco.functools
    #   jaraco.text
<<<<<<< HEAD
msgpack==1.0.7
    # via -r requirements/base.txt
multidict==6.0.4
    # via
    #   aiohttp
    #   yarl
=======
msgpack==1.0.2
    # via -r requirements/base.txt
>>>>>>> ebc8bd4c
packaging==24.0
    # via -r requirements/base.txt
portend==3.1.0
    # via cherrypy
psutil==5.9.6 ; python_version >= "3.10"
    # via -r requirements/base.txt
pycparser==2.21
    # via cffi
pycryptodomex==3.19.1
    # via -r requirements/crypto.txt
pyopenssl==24.0.0
    # via -r requirements/base.txt
python-dateutil==2.8.2
    # via
    #   -r requirements/base.txt
    #   croniter
python-gnupg==0.5.2
    # via -r requirements/base.txt
pytz==2024.1
    # via
    #   croniter
    #   tempora
pyyaml==6.0.1
    # via -r requirements/base.txt
pyzmq==25.1.2
    # via -r requirements/zeromq.txt
requests==2.32.3 ; python_version >= "3.10"
    # via -r requirements/base.txt
setproctitle==1.3.2
    # via -r requirements/base.txt
six==1.16.0
    # via python-dateutil
tempora==5.3.0
    # via portend
<<<<<<< HEAD
timelib==0.3.0
    # via -r requirements/base.txt
tornado==6.4.2
    # via -r requirements/base.txt
urllib3==1.26.20
=======
timelib==0.2.5
    # via -r requirements/static/pkg/freebsd.in
urllib3==2.5.0 ; python_version >= "3.10"
>>>>>>> ebc8bd4c
    # via
    #   -r requirements/base.txt
    #   requests
yarl==1.9.4
    # via aiohttp
zc.lockfile==3.0.post1
    # via cherrypy
zipp==3.16.2
    # via importlib-metadata

# The following packages are considered to be unsafe in a requirements file:
# setuptools<|MERGE_RESOLUTION|>--- conflicted
+++ resolved
@@ -4,7 +4,6 @@
 #
 #    pip-compile --no-emit-index-url --output-file=requirements/static/pkg/py3.10/freebsd.txt requirements/base.txt requirements/static/pkg/freebsd.in requirements/zeromq.txt
 #
-<<<<<<< HEAD
 aiohttp==3.9.5
     # via -r requirements/base.txt
 aiosignal==1.3.1
@@ -15,12 +14,6 @@
     # via aiohttp
 autocommand==2.2.2
     # via jaraco.text
-=======
-autocommand==2.2.2
-    # via jaraco.text
-backports.tarfile==1.2.0
-    # via jaraco.context
->>>>>>> ebc8bd4c
 certifi==2024.7.4 ; python_version >= "3.10"
     # via
     #   -r requirements/base.txt
@@ -57,15 +50,9 @@
     # via -r requirements/base.txt
 jaraco.collections==4.1.0
     # via cherrypy
-<<<<<<< HEAD
 jaraco.context==4.3.0
     # via jaraco.text
 jaraco.functools==4.1.0
-=======
-jaraco.context==6.0.1
-    # via jaraco.text
-jaraco.functools==4.2.1
->>>>>>> ebc8bd4c
     # via
     #   -r requirements/base.txt
     #   cheroot
@@ -91,17 +78,12 @@
     #   cherrypy
     #   jaraco.functools
     #   jaraco.text
-<<<<<<< HEAD
 msgpack==1.0.7
     # via -r requirements/base.txt
 multidict==6.0.4
     # via
     #   aiohttp
     #   yarl
-=======
-msgpack==1.0.2
-    # via -r requirements/base.txt
->>>>>>> ebc8bd4c
 packaging==24.0
     # via -r requirements/base.txt
 portend==3.1.0
@@ -136,17 +118,11 @@
     # via python-dateutil
 tempora==5.3.0
     # via portend
-<<<<<<< HEAD
 timelib==0.3.0
     # via -r requirements/base.txt
 tornado==6.4.2
     # via -r requirements/base.txt
-urllib3==1.26.20
-=======
-timelib==0.2.5
-    # via -r requirements/static/pkg/freebsd.in
 urllib3==2.5.0 ; python_version >= "3.10"
->>>>>>> ebc8bd4c
     # via
     #   -r requirements/base.txt
     #   requests
