--- conflicted
+++ resolved
@@ -22,11 +22,7 @@
     # via pythonnet
 contextvars==2.4
     # via -r requirements/base.txt
-<<<<<<< HEAD
-cryptography==41.0.5
-=======
 cryptography==41.0.7
->>>>>>> 28039bda
     # via
     #   -r requirements/base.txt
     #   pyopenssl
