--- conflicted
+++ resolved
@@ -247,16 +247,12 @@
     #   -c requirements/static/ci/../pkg/py3.10/windows.txt
     #   aiohttp
     #   yarl
-<<<<<<< HEAD
 networkx==3.1
     # via
     #   -c requirements/constraints.txt
     #   -c requirements/static/ci/../pkg/py3.10/windows.txt
     #   -r requirements/base.txt
 packaging==23.1
-=======
-packaging==24.0
->>>>>>> d75664c1
     # via
     #   -c requirements/static/ci/../pkg/py3.10/windows.txt
     #   -r requirements/base.txt
@@ -265,11 +261,11 @@
     # via -r requirements/static/ci/common.in
 patch==1.16
     # via -r requirements/static/ci/windows.in
-pathspec==0.12.1
+pathspec==0.11.1
     # via yamllint
 platformdirs==4.0.0
     # via virtualenv
-pluggy==1.5.0
+pluggy==1.4.0
     # via pytest
 portend==3.1.0
     # via
@@ -467,7 +463,7 @@
     #   -r requirements/base.txt
 toml==0.10.2
     # via -r requirements/static/ci/common.in
-tomli==2.2.1
+tomli==2.0.1
     # via pytest
 tornado==6.3.3
     # via
@@ -479,11 +475,7 @@
     # via responses
 typing-extensions==4.8.0
     # via pytest-system-statistics
-<<<<<<< HEAD
-urllib3==1.26.18
-=======
 urllib3==1.26.20
->>>>>>> d75664c1
     # via
     #   -c requirements/static/ci/../pkg/py3.10/windows.txt
     #   -r requirements/base.txt
