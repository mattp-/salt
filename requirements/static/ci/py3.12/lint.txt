--- conflicted
+++ resolved
@@ -153,10 +153,6 @@
     #   -c requirements/static/ci/../pkg/py3.12/linux.txt
     #   -c requirements/static/ci/py3.12/linux.txt
     #   -r requirements/base.txt
-<<<<<<< HEAD
-=======
-    #   -r requirements/static/pkg/linux.in
->>>>>>> fd7b0dce
     #   ansible-core
     #   etcd3-py
     #   moto
@@ -457,11 +453,7 @@
     #   -c requirements/static/ci/../pkg/py3.12/linux.txt
     #   -c requirements/static/ci/py3.12/linux.txt
     #   cherrypy
-<<<<<<< HEAD
-psutil==5.9.6
-=======
-psutil==5.8.0 ; python_version >= "3.10"
->>>>>>> fd7b0dce
+psutil==5.9.6 ; python_version >= "3.10"
     # via
     #   -c requirements/static/ci/../pkg/py3.12/linux.txt
     #   -c requirements/static/ci/py3.12/linux.txt
