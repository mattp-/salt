--- conflicted
+++ resolved
@@ -21,24 +21,16 @@
     #   -c requirements/static/ci/../pkg/py3.12/linux.txt
     #   -c requirements/static/ci/py3.12/linux.txt
     #   aiohttp
-<<<<<<< HEAD
 annotated-types==0.6.0
     # via
     #   -c requirements/static/ci/../pkg/py3.12/linux.txt
     #   -c requirements/static/ci/py3.12/linux.txt
     #   pydantic
-ansible-core==2.15.0
-    # via
-    #   -c requirements/static/ci/py3.12/linux.txt
-    #   ansible
-ansible==8.0.0 ; python_version >= "3.9"
-=======
 ansible-core==2.16.2
     # via
     #   -c requirements/static/ci/py3.12/linux.txt
     #   ansible
 ansible==9.1.0 ; python_version >= "3.10"
->>>>>>> 96d60f3a
     # via
     #   -c requirements/static/ci/py3.12/linux.txt
     #   -r requirements/static/ci/linux.in
@@ -88,7 +80,7 @@
     #   boto3
     #   moto
     #   s3transfer
-cachetools==4.2.2
+cachetools==5.3.1
     # via
     #   -c requirements/static/ci/py3.12/linux.txt
     #   google-auth
@@ -211,11 +203,7 @@
     # via
     #   -c requirements/static/ci/py3.12/linux.txt
     #   gitpython
-<<<<<<< HEAD
-gitpython==3.1.40
-=======
 gitpython==3.1.41
->>>>>>> 96d60f3a
     # via
     #   -c requirements/static/ci/py3.12/linux.txt
     #   -r requirements/static/ci/common.in
