#
# This file is autogenerated by pip-compile
# To update, run:
#
#    pip-compile --no-emit-index-url --output-file=requirements/static/ci/py3.12/cloud.txt requirements/base.txt requirements/pytest.txt requirements/static/ci/cloud.in requirements/static/ci/common.in requirements/static/pkg/linux.in requirements/zeromq.txt
#
aiohttp==3.9.1
    # via
    #   -c requirements/static/ci/../pkg/py3.12/linux.txt
    #   -c requirements/static/ci/py3.12/linux.txt
    #   -r requirements/base.txt
    #   etcd3-py
aiosignal==1.3.1
    # via
    #   -c requirements/static/ci/../pkg/py3.12/linux.txt
    #   -c requirements/static/ci/py3.12/linux.txt
    #   aiohttp
annotated-types==0.6.0
    # via
    #   -c requirements/static/ci/../pkg/py3.12/linux.txt
    #   -c requirements/static/ci/py3.12/linux.txt
    #   pydantic
apache-libcloud==3.7.0 ; sys_platform != "win32"
    # via
    #   -c requirements/static/ci/py3.12/linux.txt
    #   -r requirements/static/ci/cloud.in
    #   -r requirements/static/ci/common.in
asn1crypto==1.5.1
    # via
    #   -c requirements/static/ci/py3.12/linux.txt
    #   certvalidator
    #   oscrypto
attrs==23.1.0
    # via
    #   -c requirements/static/ci/../pkg/py3.12/linux.txt
    #   -c requirements/static/ci/py3.12/linux.txt
    #   aiohttp
    #   jsonschema
    #   pytest
    #   pytest-salt-factories
    #   pytest-shell-utilities
    #   pytest-skip-markers
    #   pytest-system-statistics
autocommand==2.2.2
    # via
    #   -c requirements/static/ci/../pkg/py3.12/linux.txt
    #   -c requirements/static/ci/py3.12/linux.txt
    #   jaraco.text
bcrypt==4.0.1
    # via
    #   -c requirements/static/ci/py3.12/linux.txt
    #   -r requirements/static/ci/common.in
    #   paramiko
boto3==1.26.152
    # via
    #   -c requirements/static/ci/py3.12/linux.txt
    #   -r requirements/static/ci/common.in
    #   moto
boto==2.49.0
    # via
    #   -c requirements/static/ci/py3.12/linux.txt
    #   -r requirements/static/ci/common.in
botocore==1.29.152
    # via
    #   -c requirements/static/ci/py3.12/linux.txt
    #   boto3
    #   moto
    #   s3transfer
cachetools==4.2.2
    # via
    #   -c requirements/static/ci/py3.12/linux.txt
    #   google-auth
cassandra-driver==3.28.0
    # via
    #   -c requirements/static/ci/py3.12/linux.txt
    #   -r requirements/static/ci/common.in
certifi==2023.07.22
    # via
    #   -c requirements/static/ci/../pkg/py3.12/linux.txt
    #   -c requirements/static/ci/py3.12/linux.txt
    #   -r requirements/static/ci/common.in
    #   kubernetes
    #   requests
certvalidator==0.11.1
    # via
    #   -c requirements/static/ci/py3.12/linux.txt
    #   vcert
cffi==1.16.0
    # via
    #   -c requirements/static/ci/../pkg/py3.12/linux.txt
    #   -c requirements/static/ci/py3.12/linux.txt
    #   -r requirements/static/ci/common.in
    #   cryptography
    #   napalm
    #   pynacl
charset-normalizer==3.2.0
    # via
    #   -c requirements/static/ci/../pkg/py3.12/linux.txt
    #   -c requirements/static/ci/py3.12/linux.txt
    #   requests
cheetah3==3.2.6.post2
    # via
    #   -c requirements/static/ci/py3.12/linux.txt
    #   -r requirements/static/ci/common.in
cheroot==10.0.0
    # via
    #   -c requirements/static/ci/../pkg/py3.12/linux.txt
    #   -c requirements/static/ci/py3.12/linux.txt
    #   cherrypy
cherrypy==18.8.0
    # via
    #   -c requirements/static/ci/../pkg/py3.12/linux.txt
    #   -c requirements/static/ci/py3.12/linux.txt
    #   -r requirements/base.txt
    #   -r requirements/static/ci/common.in
click==8.1.3
    # via
    #   -c requirements/static/ci/py3.12/linux.txt
    #   geomet
clustershell==1.9.1
    # via
    #   -c requirements/static/ci/py3.12/linux.txt
    #   -r requirements/static/ci/common.in
contextvars==2.4
    # via
    #   -c requirements/static/ci/../pkg/py3.12/linux.txt
    #   -c requirements/static/ci/py3.12/linux.txt
    #   -r requirements/base.txt
croniter==1.3.15 ; sys_platform != "win32"
    # via
    #   -c requirements/static/ci/py3.12/linux.txt
    #   -r requirements/static/ci/common.in
cryptography==41.0.7
    # via
    #   -c requirements/static/ci/../pkg/py3.12/linux.txt
    #   -c requirements/static/ci/py3.12/linux.txt
    #   -r requirements/base.txt
    #   etcd3-py
    #   moto
    #   paramiko
    #   pyopenssl
    #   pyspnego
    #   requests-ntlm
    #   smbprotocol
    #   vcert
distlib==0.3.7
    # via
    #   -c requirements/static/ci/py3.12/linux.txt
    #   virtualenv
distro==1.8.0
    # via
    #   -c requirements/static/ci/../pkg/py3.12/linux.txt
    #   -c requirements/static/ci/py3.12/linux.txt
    #   -r requirements/base.txt
    #   pytest-skip-markers
dnspython==2.3.0
    # via
    #   -c requirements/static/ci/py3.12/linux.txt
    #   -r requirements/static/ci/common.in
    #   python-etcd
docker==6.1.3
    # via
    #   -c requirements/static/ci/py3.12/linux.txt
    #   -r requirements/pytest.txt
etcd3-py==0.1.6
    # via
    #   -c requirements/static/ci/py3.12/linux.txt
    #   -r requirements/static/ci/common.in
filelock==3.13.1
    # via
    #   -c requirements/static/ci/py3.12/linux.txt
    #   virtualenv
flaky==3.7.0
    # via
    #   -c requirements/static/ci/py3.12/linux.txt
    #   -r requirements/pytest.txt
frozenlist==1.4.0
    # via
    #   -c requirements/static/ci/../pkg/py3.12/linux.txt
    #   -c requirements/static/ci/py3.12/linux.txt
    #   aiohttp
    #   aiosignal
future==0.18.3
    # via
    #   -c requirements/static/ci/py3.12/linux.txt
    #   napalm
    #   textfsm
genshi==0.7.7
    # via
    #   -c requirements/static/ci/py3.12/linux.txt
    #   -r requirements/static/ci/common.in
geomet==0.2.1.post1
    # via
    #   -c requirements/static/ci/py3.12/linux.txt
    #   cassandra-driver
gitdb==4.0.10
    # via
    #   -c requirements/static/ci/py3.12/linux.txt
    #   gitpython
<<<<<<< HEAD
gitpython==3.1.40
=======
gitpython==3.1.41
>>>>>>> 96d60f3a
    # via
    #   -c requirements/static/ci/py3.12/linux.txt
    #   -r requirements/static/ci/common.in
google-auth==2.19.1
    # via
    #   -c requirements/static/ci/py3.12/linux.txt
    #   kubernetes
idna==3.4
    # via
    #   -c requirements/static/ci/../pkg/py3.12/linux.txt
    #   -c requirements/static/ci/py3.12/linux.txt
    #   etcd3-py
    #   requests
    #   yarl
immutables==0.15
    # via
    #   -c requirements/static/ci/../pkg/py3.12/linux.txt
    #   -c requirements/static/ci/py3.12/linux.txt
    #   contextvars
importlib-metadata==6.6.0
    # via
    #   -c requirements/static/ci/../pkg/py3.12/linux.txt
    #   -c requirements/static/ci/py3.12/linux.txt
    #   -r requirements/base.txt
inflect==7.0.0
    # via
    #   -c requirements/static/ci/../pkg/py3.12/linux.txt
    #   -c requirements/static/ci/py3.12/linux.txt
    #   jaraco.text
iniconfig==2.0.0
    # via
    #   -c requirements/static/ci/py3.12/linux.txt
    #   pytest
ipaddress==1.0.23
    # via
    #   -c requirements/static/ci/py3.12/linux.txt
    #   kubernetes
jaraco.collections==4.1.0
    # via
    #   -c requirements/static/ci/../pkg/py3.12/linux.txt
    #   -c requirements/static/ci/py3.12/linux.txt
    #   cherrypy
jaraco.context==4.3.0
    # via
    #   -c requirements/static/ci/../pkg/py3.12/linux.txt
    #   -c requirements/static/ci/py3.12/linux.txt
    #   jaraco.text
jaraco.functools==3.7.0
    # via
    #   -c requirements/static/ci/../pkg/py3.12/linux.txt
    #   -c requirements/static/ci/py3.12/linux.txt
    #   cheroot
    #   jaraco.text
    #   tempora
jaraco.text==3.11.1
    # via
    #   -c requirements/static/ci/../pkg/py3.12/linux.txt
    #   -c requirements/static/ci/py3.12/linux.txt
    #   jaraco.collections
jinja2==3.1.3
    # via
    #   -c requirements/static/ci/../pkg/py3.12/linux.txt
    #   -c requirements/static/ci/py3.12/linux.txt
    #   -r requirements/base.txt
    #   junos-eznc
    #   moto
    #   napalm
jmespath==1.0.1
    # via
    #   -c requirements/static/ci/../pkg/py3.12/linux.txt
    #   -c requirements/static/ci/py3.12/linux.txt
    #   -r requirements/base.txt
    #   -r requirements/static/ci/common.in
    #   boto3
    #   botocore
jsonschema==3.2.0
    # via
    #   -c requirements/static/ci/py3.12/linux.txt
    #   -r requirements/static/ci/common.in
junit-xml==1.9
    # via
    #   -c requirements/static/ci/py3.12/linux.txt
    #   -r requirements/static/ci/common.in
junos-eznc==2.6.7 ; sys_platform != "win32"
    # via
    #   -c requirements/static/ci/py3.12/linux.txt
    #   -r requirements/static/ci/common.in
    #   napalm
jxmlease==1.0.3 ; sys_platform != "win32"
    # via
    #   -c requirements/static/ci/py3.12/linux.txt
    #   -r requirements/static/ci/common.in
kazoo==2.9.0 ; sys_platform != "win32" and sys_platform != "darwin"
    # via
    #   -c requirements/static/ci/py3.12/linux.txt
    #   -r requirements/static/ci/common.in
keyring==5.7.1
    # via
    #   -c requirements/static/ci/py3.12/linux.txt
    #   -r requirements/static/ci/common.in
kubernetes==3.0.0
    # via
    #   -c requirements/static/ci/py3.12/linux.txt
    #   -r requirements/static/ci/common.in
libnacl==1.8.0 ; sys_platform != "win32" and sys_platform != "darwin"
    # via
    #   -c requirements/static/ci/py3.12/linux.txt
    #   -r requirements/static/ci/common.in
looseversion==1.3.0
    # via
    #   -c requirements/static/ci/../pkg/py3.12/linux.txt
    #   -c requirements/static/ci/py3.12/linux.txt
    #   -r requirements/base.txt
lxml==4.9.2
    # via
    #   -c requirements/static/ci/py3.12/linux.txt
    #   junos-eznc
    #   napalm
    #   ncclient
    #   xmldiff
mako==1.2.4
    # via
    #   -c requirements/static/ci/py3.12/linux.txt
    #   -r requirements/static/ci/common.in
markupsafe==2.1.3
    # via
    #   -c requirements/static/ci/../pkg/py3.12/linux.txt
    #   -c requirements/static/ci/py3.12/linux.txt
    #   -r requirements/base.txt
    #   jinja2
    #   mako
    #   werkzeug
mock==5.1.0
    # via
    #   -c requirements/static/ci/py3.12/linux.txt
    #   -r requirements/pytest.txt
more-itertools==5.0.0
    # via
    #   -c requirements/static/ci/../pkg/py3.12/linux.txt
    #   -c requirements/static/ci/py3.12/linux.txt
    #   -r requirements/pytest.txt
    #   cheroot
    #   cherrypy
    #   jaraco.functools
    #   jaraco.text
moto==4.1.11
    # via
    #   -c requirements/static/ci/py3.12/linux.txt
    #   -r requirements/static/ci/common.in
msgpack==1.0.7
    # via
    #   -c requirements/static/ci/../pkg/py3.12/linux.txt
    #   -c requirements/static/ci/py3.12/linux.txt
    #   -r requirements/base.txt
    #   pytest-salt-factories
multidict==6.0.4
    # via
    #   -c requirements/static/ci/../pkg/py3.12/linux.txt
    #   -c requirements/static/ci/py3.12/linux.txt
    #   aiohttp
    #   yarl
napalm==4.1.0 ; sys_platform != "win32"
    # via
    #   -c requirements/static/ci/py3.12/linux.txt
    #   -r requirements/static/ci/common.in
ncclient==0.6.13
    # via
    #   -c requirements/static/ci/py3.12/linux.txt
    #   junos-eznc
    #   napalm
netaddr==0.8.0
    # via
    #   -c requirements/static/ci/py3.12/linux.txt
    #   -r requirements/static/ci/cloud.in
    #   junos-eznc
    #   napalm
    #   pyeapi
netmiko==4.2.0
    # via
    #   -c requirements/static/ci/py3.12/linux.txt
    #   napalm
netutils==1.6.0
    # via
    #   -c requirements/static/ci/py3.12/linux.txt
    #   napalm
ntc-templates==4.0.1
    # via
    #   -c requirements/static/ci/py3.12/linux.txt
    #   netmiko
oscrypto==1.3.0
    # via
    #   -c requirements/static/ci/py3.12/linux.txt
    #   certvalidator
packaging==23.1
    # via
    #   -c requirements/static/ci/../pkg/py3.12/linux.txt
    #   -c requirements/static/ci/py3.12/linux.txt
    #   -r requirements/base.txt
    #   docker
    #   pytest
paramiko==3.4.0 ; sys_platform != "win32" and sys_platform != "darwin"
    # via
    #   -c requirements/static/ci/py3.12/linux.txt
    #   -r requirements/static/ci/common.in
    #   junos-eznc
    #   napalm
    #   ncclient
    #   netmiko
    #   scp
passlib==1.7.4
    # via
    #   -c requirements/static/ci/py3.12/linux.txt
    #   -r requirements/static/ci/common.in
platformdirs==4.0.0
    # via
    #   -c requirements/static/ci/py3.12/linux.txt
    #   virtualenv
pluggy==1.0.0
    # via
    #   -c requirements/static/ci/py3.12/linux.txt
    #   pytest
portend==3.1.0
    # via
    #   -c requirements/static/ci/../pkg/py3.12/linux.txt
    #   -c requirements/static/ci/py3.12/linux.txt
    #   cherrypy
profitbricks==4.1.3
    # via -r requirements/static/ci/cloud.in
psutil==5.9.6
    # via
    #   -c requirements/static/ci/../pkg/py3.12/linux.txt
    #   -c requirements/static/ci/py3.12/linux.txt
    #   -r requirements/base.txt
    #   pytest-salt-factories
    #   pytest-shell-utilities
    #   pytest-system-statistics
pyasn1-modules==0.2.4
    # via
    #   -c requirements/static/ci/py3.12/linux.txt
    #   google-auth
pyasn1==0.4.8
    # via
    #   -c requirements/static/ci/py3.12/linux.txt
    #   pyasn1-modules
    #   rsa
pycparser==2.21
    # via
    #   -c requirements/static/ci/../pkg/py3.12/linux.txt
    #   -c requirements/static/ci/py3.12/linux.txt
    #   cffi
pycryptodomex==3.19.1
    # via
    #   -c requirements/static/ci/../pkg/py3.12/linux.txt
    #   -c requirements/static/ci/py3.12/linux.txt
    #   -r requirements/crypto.txt
pydantic-core==2.14.5
    # via
    #   -c requirements/static/ci/../pkg/py3.12/linux.txt
    #   -c requirements/static/ci/py3.12/linux.txt
    #   pydantic
pydantic==2.5.2
    # via
    #   -c requirements/static/ci/../pkg/py3.12/linux.txt
    #   -c requirements/static/ci/py3.12/linux.txt
    #   inflect
pyeapi==1.0.0
    # via
    #   -c requirements/static/ci/py3.12/linux.txt
    #   napalm
pyfakefs==5.3.1
    # via
    #   -c requirements/static/ci/py3.12/linux.txt
    #   -r requirements/pytest.txt
pyinotify==0.9.6 ; sys_platform != "win32" and sys_platform != "darwin" and platform_system != "openbsd"
    # via
    #   -c requirements/static/ci/py3.12/linux.txt
    #   -r requirements/static/ci/common.in
pynacl==1.5.0
    # via
    #   -c requirements/static/ci/py3.12/linux.txt
    #   -r requirements/static/ci/common.in
    #   paramiko
pyopenssl==23.2.0
    # via
    #   -c requirements/static/ci/../pkg/py3.12/linux.txt
    #   -c requirements/static/ci/py3.12/linux.txt
    #   -r requirements/base.txt
    #   etcd3-py
pyparsing==3.0.9
    # via
    #   -c requirements/static/ci/py3.12/linux.txt
    #   junos-eznc
pypsexec==0.3.0
    # via -r requirements/static/ci/cloud.in
pyrsistent==0.19.3
    # via
    #   -c requirements/static/ci/py3.12/linux.txt
    #   jsonschema
pyserial==3.5
    # via
    #   -c requirements/static/ci/py3.12/linux.txt
    #   junos-eznc
    #   netmiko
pyspnego==0.9.0
    # via
    #   -r requirements/static/ci/cloud.in
    #   requests-ntlm
    #   smbprotocol
pytest-custom-exit-code==0.3.0
    # via
    #   -c requirements/static/ci/py3.12/linux.txt
    #   -r requirements/pytest.txt
pytest-helpers-namespace==2021.12.29
    # via
    #   -c requirements/static/ci/py3.12/linux.txt
    #   -r requirements/pytest.txt
    #   pytest-salt-factories
    #   pytest-shell-utilities
pytest-httpserver==1.0.8
    # via
    #   -c requirements/static/ci/py3.12/linux.txt
    #   -r requirements/pytest.txt
pytest-salt-factories==1.0.0rc28
    # via
    #   -c requirements/static/ci/py3.12/linux.txt
    #   -r requirements/pytest.txt
pytest-shell-utilities==1.8.0
    # via
    #   -c requirements/static/ci/py3.12/linux.txt
    #   pytest-salt-factories
pytest-skip-markers==1.5.0
    # via
    #   -c requirements/static/ci/py3.12/linux.txt
    #   pytest-salt-factories
    #   pytest-shell-utilities
    #   pytest-system-statistics
pytest-subtests==0.4.0
    # via
    #   -c requirements/static/ci/py3.12/linux.txt
    #   -r requirements/pytest.txt
pytest-system-statistics==1.0.2
    # via
    #   -c requirements/static/ci/py3.12/linux.txt
    #   pytest-salt-factories
pytest-timeout==1.4.2
    # via
    #   -c requirements/static/ci/py3.12/linux.txt
    #   -r requirements/pytest.txt
pytest==7.2.0
    # via
    #   -c requirements/static/ci/py3.12/linux.txt
    #   -r requirements/pytest.txt
    #   pytest-custom-exit-code
    #   pytest-helpers-namespace
    #   pytest-salt-factories
    #   pytest-shell-utilities
    #   pytest-skip-markers
    #   pytest-subtests
    #   pytest-system-statistics
    #   pytest-timeout
python-dateutil==2.8.2
    # via
    #   -c requirements/static/ci/../pkg/py3.12/linux.txt
    #   -c requirements/static/ci/py3.12/linux.txt
    #   -r requirements/base.txt
    #   botocore
    #   croniter
    #   kubernetes
    #   moto
    #   vcert
python-etcd==0.4.5
    # via
    #   -c requirements/static/ci/py3.12/linux.txt
    #   -r requirements/static/ci/common.in
python-gnupg==0.5.1
    # via
    #   -c requirements/static/ci/../pkg/py3.12/linux.txt
    #   -c requirements/static/ci/py3.12/linux.txt
    #   -r requirements/base.txt
pytz==2023.3.post1
    # via
    #   -c requirements/static/ci/../pkg/py3.12/linux.txt
    #   -c requirements/static/ci/py3.12/linux.txt
    #   tempora
pyvmomi==8.0.1.0.1
    # via
    #   -c requirements/static/ci/py3.12/linux.txt
    #   -r requirements/static/ci/common.in
pywinrm==0.4.3
    # via -r requirements/static/ci/cloud.in
pyyaml==6.0.1
    # via
    #   -c requirements/static/ci/../pkg/py3.12/linux.txt
    #   -c requirements/static/ci/py3.12/linux.txt
    #   -r requirements/base.txt
    #   clustershell
    #   junos-eznc
    #   kubernetes
    #   napalm
    #   netmiko
    #   pytest-salt-factories
    #   responses
    #   yamlordereddictloader
pyzmq==25.1.1
    # via
    #   -c requirements/static/ci/../pkg/py3.12/linux.txt
    #   -c requirements/static/ci/py3.12/linux.txt
    #   -r requirements/zeromq.txt
    #   pytest-salt-factories
requests-ntlm==1.2.0
    # via pywinrm
requests==2.31.0
    # via
    #   -c requirements/static/ci/../pkg/py3.12/linux.txt
    #   -c requirements/static/ci/py3.12/linux.txt
    #   -r requirements/base.txt
    #   -r requirements/static/ci/common.in
    #   apache-libcloud
    #   docker
    #   etcd3-py
    #   kubernetes
    #   moto
    #   napalm
    #   profitbricks
    #   pywinrm
    #   requests-ntlm
    #   responses
    #   vcert
responses==0.23.1
    # via
    #   -c requirements/static/ci/py3.12/linux.txt
    #   moto
rfc3987==1.3.8
    # via
    #   -c requirements/static/ci/py3.12/linux.txt
    #   -r requirements/static/ci/common.in
rpm-vercmp==0.1.2 ; sys_platform == "linux"
    # via
    #   -c requirements/static/ci/../pkg/py3.12/linux.txt
    #   -c requirements/static/ci/py3.12/linux.txt
    #   -r requirements/base.txt
rsa==4.9
    # via
    #   -c requirements/static/ci/py3.12/linux.txt
    #   google-auth
s3transfer==0.6.1
    # via
    #   -c requirements/static/ci/py3.12/linux.txt
    #   boto3
scp==0.14.5
    # via
    #   -c requirements/static/ci/py3.12/linux.txt
    #   junos-eznc
    #   napalm
    #   netmiko
semantic-version==2.10.0
    # via
    #   -c requirements/static/ci/py3.12/linux.txt
    #   etcd3-py
setproctitle==1.3.2
    # via
    #   -c requirements/static/ci/../pkg/py3.12/linux.txt
    #   -c requirements/static/ci/py3.12/linux.txt
    #   -r requirements/base.txt
six==1.16.0
    # via
    #   -c requirements/static/ci/../pkg/py3.12/linux.txt
    #   -c requirements/static/ci/py3.12/linux.txt
    #   cassandra-driver
    #   etcd3-py
    #   genshi
    #   geomet
    #   google-auth
    #   jsonschema
    #   junit-xml
    #   junos-eznc
    #   kazoo
    #   kubernetes
    #   more-itertools
    #   ncclient
    #   profitbricks
    #   python-dateutil
    #   pyvmomi
    #   pywinrm
    #   textfsm
    #   transitions
    #   vcert
    #   websocket-client
smbprotocol==1.10.1
    # via
    #   -r requirements/static/ci/cloud.in
    #   pypsexec
smmap==5.0.0
    # via
    #   -c requirements/static/ci/py3.12/linux.txt
    #   gitdb
sqlparse==0.4.4
    # via
    #   -c requirements/static/ci/py3.12/linux.txt
    #   -r requirements/static/ci/common.in
strict-rfc3339==0.7
    # via
    #   -c requirements/static/ci/py3.12/linux.txt
    #   -r requirements/static/ci/common.in
tempora==5.3.0
    # via
    #   -c requirements/static/ci/../pkg/py3.12/linux.txt
    #   -c requirements/static/ci/py3.12/linux.txt
    #   portend
textfsm==1.1.3
    # via
    #   -c requirements/static/ci/py3.12/linux.txt
    #   napalm
    #   netmiko
    #   ntc-templates
timelib==0.3.0
    # via
    #   -c requirements/static/ci/../pkg/py3.12/linux.txt
    #   -c requirements/static/ci/py3.12/linux.txt
    #   -r requirements/base.txt
toml==0.10.2
    # via
    #   -c requirements/static/ci/py3.12/linux.txt
    #   -r requirements/static/ci/common.in
tornado==6.3.3
    # via
    #   -c requirements/static/ci/../pkg/py3.12/linux.txt
    #   -c requirements/static/ci/py3.12/linux.txt
    #   -r requirements/base.txt
transitions==0.9.0
    # via
    #   -c requirements/static/ci/py3.12/linux.txt
    #   junos-eznc
ttp-templates==0.3.5
    # via
    #   -c requirements/static/ci/py3.12/linux.txt
    #   napalm
ttp==0.9.5
    # via
    #   -c requirements/static/ci/py3.12/linux.txt
    #   napalm
    #   ttp-templates
types-pyyaml==6.0.12.12
    # via
    #   -c requirements/static/ci/py3.12/linux.txt
    #   responses
typing-extensions==4.8.0
    # via
    #   -c requirements/static/ci/../pkg/py3.12/linux.txt
    #   -c requirements/static/ci/py3.12/linux.txt
    #   inflect
    #   napalm
    #   pydantic
    #   pydantic-core
    #   pytest-shell-utilities
    #   pytest-system-statistics
urllib3==1.26.18
    # via
    #   -c requirements/static/ci/../pkg/py3.12/linux.txt
    #   -c requirements/static/ci/py3.12/linux.txt
    #   botocore
    #   docker
    #   google-auth
    #   kubernetes
    #   python-etcd
    #   requests
    #   responses
vcert==0.7.4 ; sys_platform != "win32"
    # via
    #   -c requirements/static/ci/py3.12/linux.txt
    #   -r requirements/static/ci/common.in
virtualenv==20.24.7
    # via
    #   -c requirements/static/ci/py3.12/linux.txt
    #   -r requirements/static/ci/common.in
    #   pytest-salt-factories
watchdog==3.0.0
    # via
    #   -c requirements/static/ci/py3.12/linux.txt
    #   -r requirements/static/ci/common.in
websocket-client==0.40.0
    # via
    #   -c requirements/static/ci/py3.12/linux.txt
    #   docker
    #   kubernetes
wempy==0.2.1
    # via
    #   -c requirements/static/ci/py3.12/linux.txt
    #   -r requirements/static/ci/common.in
werkzeug==3.0.1
    # via
    #   -c requirements/static/ci/py3.12/linux.txt
    #   moto
    #   pytest-httpserver
xmldiff==2.6.3
    # via
    #   -c requirements/static/ci/py3.12/linux.txt
    #   -r requirements/static/ci/common.in
xmltodict==0.13.0
    # via
    #   -c requirements/static/ci/py3.12/linux.txt
    #   moto
    #   pywinrm
yamlordereddictloader==0.4.0
    # via
    #   -c requirements/static/ci/py3.12/linux.txt
    #   junos-eznc
yarl==1.9.4
    # via
    #   -c requirements/static/ci/../pkg/py3.12/linux.txt
    #   -c requirements/static/ci/py3.12/linux.txt
    #   aiohttp
zc.lockfile==3.0.post1
    # via
    #   -c requirements/static/ci/../pkg/py3.12/linux.txt
    #   -c requirements/static/ci/py3.12/linux.txt
    #   cherrypy
zipp==3.16.2
    # via
    #   -c requirements/static/ci/../pkg/py3.12/linux.txt
    #   -c requirements/static/ci/py3.12/linux.txt
    #   importlib-metadata

# The following packages are considered to be unsafe in a requirements file:
# setuptools<|MERGE_RESOLUTION|>--- conflicted
+++ resolved
@@ -66,7 +66,7 @@
     #   boto3
     #   moto
     #   s3transfer
-cachetools==4.2.2
+cachetools==5.3.1
     # via
     #   -c requirements/static/ci/py3.12/linux.txt
     #   google-auth
@@ -197,11 +197,7 @@
     # via
     #   -c requirements/static/ci/py3.12/linux.txt
     #   gitpython
-<<<<<<< HEAD
-gitpython==3.1.40
-=======
 gitpython==3.1.41
->>>>>>> 96d60f3a
     # via
     #   -c requirements/static/ci/py3.12/linux.txt
     #   -r requirements/static/ci/common.in
