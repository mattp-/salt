--- conflicted
+++ resolved
@@ -4,30 +4,24 @@
 #
 #    pip-compile --no-emit-index-url --output-file=requirements/static/ci/py3.12/linux.txt requirements/base.txt requirements/pytest.txt requirements/static/ci/common.in requirements/static/ci/linux.in requirements/static/pkg/linux.in requirements/zeromq.txt
 #
-<<<<<<< HEAD
+aiohappyeyeballs==2.6.1
+    # via
+    #   -c requirements/static/ci/../pkg/py3.12/linux.txt
+    #   aiohttp
 aiohttp-retry==2.8.3
     # via twilio
-aiohttp==3.9.5
-    # via
-    #   -c requirements/static/ci/../pkg/py3.12/linux.txt
-    #   -r requirements/base.txt
+aiohttp==3.12.14
+    # via
+    #   -c requirements/static/ci/../pkg/py3.12/linux.txt
+    #   -r requirements/base.txt
+    #   -r requirements/static/ci/common.in
     #   aiohttp-retry
     #   etcd3-py
     #   twilio
-aiosignal==1.3.1
+aiosignal==1.4.0
     # via
     #   -c requirements/static/ci/../pkg/py3.12/linux.txt
     #   aiohttp
-=======
-aiohappyeyeballs==2.6.1
-    # via aiohttp
-aiohttp==3.12.13
-    # via
-    #   -r requirements/static/ci/common.in
-    #   etcd3-py
-aiosignal==1.2.0
-    # via aiohttp
->>>>>>> cd5487e6
 ansible-core==2.16.3
     # via ansible
 ansible==9.1.0 ; python_version >= "3.10"
@@ -316,15 +310,12 @@
     # via
     #   -c requirements/static/ci/../pkg/py3.12/linux.txt
     #   cherrypy
-<<<<<<< HEAD
-psutil==5.9.6 ; python_version >= "3.10"
-=======
 propcache==0.3.2
     # via
+    #   -c requirements/static/ci/../pkg/py3.12/linux.txt
     #   aiohttp
     #   yarl
-psutil==5.8.0 ; python_version >= "3.10"
->>>>>>> cd5487e6
+psutil==5.9.6 ; python_version >= "3.10"
     # via
     #   -c requirements/static/ci/../pkg/py3.12/linux.txt
     #   -r requirements/base.txt
@@ -553,8 +544,11 @@
     # via -r requirements/static/ci/linux.in
 types-pyyaml==6.0.12.12
     # via responses
-typing-extensions==4.8.0
-    # via pytest-system-statistics
+typing-extensions==4.14.1
+    # via
+    #   -c requirements/static/ci/../pkg/py3.12/linux.txt
+    #   aiosignal
+    #   pytest-system-statistics
 urllib3==2.5.0 ; python_version >= "3.10"
     # via
     #   -c requirements/static/ci/../pkg/py3.12/linux.txt
@@ -588,19 +582,13 @@
     # via moto
 yamllint==1.32.0
     # via -r requirements/static/ci/linux.in
-<<<<<<< HEAD
 yamlordereddictloader==0.4.0
     # via junos-eznc
-yarl==1.9.4
+yarl==1.20.1
     # via
     #   -c requirements/static/ci/../pkg/py3.12/linux.txt
     #   aiohttp
 zc.lockfile==3.0.post1
-=======
-yarl==1.20.1
-    # via aiohttp
-zc.lockfile==1.4
->>>>>>> cd5487e6
     # via
     #   -c requirements/static/ci/../pkg/py3.12/linux.txt
     #   cherrypy
