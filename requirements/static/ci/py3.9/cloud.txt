--- conflicted
+++ resolved
@@ -8,60 +8,6 @@
     # via
     #   -c requirements/static/ci/py3.9/linux.txt
     #   -r requirements/static/ci/cloud.in
-<<<<<<< HEAD
-=======
-    #   -r requirements/static/ci/common.in
-asn1crypto==1.3.0
-    # via
-    #   -c requirements/static/ci/py3.9/linux.txt
-    #   certvalidator
-    #   oscrypto
-async-timeout==4.0.2
-    # via
-    #   -c requirements/static/ci/py3.9/linux.txt
-    #   aiohttp
-attrs==23.1.0
-    # via
-    #   -c requirements/static/ci/py3.9/linux.txt
-    #   aiohttp
-    #   jsonschema
-    #   pytest-salt-factories
-    #   pytest-shell-utilities
-    #   pytest-skip-markers
-    #   pytest-system-statistics
-backports.entry-points-selectable==1.1.0
-    # via
-    #   -c requirements/static/ci/py3.9/linux.txt
-    #   virtualenv
-bcrypt==4.1.2
-    # via
-    #   -c requirements/static/ci/py3.9/linux.txt
-    #   -r requirements/static/ci/common.in
-    #   paramiko
-boto3==1.21.46
-    # via
-    #   -c requirements/static/ci/py3.9/linux.txt
-    #   -r requirements/static/ci/common.in
-    #   moto
-boto==2.49.0
-    # via
-    #   -c requirements/static/ci/py3.9/linux.txt
-    #   -r requirements/static/ci/common.in
-botocore==1.24.46
-    # via
-    #   -c requirements/static/ci/py3.9/linux.txt
-    #   boto3
-    #   moto
-    #   s3transfer
-cachetools==4.2.2
-    # via
-    #   -c requirements/static/ci/py3.9/linux.txt
-    #   google-auth
-cassandra-driver==3.23.0
-    # via
-    #   -c requirements/static/ci/py3.9/linux.txt
-    #   -r requirements/static/ci/common.in
->>>>>>> 6b98f0d8
 certifi==2023.07.22
     # via
     #   -c requirements/static/ci/py3.9/linux.txt
@@ -74,51 +20,7 @@
     # via
     #   -c requirements/static/ci/py3.9/linux.txt
     #   requests
-<<<<<<< HEAD
-cryptography==42.0.0
-=======
-cheetah3==3.2.6.post2
-    # via
-    #   -c requirements/static/ci/py3.9/linux.txt
-    #   -r requirements/static/ci/common.in
-cheroot==8.5.2
-    # via
-    #   -c requirements/static/ci/../pkg/py3.9/linux.txt
-    #   -c requirements/static/ci/py3.9/linux.txt
-    #   cherrypy
-cherrypy==18.6.1
-    # via
-    #   -c requirements/static/ci/../pkg/py3.9/linux.txt
-    #   -c requirements/static/ci/py3.9/linux.txt
-    #   -r requirements/static/ci/common.in
-    #   -r requirements/static/pkg/linux.in
-ciscoconfparse==1.5.19
-    # via
-    #   -c requirements/static/ci/py3.9/linux.txt
-    #   napalm
-click==7.1.1
-    # via
-    #   -c requirements/static/ci/py3.9/linux.txt
-    #   geomet
-clustershell==1.8.3
-    # via
-    #   -c requirements/static/ci/py3.9/linux.txt
-    #   -r requirements/static/ci/common.in
-colorama==0.4.3
-    # via
-    #   -c requirements/static/ci/py3.9/linux.txt
-    #   ciscoconfparse
-contextvars==2.4
-    # via
-    #   -c requirements/static/ci/../pkg/py3.9/linux.txt
-    #   -c requirements/static/ci/py3.9/linux.txt
-    #   -r requirements/base.txt
-croniter==0.3.29 ; sys_platform != "win32"
-    # via
-    #   -c requirements/static/ci/py3.9/linux.txt
-    #   -r requirements/static/ci/common.in
 cryptography==42.0.3
->>>>>>> 6b98f0d8
     # via
     #   -c requirements/static/ci/py3.9/linux.txt
     #   pyspnego
@@ -145,92 +47,7 @@
     #   -r requirements/static/ci/cloud.in
     #   requests-ntlm
     #   smbprotocol
-<<<<<<< HEAD
 pywinrm==0.4.3
-=======
-pytest-custom-exit-code==0.3.0
-    # via
-    #   -c requirements/static/ci/py3.9/linux.txt
-    #   -r requirements/pytest.txt
-pytest-helpers-namespace==2021.4.29
-    # via
-    #   -c requirements/static/ci/py3.9/linux.txt
-    #   -r requirements/pytest.txt
-    #   pytest-salt-factories
-    #   pytest-shell-utilities
-pytest-httpserver==1.0.8
-    # via
-    #   -c requirements/static/ci/py3.9/linux.txt
-    #   -r requirements/pytest.txt
-pytest-salt-factories==1.0.0rc29
-    # via
-    #   -c requirements/static/ci/py3.9/linux.txt
-    #   -r requirements/pytest.txt
-pytest-shell-utilities==1.8.0
-    # via
-    #   -c requirements/static/ci/py3.9/linux.txt
-    #   pytest-salt-factories
-pytest-skip-markers==1.5.0
-    # via
-    #   -c requirements/static/ci/py3.9/linux.txt
-    #   pytest-salt-factories
-    #   pytest-shell-utilities
-    #   pytest-system-statistics
-pytest-subtests==0.4.0
-    # via
-    #   -c requirements/static/ci/py3.9/linux.txt
-    #   -r requirements/pytest.txt
-pytest-system-statistics==1.0.2
-    # via
-    #   -c requirements/static/ci/py3.9/linux.txt
-    #   pytest-salt-factories
-pytest-timeout==1.4.2
-    # via
-    #   -c requirements/static/ci/py3.9/linux.txt
-    #   -r requirements/pytest.txt
-pytest==7.3.2
-    # via
-    #   -c requirements/static/ci/py3.9/linux.txt
-    #   -r requirements/pytest.txt
-    #   pytest-custom-exit-code
-    #   pytest-helpers-namespace
-    #   pytest-salt-factories
-    #   pytest-shell-utilities
-    #   pytest-skip-markers
-    #   pytest-subtests
-    #   pytest-system-statistics
-    #   pytest-timeout
-python-dateutil==2.8.1
-    # via
-    #   -c requirements/static/ci/../pkg/py3.9/linux.txt
-    #   -c requirements/static/ci/py3.9/linux.txt
-    #   -r requirements/static/pkg/linux.in
-    #   botocore
-    #   croniter
-    #   kubernetes
-    #   moto
-    #   vcert
-python-etcd==0.4.5
-    # via
-    #   -c requirements/static/ci/py3.9/linux.txt
-    #   -r requirements/static/ci/common.in
-python-gnupg==0.4.8
-    # via
-    #   -c requirements/static/ci/../pkg/py3.9/linux.txt
-    #   -c requirements/static/ci/py3.9/linux.txt
-    #   -r requirements/static/pkg/linux.in
-pytz==2022.1
-    # via
-    #   -c requirements/static/ci/../pkg/py3.9/linux.txt
-    #   -c requirements/static/ci/py3.9/linux.txt
-    #   moto
-    #   tempora
-pyvmomi==6.7.1.2018.12
-    # via
-    #   -c requirements/static/ci/py3.9/linux.txt
-    #   -r requirements/static/ci/common.in
-pywinrm==0.3.0
->>>>>>> 6b98f0d8
     # via -r requirements/static/ci/cloud.in
 requests-ntlm==1.2.0
     # via pywinrm
