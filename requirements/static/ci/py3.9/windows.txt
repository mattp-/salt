--- conflicted
+++ resolved
@@ -308,15 +308,11 @@
 pymssql==2.2.7 ; sys_platform == "win32"
     # via
     #   -c requirements/static/ci/../pkg/py3.9/windows.txt
-<<<<<<< HEAD
     #   -r requirements/base.txt
 pymysql==1.1.0 ; sys_platform == "win32"
     # via
     #   -c requirements/static/ci/../pkg/py3.9/windows.txt
     #   -r requirements/base.txt
-=======
-    #   -r requirements/windows.txt
->>>>>>> 0c502227
 pynacl==1.5.0
     # via -r requirements/static/ci/common.in
 pyopenssl==24.0.0
