#
# This file is autogenerated by pip-compile
# To update, run:
#
#    pip-compile --no-emit-index-url --output-file=requirements/static/ci/py3.9/darwin.txt requirements/darwin.txt requirements/pytest.txt requirements/static/ci/common.in requirements/static/ci/darwin.in requirements/static/pkg/darwin.in
#
aiohttp==3.8.5
    # via etcd3-py
aiosignal==1.3.1
    # via aiohttp
apache-libcloud==3.7.0 ; sys_platform != "win32"
    # via
    #   -c requirements/static/ci/../pkg/py3.9/darwin.txt
    #   -r requirements/darwin.txt
    #   -r requirements/static/ci/common.in
asn1crypto==1.5.1
    # via
    #   certvalidator
    #   oscrypto
async-timeout==4.0.2
    # via aiohttp
attrs==23.1.0
    # via
    #   aiohttp
    #   jsonschema
    #   pytest-salt-factories
    #   pytest-shell-utilities
    #   pytest-skip-markers
    #   pytest-subtests
    #   pytest-system-statistics
<<<<<<< HEAD
autocommand==2.2.2
    # via
    #   -c requirements/static/ci/../pkg/py3.9/darwin.txt
    #   jaraco.text
bcrypt==4.0.1
=======
backports.entry-points-selectable==1.1.0
    # via virtualenv
bcrypt==3.1.6
>>>>>>> 49e5127e
    # via
    #   -r requirements/static/ci/common.in
    #   paramiko
boto3==1.26.152
    # via
    #   -r requirements/static/ci/common.in
    #   moto
boto==2.49.0
    # via -r requirements/static/ci/common.in
botocore==1.29.152
    # via
    #   boto3
    #   moto
    #   s3transfer
cachetools==5.3.1
    # via google-auth
cassandra-driver==3.28.0
    # via -r requirements/static/ci/common.in
certifi==2023.07.22
    # via
    #   -c requirements/static/ci/../pkg/py3.9/darwin.txt
    #   -r requirements/static/ci/common.in
    #   kubernetes
    #   requests
certvalidator==0.11.1
    # via vcert
cffi==1.15.1
    # via
    #   -c requirements/static/ci/../pkg/py3.9/darwin.txt
    #   -r requirements/static/ci/common.in
<<<<<<< HEAD
=======
    #   bcrypt
>>>>>>> 49e5127e
    #   cryptography
    #   napalm
    #   pygit2
    #   pynacl
charset-normalizer==3.2.0
    # via
    #   -c requirements/static/ci/../pkg/py3.9/darwin.txt
    #   aiohttp
    #   requests
cheetah3==3.2.6.post1
    # via -r requirements/static/ci/common.in
cheroot==10.0.0
    # via
    #   -c requirements/static/ci/../pkg/py3.9/darwin.txt
    #   cherrypy
cherrypy==18.8.0
    # via
    #   -c requirements/static/ci/../pkg/py3.9/darwin.txt
    #   -r requirements/darwin.txt
    #   -r requirements/static/ci/common.in
click==8.1.3
    # via geomet
clustershell==1.9.1
    # via -r requirements/static/ci/common.in
contextvars==2.4
    # via
    #   -c requirements/static/ci/../pkg/py3.9/darwin.txt
    #   -r requirements/base.txt
croniter==0.3.29 ; sys_platform != "win32"
    # via -r requirements/static/ci/common.in
cryptography==41.0.4
    # via
    #   -c requirements/static/ci/../pkg/py3.9/darwin.txt
    #   -r requirements/crypto.txt
    #   -r requirements/darwin.txt
    #   etcd3-py
    #   moto
    #   paramiko
    #   pyopenssl
    #   vcert
distlib==0.3.6
    # via virtualenv
distro==1.8.0
    # via
    #   -c requirements/static/ci/../pkg/py3.9/darwin.txt
    #   -r requirements/base.txt
    #   pytest-skip-markers
dnspython==2.3.0
    # via
    #   -r requirements/static/ci/common.in
    #   python-etcd
docker==6.1.3
    # via -r requirements/pytest.txt
etcd3-py==0.1.6
    # via -r requirements/static/ci/common.in
exceptiongroup==1.1.1
    # via pytest
filelock==3.12.4
    # via virtualenv
flaky==3.7.0
    # via -r requirements/pytest.txt
frozenlist==1.3.3
    # via
    #   aiohttp
    #   aiosignal
future==0.18.3
    # via
    #   napalm
    #   textfsm
genshi==0.7.7
    # via -r requirements/static/ci/common.in
geomet==0.2.1.post1
    # via cassandra-driver
gitdb==4.0.10
    # via
    #   -c requirements/static/ci/../pkg/py3.9/darwin.txt
    #   gitpython
gitpython==3.1.40
    # via
    #   -c requirements/static/ci/../pkg/py3.9/darwin.txt
    #   -r requirements/darwin.txt
    #   -r requirements/static/ci/common.in
google-auth==2.19.1
    # via kubernetes
hglib==2.6.2
    # via -r requirements/static/ci/darwin.in
idna==3.4
    # via
    #   -c requirements/static/ci/../pkg/py3.9/darwin.txt
    #   -r requirements/darwin.txt
    #   etcd3-py
    #   requests
    #   yarl
immutables==0.15
    # via
    #   -c requirements/static/ci/../pkg/py3.9/darwin.txt
    #   contextvars
inflect==6.0.4
    # via
    #   -c requirements/static/ci/../pkg/py3.9/darwin.txt
    #   jaraco.text
iniconfig==2.0.0
    # via pytest
ipaddress==1.0.23
    # via kubernetes
<<<<<<< HEAD
jaraco.collections==4.1.0
=======
jaraco.classes==3.2.1
>>>>>>> 49e5127e
    # via
    #   -c requirements/static/ci/../pkg/py3.9/darwin.txt
    #   cherrypy
jaraco.context==4.3.0
    # via
    #   -c requirements/static/ci/../pkg/py3.9/darwin.txt
    #   jaraco.text
jaraco.functools==3.7.0
    # via
    #   -c requirements/static/ci/../pkg/py3.9/darwin.txt
    #   cheroot
    #   jaraco.text
    #   tempora
jaraco.text==3.11.1
    # via
    #   -c requirements/static/ci/../pkg/py3.9/darwin.txt
    #   jaraco.collections
jinja2==3.1.2
    # via
    #   -c requirements/static/ci/../pkg/py3.9/darwin.txt
    #   -r requirements/base.txt
    #   junos-eznc
    #   moto
    #   napalm
jmespath==1.0.1
    # via
    #   -c requirements/static/ci/../pkg/py3.9/darwin.txt
    #   -r requirements/base.txt
    #   -r requirements/static/ci/common.in
    #   boto3
    #   botocore
jsonschema==3.2.0
    # via -r requirements/static/ci/common.in
junit-xml==1.9
    # via -r requirements/static/ci/common.in
junos-eznc==2.6.7 ; sys_platform != "win32"
    # via
    #   -r requirements/static/ci/common.in
    #   napalm
jxmlease==1.0.3 ; sys_platform != "win32"
    # via -r requirements/static/ci/common.in
keyring==5.7.1
    # via -r requirements/static/ci/common.in
kubernetes==3.0.0
    # via -r requirements/static/ci/common.in
linode-python==1.1.1
    # via
    #   -c requirements/static/ci/../pkg/py3.9/darwin.txt
    #   -r requirements/darwin.txt
looseversion==1.2.0
    # via
    #   -c requirements/static/ci/../pkg/py3.9/darwin.txt
    #   -r requirements/base.txt
lxml==4.9.2
    # via
    #   junos-eznc
    #   napalm
    #   ncclient
    #   xmldiff
mako==1.2.4
    # via -r requirements/static/ci/common.in
markupsafe==2.1.2
    # via
    #   -c requirements/static/ci/../pkg/py3.9/darwin.txt
    #   -r requirements/base.txt
    #   jinja2
    #   mako
    #   werkzeug
mercurial==6.4.4
    # via -r requirements/static/ci/darwin.in
mock==5.1.0
    # via -r requirements/pytest.txt
more-itertools==9.1.0
    # via
    #   -c requirements/static/ci/../pkg/py3.9/darwin.txt
    #   -r requirements/pytest.txt
    #   cheroot
    #   cherrypy
    #   jaraco.functools
    #   jaraco.text
moto==4.1.11
    # via -r requirements/static/ci/common.in
msgpack==1.0.5
    # via
    #   -c requirements/static/ci/../pkg/py3.9/darwin.txt
    #   -r requirements/base.txt
    #   pytest-salt-factories
<<<<<<< HEAD
multidict==6.0.4
=======
multidict==6.0.2
>>>>>>> 49e5127e
    # via
    #   aiohttp
    #   yarl
napalm==4.1.0 ; sys_platform != "win32"
    # via -r requirements/static/ci/common.in
ncclient==0.6.13
    # via
    #   junos-eznc
    #   napalm
netaddr==0.8.0
    # via
    #   junos-eznc
    #   napalm
    #   pyeapi
netmiko==4.2.0
    # via napalm
<<<<<<< HEAD
netutils==1.6.0
    # via napalm
ntc-templates==3.4.0
    # via netmiko
oscrypto==1.3.0
=======
ntc-templates==1.4.1
    # via junos-eznc
oscrypto==1.2.0
>>>>>>> 49e5127e
    # via certvalidator
packaging==23.1
    # via
    #   -c requirements/static/ci/../pkg/py3.9/darwin.txt
    #   -r requirements/base.txt
    #   docker
    #   pytest
paramiko==3.2.0
    # via
    #   junos-eznc
    #   napalm
    #   ncclient
    #   netmiko
    #   scp
passlib==1.7.4
    # via -r requirements/static/ci/common.in
pathspec==0.11.1
    # via yamllint
pathtools==0.1.2
    # via watchdog
platformdirs==3.5.3
    # via virtualenv
pluggy==1.0.0
    # via pytest
portend==3.1.0
    # via
    #   -c requirements/static/ci/../pkg/py3.9/darwin.txt
    #   cherrypy
psutil==5.9.5
    # via
    #   -c requirements/static/ci/../pkg/py3.9/darwin.txt
    #   -r requirements/base.txt
    #   pytest-salt-factories
    #   pytest-shell-utilities
    #   pytest-system-statistics
pyasn1-modules==0.3.0
    # via google-auth
pyasn1==0.4.8
    # via
    #   -c requirements/static/ci/../pkg/py3.9/darwin.txt
    #   -r requirements/darwin.txt
    #   pyasn1-modules
    #   rsa
pycparser==2.21
    # via
    #   -c requirements/static/ci/../pkg/py3.9/darwin.txt
    #   cffi
pycryptodomex==3.9.8
    # via
    #   -c requirements/static/ci/../pkg/py3.9/darwin.txt
    #   -r requirements/crypto.txt
pydantic==1.10.8
    # via
    #   -c requirements/static/ci/../pkg/py3.9/darwin.txt
    #   inflect
pyeapi==1.0.0
    # via napalm
pygit2==1.13.1
    # via -r requirements/static/ci/darwin.in
pynacl==1.5.0
    # via
    #   -r requirements/static/ci/common.in
    #   paramiko
pyopenssl==23.2.0
    # via
    #   -c requirements/static/ci/../pkg/py3.9/darwin.txt
    #   -r requirements/darwin.txt
    #   etcd3-py
pyparsing==3.0.9
    # via junos-eznc
pyrsistent==0.19.3
    # via jsonschema
pyserial==3.5
    # via
    #   junos-eznc
    #   netmiko
pytest-custom-exit-code==0.3.0
    # via -r requirements/pytest.txt
pytest-helpers-namespace==2021.12.29
    # via
    #   -r requirements/pytest.txt
    #   pytest-salt-factories
    #   pytest-shell-utilities
pytest-httpserver==1.0.8
    # via -r requirements/pytest.txt
pytest-salt-factories==1.0.0rc27
    # via -r requirements/pytest.txt
pytest-shell-utilities==1.8.0
    # via pytest-salt-factories
pytest-skip-markers==1.5.0
    # via
    #   pytest-salt-factories
    #   pytest-shell-utilities
    #   pytest-system-statistics
pytest-subtests==0.11.0
    # via -r requirements/pytest.txt
pytest-system-statistics==1.0.2
    # via pytest-salt-factories
pytest-timeout==2.1.0
    # via -r requirements/pytest.txt
pytest==7.3.2
    # via
    #   -r requirements/pytest.txt
    #   pytest-custom-exit-code
    #   pytest-helpers-namespace
    #   pytest-salt-factories
    #   pytest-shell-utilities
    #   pytest-skip-markers
    #   pytest-subtests
    #   pytest-system-statistics
    #   pytest-timeout
python-dateutil==2.8.2
    # via
    #   -c requirements/static/ci/../pkg/py3.9/darwin.txt
    #   -r requirements/darwin.txt
    #   botocore
    #   croniter
    #   kubernetes
    #   moto
    #   vcert
python-etcd==0.4.5
    # via -r requirements/static/ci/common.in
python-gnupg==0.5.0
    # via
    #   -c requirements/static/ci/../pkg/py3.9/darwin.txt
    #   -r requirements/darwin.txt
pytz==2023.3
    # via
    #   -c requirements/static/ci/../pkg/py3.9/darwin.txt
    #   tempora
pyvmomi==8.0.1.0.1
    # via -r requirements/static/ci/common.in
pyyaml==6.0.1
    # via
    #   -c requirements/static/ci/../pkg/py3.9/darwin.txt
    #   -r requirements/base.txt
    #   clustershell
    #   junos-eznc
    #   kubernetes
    #   napalm
    #   netmiko
    #   pytest-salt-factories
    #   responses
    #   yamllint
    #   yamlordereddictloader
pyzmq==25.1.0
    # via
    #   -c requirements/static/ci/../pkg/py3.9/darwin.txt
    #   -r requirements/zeromq.txt
    #   pytest-salt-factories
requests==2.31.0
    # via
    #   -c requirements/static/ci/../pkg/py3.9/darwin.txt
    #   -r requirements/base.txt
    #   -r requirements/static/ci/common.in
    #   apache-libcloud
    #   docker
    #   etcd3-py
    #   kubernetes
    #   moto
    #   napalm
<<<<<<< HEAD
=======
    #   pyvmomi
>>>>>>> 49e5127e
    #   responses
    #   vcert
    #   vultr
responses==0.23.1
    # via moto
rfc3987==1.3.8
    # via -r requirements/static/ci/common.in
rsa==4.9
    # via google-auth
s3transfer==0.6.1
    # via boto3
scp==0.14.5
    # via
    #   junos-eznc
    #   napalm
    #   netmiko
semantic-version==2.10.0
    # via etcd3-py
setproctitle==1.3.2
    # via
    #   -c requirements/static/ci/../pkg/py3.9/darwin.txt
    #   -r requirements/darwin.txt
six==1.16.0
    # via
    #   -c requirements/static/ci/../pkg/py3.9/darwin.txt
    #   cassandra-driver
    #   etcd3-py
    #   genshi
    #   geomet
<<<<<<< HEAD
    #   google-auth
=======
>>>>>>> 49e5127e
    #   jsonschema
    #   junit-xml
    #   junos-eznc
    #   kubernetes
    #   ncclient
    #   python-dateutil
    #   pyvmomi
    #   textfsm
    #   transitions
    #   vcert
    #   websocket-client
smmap==5.0.0
    # via
    #   -c requirements/static/ci/../pkg/py3.9/darwin.txt
    #   gitdb
sqlparse==0.4.4
    # via -r requirements/static/ci/common.in
strict-rfc3339==0.7
    # via -r requirements/static/ci/common.in
tempora==5.3.0
    # via
    #   -c requirements/static/ci/../pkg/py3.9/darwin.txt
    #   portend
textfsm==1.1.3
    # via
    #   napalm
    #   netmiko
    #   ntc-templates
timelib==0.3.0
    # via
    #   -c requirements/static/ci/../pkg/py3.9/darwin.txt
    #   -r requirements/darwin.txt
toml==0.10.2
    # via -r requirements/static/ci/common.in
tomli==2.0.1
    # via pytest
tornado==6.3.3
    # via
    #   -c requirements/static/ci/../pkg/py3.9/darwin.txt
    #   -r requirements/base.txt
transitions==0.9.0
    # via junos-eznc
ttp-templates==0.3.5
    # via napalm
ttp==0.9.5
    # via
    #   napalm
    #   ttp-templates
types-pyyaml==6.0.1
    # via responses
typing-extensions==4.8.0
    # via
    #   -c requirements/static/ci/../pkg/py3.9/darwin.txt
    #   napalm
    #   pydantic
    #   pytest-shell-utilities
    #   pytest-system-statistics
urllib3==1.26.18
    # via
    #   -c requirements/static/ci/../pkg/py3.9/darwin.txt
    #   botocore
    #   docker
    #   google-auth
    #   kubernetes
    #   python-etcd
    #   requests
    #   responses
vcert==0.9.1 ; sys_platform != "win32"
    # via -r requirements/static/ci/common.in
virtualenv==20.23.0
    # via
    #   -r requirements/static/ci/common.in
    #   pytest-salt-factories
vultr==1.0.1
    # via
    #   -c requirements/static/ci/../pkg/py3.9/darwin.txt
    #   -r requirements/darwin.txt
watchdog==0.10.3
    # via -r requirements/static/ci/common.in
websocket-client==0.40.0
    # via
    #   docker
    #   kubernetes
wempy==0.2.1
    # via -r requirements/static/ci/common.in
<<<<<<< HEAD
werkzeug==2.3.6
=======
werkzeug==3.0.1
>>>>>>> 49e5127e
    # via
    #   moto
    #   pytest-httpserver
xmldiff==2.6.3
    # via -r requirements/static/ci/common.in
xmltodict==0.13.0
    # via moto
yamllint==1.32.0
    # via -r requirements/static/ci/darwin.in
yamlordereddictloader==0.4.0
    # via junos-eznc
yarl==1.9.2
    # via aiohttp
zc.lockfile==3.0.post1
    # via
    #   -c requirements/static/ci/../pkg/py3.9/darwin.txt
    #   cherrypy

# The following packages are considered to be unsafe in a requirements file:
# setuptools<|MERGE_RESOLUTION|>--- conflicted
+++ resolved
@@ -28,17 +28,11 @@
     #   pytest-skip-markers
     #   pytest-subtests
     #   pytest-system-statistics
-<<<<<<< HEAD
 autocommand==2.2.2
     # via
     #   -c requirements/static/ci/../pkg/py3.9/darwin.txt
     #   jaraco.text
 bcrypt==4.0.1
-=======
-backports.entry-points-selectable==1.1.0
-    # via virtualenv
-bcrypt==3.1.6
->>>>>>> 49e5127e
     # via
     #   -r requirements/static/ci/common.in
     #   paramiko
@@ -69,10 +63,6 @@
     # via
     #   -c requirements/static/ci/../pkg/py3.9/darwin.txt
     #   -r requirements/static/ci/common.in
-<<<<<<< HEAD
-=======
-    #   bcrypt
->>>>>>> 49e5127e
     #   cryptography
     #   napalm
     #   pygit2
@@ -178,11 +168,7 @@
     # via pytest
 ipaddress==1.0.23
     # via kubernetes
-<<<<<<< HEAD
 jaraco.collections==4.1.0
-=======
-jaraco.classes==3.2.1
->>>>>>> 49e5127e
     # via
     #   -c requirements/static/ci/../pkg/py3.9/darwin.txt
     #   cherrypy
@@ -270,11 +256,7 @@
     #   -c requirements/static/ci/../pkg/py3.9/darwin.txt
     #   -r requirements/base.txt
     #   pytest-salt-factories
-<<<<<<< HEAD
-multidict==6.0.4
-=======
 multidict==6.0.2
->>>>>>> 49e5127e
     # via
     #   aiohttp
     #   yarl
@@ -291,17 +273,11 @@
     #   pyeapi
 netmiko==4.2.0
     # via napalm
-<<<<<<< HEAD
 netutils==1.6.0
     # via napalm
-ntc-templates==3.4.0
+ntc-templates==4.0.1
     # via netmiko
 oscrypto==1.3.0
-=======
-ntc-templates==1.4.1
-    # via junos-eznc
-oscrypto==1.2.0
->>>>>>> 49e5127e
     # via certvalidator
 packaging==23.1
     # via
@@ -463,10 +439,6 @@
     #   kubernetes
     #   moto
     #   napalm
-<<<<<<< HEAD
-=======
-    #   pyvmomi
->>>>>>> 49e5127e
     #   responses
     #   vcert
     #   vultr
@@ -496,10 +468,7 @@
     #   etcd3-py
     #   genshi
     #   geomet
-<<<<<<< HEAD
     #   google-auth
-=======
->>>>>>> 49e5127e
     #   jsonschema
     #   junit-xml
     #   junos-eznc
@@ -585,11 +554,7 @@
     #   kubernetes
 wempy==0.2.1
     # via -r requirements/static/ci/common.in
-<<<<<<< HEAD
-werkzeug==2.3.6
-=======
 werkzeug==3.0.1
->>>>>>> 49e5127e
     # via
     #   moto
     #   pytest-httpserver
