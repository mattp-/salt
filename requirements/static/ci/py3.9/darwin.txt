#
# This file is autogenerated by pip-compile
# To update, run:
#
#    pip-compile --no-emit-index-url --output-file=requirements/static/ci/py3.9/darwin.txt requirements/darwin.txt requirements/pytest.txt requirements/static/ci/common.in requirements/static/ci/darwin.in requirements/static/pkg/darwin.in
#
aiohttp==3.8.5
    # via etcd3-py
aiosignal==1.3.1
    # via aiohttp
apache-libcloud==3.7.0 ; sys_platform != "win32"
    # via
    #   -c requirements/static/ci/../pkg/py3.9/darwin.txt
    #   -r requirements/darwin.txt
    #   -r requirements/static/ci/common.in
asn1crypto==1.5.1
    # via
    #   certvalidator
    #   oscrypto
async-timeout==4.0.2
    # via aiohttp
attrs==23.1.0
    # via
    #   aiohttp
    #   jsonschema
    #   pytest-salt-factories
    #   pytest-shell-utilities
    #   pytest-skip-markers
    #   pytest-subtests
    #   pytest-system-statistics
autocommand==2.2.2
    # via
    #   -c requirements/static/ci/../pkg/py3.9/darwin.txt
    #   jaraco.text
bcrypt==4.0.1
    # via
    #   -r requirements/static/ci/common.in
    #   paramiko
<<<<<<< HEAD
boto3==1.26.152
=======
    #   passlib
boto3==1.21.46
>>>>>>> a094e78f
    # via
    #   -r requirements/static/ci/common.in
    #   moto
boto==2.49.0
    # via -r requirements/static/ci/common.in
botocore==1.29.152
    # via
    #   boto3
    #   moto
    #   s3transfer
cachetools==5.3.1
    # via google-auth
cassandra-driver==3.28.0
    # via -r requirements/static/ci/common.in
certifi==2023.07.22
    # via
    #   -c requirements/static/ci/../pkg/py3.9/darwin.txt
    #   -r requirements/static/ci/common.in
    #   kubernetes
    #   requests
certvalidator==0.11.1
    # via vcert
cffi==1.15.1
    # via
    #   -c requirements/static/ci/../pkg/py3.9/darwin.txt
    #   -r requirements/static/ci/common.in
    #   cryptography
    #   napalm
    #   pygit2
    #   pynacl
charset-normalizer==3.2.0
    # via
    #   -c requirements/static/ci/../pkg/py3.9/darwin.txt
    #   aiohttp
    #   requests
cheetah3==3.2.6.post1
    # via -r requirements/static/ci/common.in
cheroot==10.0.0
    # via
    #   -c requirements/static/ci/../pkg/py3.9/darwin.txt
    #   cherrypy
cherrypy==18.8.0
    # via
    #   -c requirements/static/ci/../pkg/py3.9/darwin.txt
    #   -r requirements/darwin.txt
    #   -r requirements/static/ci/common.in
click==8.1.3
    # via geomet
clustershell==1.9.1
    # via -r requirements/static/ci/common.in
contextvars==2.4
    # via
    #   -c requirements/static/ci/../pkg/py3.9/darwin.txt
    #   -r requirements/base.txt
croniter==1.3.15 ; sys_platform != "win32"
    # via -r requirements/static/ci/common.in
cryptography==41.0.3
    # via
    #   -c requirements/static/ci/../pkg/py3.9/darwin.txt
    #   -r requirements/crypto.txt
    #   -r requirements/darwin.txt
    #   etcd3-py
    #   moto
    #   paramiko
    #   pyopenssl
    #   vcert
distlib==0.3.6
    # via virtualenv
distro==1.8.0
    # via
    #   -c requirements/static/ci/../pkg/py3.9/darwin.txt
    #   -r requirements/base.txt
    #   pytest-skip-markers
dnspython==2.3.0
    # via
    #   -r requirements/static/ci/common.in
    #   python-etcd
<<<<<<< HEAD
docker==6.1.3
    # via -r requirements/pytest.txt
=======
docker==5.0.3
    # via
    #   -r requirements/static/ci/common.in
    #   pytest-salt-factories
>>>>>>> a094e78f
etcd3-py==0.1.6
    # via -r requirements/static/ci/common.in
exceptiongroup==1.1.1
    # via pytest
filelock==3.12.1
    # via virtualenv
flaky==3.7.0
    # via -r requirements/pytest.txt
frozenlist==1.3.3
    # via
    #   aiohttp
    #   aiosignal
future==0.18.3
    # via
    #   napalm
    #   textfsm
genshi==0.7.7
    # via -r requirements/static/ci/common.in
geomet==0.2.1.post1
    # via cassandra-driver
<<<<<<< HEAD
gitdb==4.0.10
=======
gitdb==4.0.5
    # via gitpython
gitpython==3.1.35
>>>>>>> a094e78f
    # via
    #   -c requirements/static/ci/../pkg/py3.9/darwin.txt
    #   gitpython
gitpython==3.1.32
    # via
    #   -c requirements/static/ci/../pkg/py3.9/darwin.txt
    #   -r requirements/darwin.txt
    #   -r requirements/static/ci/common.in
google-auth==2.19.1
    # via kubernetes
hglib==2.6.2
    # via -r requirements/static/ci/darwin.in
idna==3.4
    # via
    #   -c requirements/static/ci/../pkg/py3.9/darwin.txt
    #   -r requirements/darwin.txt
    #   etcd3-py
    #   requests
    #   yarl
immutables==0.15
    # via
    #   -c requirements/static/ci/../pkg/py3.9/darwin.txt
    #   contextvars
inflect==6.0.4
    # via
    #   -c requirements/static/ci/../pkg/py3.9/darwin.txt
    #   jaraco.text
iniconfig==2.0.0
    # via pytest
ipaddress==1.0.23
    # via kubernetes
jaraco.collections==4.1.0
    # via
    #   -c requirements/static/ci/../pkg/py3.9/darwin.txt
    #   cherrypy
jaraco.context==4.3.0
    # via
    #   -c requirements/static/ci/../pkg/py3.9/darwin.txt
    #   jaraco.text
jaraco.functools==3.7.0
    # via
    #   -c requirements/static/ci/../pkg/py3.9/darwin.txt
    #   cheroot
    #   jaraco.text
    #   tempora
jaraco.text==3.11.1
    # via
    #   -c requirements/static/ci/../pkg/py3.9/darwin.txt
    #   jaraco.collections
jinja2==3.1.2
    # via
    #   -c requirements/static/ci/../pkg/py3.9/darwin.txt
    #   -r requirements/base.txt
    #   junos-eznc
    #   moto
    #   napalm
jmespath==1.0.1
    # via
    #   -c requirements/static/ci/../pkg/py3.9/darwin.txt
    #   -r requirements/base.txt
    #   -r requirements/static/ci/common.in
    #   boto3
    #   botocore
jsonschema==3.2.0
    # via -r requirements/static/ci/common.in
junit-xml==1.9
    # via -r requirements/static/ci/common.in
junos-eznc==2.6.7 ; sys_platform != "win32"
    # via
    #   -r requirements/static/ci/common.in
    #   napalm
jxmlease==1.0.3 ; sys_platform != "win32"
    # via -r requirements/static/ci/common.in
keyring==5.7.1
    # via -r requirements/static/ci/common.in
kubernetes==3.0.0
    # via -r requirements/static/ci/common.in
linode-python==1.1.1
    # via
    #   -c requirements/static/ci/../pkg/py3.9/darwin.txt
    #   -r requirements/darwin.txt
looseversion==1.2.0
    # via
    #   -c requirements/static/ci/../pkg/py3.9/darwin.txt
    #   -r requirements/base.txt
lxml==4.9.2
    # via
    #   junos-eznc
    #   napalm
    #   ncclient
    #   xmldiff
mako==1.2.4
    # via -r requirements/static/ci/common.in
markupsafe==2.1.2
    # via
    #   -c requirements/static/ci/../pkg/py3.9/darwin.txt
    #   -r requirements/base.txt
    #   jinja2
    #   mako
    #   werkzeug
mercurial==6.4.4
    # via -r requirements/static/ci/darwin.in
mock==5.0.2
    # via -r requirements/pytest.txt
more-itertools==9.1.0
    # via
    #   -c requirements/static/ci/../pkg/py3.9/darwin.txt
    #   cheroot
    #   cherrypy
    #   jaraco.functools
<<<<<<< HEAD
    #   jaraco.text
moto==4.1.11
=======
moto==3.0.1
>>>>>>> a094e78f
    # via -r requirements/static/ci/common.in
msgpack==1.0.5
    # via
    #   -c requirements/static/ci/../pkg/py3.9/darwin.txt
    #   -r requirements/base.txt
    #   pytest-salt-factories
multidict==6.0.4
    # via
    #   aiohttp
    #   yarl
<<<<<<< HEAD
napalm==4.1.0 ; sys_platform != "win32"
=======
napalm==3.1.0 ; sys_platform != "win32" and python_version < "3.10"
>>>>>>> a094e78f
    # via -r requirements/static/ci/common.in
ncclient==0.6.13
    # via
    #   junos-eznc
    #   napalm
netaddr==0.8.0
    # via
    #   junos-eznc
    #   napalm
    #   pyeapi
netmiko==4.2.0
    # via napalm
netutils==1.4.1
    # via napalm
ntc-templates==3.4.0
    # via netmiko
oscrypto==1.3.0
    # via certvalidator
packaging==23.1
    # via
    #   -c requirements/static/ci/../pkg/py3.9/darwin.txt
    #   -r requirements/base.txt
    #   docker
    #   pytest
paramiko==3.2.0
    # via
    #   junos-eznc
    #   napalm
    #   ncclient
    #   netmiko
    #   scp
passlib==1.7.4
    # via -r requirements/static/ci/common.in
pathspec==0.11.1
    # via yamllint
platformdirs==3.5.3
    # via virtualenv
pluggy==1.0.0
    # via pytest
portend==3.1.0
    # via
    #   -c requirements/static/ci/../pkg/py3.9/darwin.txt
    #   cherrypy
psutil==5.9.5
    # via
    #   -c requirements/static/ci/../pkg/py3.9/darwin.txt
    #   -r requirements/base.txt
    #   pytest-salt-factories
    #   pytest-shell-utilities
    #   pytest-system-statistics
pyasn1-modules==0.3.0
    # via google-auth
pyasn1==0.4.8
    # via
    #   -c requirements/static/ci/../pkg/py3.9/darwin.txt
    #   -r requirements/darwin.txt
    #   pyasn1-modules
    #   rsa
pycparser==2.21
    # via
    #   -c requirements/static/ci/../pkg/py3.9/darwin.txt
    #   cffi
pycryptodomex==3.9.8
    # via
    #   -c requirements/static/ci/../pkg/py3.9/darwin.txt
    #   -r requirements/crypto.txt
pydantic==1.10.8
    # via
    #   -c requirements/static/ci/../pkg/py3.9/darwin.txt
    #   inflect
pyeapi==1.0.0
    # via napalm
<<<<<<< HEAD
pygit2==1.12.1
=======
pygit2==1.9.1
>>>>>>> a094e78f
    # via -r requirements/static/ci/darwin.in
pynacl==1.5.0
    # via
    #   -r requirements/static/ci/common.in
    #   paramiko
pyopenssl==23.2.0
    # via
    #   -c requirements/static/ci/../pkg/py3.9/darwin.txt
    #   -r requirements/darwin.txt
    #   etcd3-py
pyparsing==3.0.9
    # via junos-eznc
pyrsistent==0.19.3
    # via jsonschema
pyserial==3.5
    # via
    #   junos-eznc
    #   netmiko
pytest-custom-exit-code==0.3.0
    # via -r requirements/pytest.txt
pytest-helpers-namespace==2021.12.29
    # via
    #   -r requirements/pytest.txt
    #   pytest-salt-factories
    #   pytest-shell-utilities
pytest-httpserver==1.0.8
    # via -r requirements/pytest.txt
pytest-salt-factories==1.0.0rc25
    # via -r requirements/pytest.txt
pytest-shell-utilities==1.8.0
    # via pytest-salt-factories
pytest-skip-markers==1.4.1
    # via
    #   pytest-salt-factories
    #   pytest-shell-utilities
    #   pytest-system-statistics
pytest-subtests==0.11.0
    # via -r requirements/pytest.txt
pytest-system-statistics==1.0.2
    # via pytest-salt-factories
pytest-timeout==2.1.0
    # via -r requirements/pytest.txt
<<<<<<< HEAD
pytest==7.3.2
=======
pytest==7.2.0
>>>>>>> a094e78f
    # via
    #   -r requirements/pytest.txt
    #   pytest-custom-exit-code
    #   pytest-helpers-namespace
    #   pytest-salt-factories
    #   pytest-shell-utilities
    #   pytest-skip-markers
    #   pytest-subtests
    #   pytest-system-statistics
    #   pytest-timeout
python-dateutil==2.8.2
    # via
    #   -c requirements/static/ci/../pkg/py3.9/darwin.txt
    #   -r requirements/darwin.txt
    #   botocore
    #   croniter
    #   kubernetes
    #   moto
    #   vcert
python-etcd==0.4.5
    # via -r requirements/static/ci/common.in
python-gnupg==0.5.0
    # via
    #   -c requirements/static/ci/../pkg/py3.9/darwin.txt
    #   -r requirements/darwin.txt
pytz==2023.3
    # via
    #   -c requirements/static/ci/../pkg/py3.9/darwin.txt
    #   tempora
pyvmomi==8.0.1.0.1
    # via -r requirements/static/ci/common.in
pyyaml==6.0.1
    # via
    #   -c requirements/static/ci/../pkg/py3.9/darwin.txt
    #   -r requirements/base.txt
    #   clustershell
    #   junos-eznc
    #   kubernetes
    #   napalm
    #   netmiko
    #   pytest-salt-factories
    #   responses
    #   yamllint
    #   yamlordereddictloader
pyzmq==25.1.0
    # via
    #   -c requirements/static/ci/../pkg/py3.9/darwin.txt
    #   -r requirements/zeromq.txt
    #   pytest-salt-factories
requests==2.31.0
    # via
    #   -c requirements/static/ci/../pkg/py3.9/darwin.txt
    #   -r requirements/base.txt
    #   -r requirements/static/ci/common.in
    #   apache-libcloud
    #   docker
    #   etcd3-py
    #   kubernetes
    #   moto
    #   napalm
    #   responses
    #   vcert
    #   vultr
responses==0.23.1
    # via moto
rfc3987==1.3.8
    # via -r requirements/static/ci/common.in
rsa==4.9
    # via google-auth
s3transfer==0.6.1
    # via boto3
scp==0.14.5
    # via
    #   junos-eznc
    #   napalm
    #   netmiko
semantic-version==2.10.0
    # via etcd3-py
setproctitle==1.3.2
    # via
    #   -c requirements/static/ci/../pkg/py3.9/darwin.txt
    #   -r requirements/darwin.txt
six==1.16.0
    # via
    #   -c requirements/static/ci/../pkg/py3.9/darwin.txt
    #   cassandra-driver
    #   etcd3-py
    #   genshi
    #   geomet
    #   google-auth
    #   jsonschema
    #   junit-xml
    #   junos-eznc
    #   kubernetes
    #   ncclient
    #   python-dateutil
    #   pyvmomi
    #   textfsm
    #   transitions
    #   vcert
    #   websocket-client
smmap==3.0.2
    # via
    #   -c requirements/static/ci/../pkg/py3.9/darwin.txt
    #   gitdb
sqlparse==0.4.4
    # via -r requirements/static/ci/common.in
strict-rfc3339==0.7
    # via -r requirements/static/ci/common.in
tempora==5.2.2
    # via
    #   -c requirements/static/ci/../pkg/py3.9/darwin.txt
    #   portend
textfsm==1.1.3
    # via
    #   napalm
    #   netmiko
    #   ntc-templates
timelib==0.3.0
    # via
    #   -c requirements/static/ci/../pkg/py3.9/darwin.txt
    #   -r requirements/darwin.txt
toml==0.10.2
    # via -r requirements/static/ci/common.in
tomli==2.0.1
    # via pytest
tornado==6.3.2 ; python_version >= "3.8"
    # via
    #   -c requirements/static/ci/../pkg/py3.9/darwin.txt
    #   -r requirements/base.txt
transitions==0.9.0
    # via junos-eznc
ttp-templates==0.3.5
    # via napalm
ttp==0.9.4
    # via
    #   napalm
    #   ttp-templates
types-pyyaml==6.0.1
    # via responses
typing-extensions==4.6.2
    # via
    #   -c requirements/static/ci/../pkg/py3.9/darwin.txt
    #   napalm
    #   pydantic
    #   pytest-shell-utilities
    #   pytest-system-statistics
urllib3==1.26.6
    # via
    #   -c requirements/static/ci/../pkg/py3.9/darwin.txt
    #   botocore
    #   docker
    #   google-auth
    #   kubernetes
    #   python-etcd
    #   requests
    #   responses
vcert==0.9.1 ; sys_platform != "win32"
    # via -r requirements/static/ci/common.in
virtualenv==20.23.0
    # via
    #   -r requirements/static/ci/common.in
    #   pytest-salt-factories
vultr==1.0.1
    # via
    #   -c requirements/static/ci/../pkg/py3.9/darwin.txt
    #   -r requirements/darwin.txt
watchdog==3.0.0
    # via -r requirements/static/ci/common.in
websocket-client==0.40.0
    # via
    #   docker
    #   kubernetes
wempy==0.2.1
    # via -r requirements/static/ci/common.in
werkzeug==2.3.6
    # via
    #   moto
    #   pytest-httpserver
xmldiff==2.6.3
    # via -r requirements/static/ci/common.in
xmltodict==0.13.0
    # via moto
yamllint==1.32.0
    # via -r requirements/static/ci/darwin.in
yamlordereddictloader==0.4.0
    # via junos-eznc
yarl==1.9.2
    # via aiohttp
zc.lockfile==2.0
    # via
    #   -c requirements/static/ci/../pkg/py3.9/darwin.txt
    #   cherrypy

# The following packages are considered to be unsafe in a requirements file:
# setuptools<|MERGE_RESOLUTION|>--- conflicted
+++ resolved
@@ -36,18 +36,13 @@
     # via
     #   -r requirements/static/ci/common.in
     #   paramiko
-<<<<<<< HEAD
-boto3==1.26.152
-=======
-    #   passlib
 boto3==1.21.46
->>>>>>> a094e78f
     # via
     #   -r requirements/static/ci/common.in
     #   moto
 boto==2.49.0
     # via -r requirements/static/ci/common.in
-botocore==1.29.152
+botocore==1.24.46
     # via
     #   boto3
     #   moto
@@ -88,6 +83,8 @@
     #   -c requirements/static/ci/../pkg/py3.9/darwin.txt
     #   -r requirements/darwin.txt
     #   -r requirements/static/ci/common.in
+ciscoconfparse==1.7.24
+    # via napalm
 click==8.1.3
     # via geomet
 clustershell==1.9.1
@@ -108,6 +105,8 @@
     #   paramiko
     #   pyopenssl
     #   vcert
+deprecat==2.1.1
+    # via ciscoconfparse
 distlib==0.3.6
     # via virtualenv
 distro==1.8.0
@@ -118,16 +117,10 @@
 dnspython==2.3.0
     # via
     #   -r requirements/static/ci/common.in
+    #   ciscoconfparse
     #   python-etcd
-<<<<<<< HEAD
 docker==6.1.3
     # via -r requirements/pytest.txt
-=======
-docker==5.0.3
-    # via
-    #   -r requirements/static/ci/common.in
-    #   pytest-salt-factories
->>>>>>> a094e78f
 etcd3-py==0.1.6
     # via -r requirements/static/ci/common.in
 exceptiongroup==1.1.1
@@ -148,17 +141,11 @@
     # via -r requirements/static/ci/common.in
 geomet==0.2.1.post1
     # via cassandra-driver
-<<<<<<< HEAD
 gitdb==4.0.10
-=======
-gitdb==4.0.5
-    # via gitpython
+    # via
+    #   -c requirements/static/ci/../pkg/py3.9/darwin.txt
+    #   gitpython
 gitpython==3.1.35
->>>>>>> a094e78f
-    # via
-    #   -c requirements/static/ci/../pkg/py3.9/darwin.txt
-    #   gitpython
-gitpython==3.1.32
     # via
     #   -c requirements/static/ci/../pkg/py3.9/darwin.txt
     #   -r requirements/darwin.txt
@@ -236,6 +223,8 @@
     # via
     #   -c requirements/static/ci/../pkg/py3.9/darwin.txt
     #   -r requirements/darwin.txt
+loguru==0.6.0
+    # via ciscoconfparse
 looseversion==1.2.0
     # via
     #   -c requirements/static/ci/../pkg/py3.9/darwin.txt
@@ -265,12 +254,8 @@
     #   cheroot
     #   cherrypy
     #   jaraco.functools
-<<<<<<< HEAD
     #   jaraco.text
 moto==4.1.11
-=======
-moto==3.0.1
->>>>>>> a094e78f
     # via -r requirements/static/ci/common.in
 msgpack==1.0.5
     # via
@@ -281,24 +266,16 @@
     # via
     #   aiohttp
     #   yarl
-<<<<<<< HEAD
-napalm==4.1.0 ; sys_platform != "win32"
-=======
-napalm==3.1.0 ; sys_platform != "win32" and python_version < "3.10"
->>>>>>> a094e78f
+napalm==3.1.0 ; sys_platform != "win32"
     # via -r requirements/static/ci/common.in
 ncclient==0.6.13
-    # via
-    #   junos-eznc
-    #   napalm
+    # via junos-eznc
 netaddr==0.8.0
     # via
     #   junos-eznc
     #   napalm
     #   pyeapi
 netmiko==4.2.0
-    # via napalm
-netutils==1.4.1
     # via napalm
 ntc-templates==3.4.0
     # via netmiko
@@ -318,7 +295,9 @@
     #   netmiko
     #   scp
 passlib==1.7.4
-    # via -r requirements/static/ci/common.in
+    # via
+    #   -r requirements/static/ci/common.in
+    #   ciscoconfparse
 pathspec==0.11.1
     # via yamllint
 platformdirs==3.5.3
@@ -358,11 +337,7 @@
     #   inflect
 pyeapi==1.0.0
     # via napalm
-<<<<<<< HEAD
 pygit2==1.12.1
-=======
-pygit2==1.9.1
->>>>>>> a094e78f
     # via -r requirements/static/ci/darwin.in
 pynacl==1.5.0
     # via
@@ -405,11 +380,7 @@
     # via pytest-salt-factories
 pytest-timeout==2.1.0
     # via -r requirements/pytest.txt
-<<<<<<< HEAD
 pytest==7.3.2
-=======
-pytest==7.2.0
->>>>>>> a094e78f
     # via
     #   -r requirements/pytest.txt
     #   pytest-custom-exit-code
@@ -479,7 +450,7 @@
     # via -r requirements/static/ci/common.in
 rsa==4.9
     # via google-auth
-s3transfer==0.6.1
+s3transfer==0.5.2
     # via boto3
 scp==0.14.5
     # via
@@ -533,7 +504,9 @@
     #   -c requirements/static/ci/../pkg/py3.9/darwin.txt
     #   -r requirements/darwin.txt
 toml==0.10.2
-    # via -r requirements/static/ci/common.in
+    # via
+    #   -r requirements/static/ci/common.in
+    #   ciscoconfparse
 tomli==2.0.1
     # via pytest
 tornado==6.3.2 ; python_version >= "3.8"
@@ -542,18 +515,11 @@
     #   -r requirements/base.txt
 transitions==0.9.0
     # via junos-eznc
-ttp-templates==0.3.5
-    # via napalm
-ttp==0.9.4
-    # via
-    #   napalm
-    #   ttp-templates
 types-pyyaml==6.0.1
     # via responses
 typing-extensions==4.6.2
     # via
     #   -c requirements/static/ci/../pkg/py3.9/darwin.txt
-    #   napalm
     #   pydantic
     #   pytest-shell-utilities
     #   pytest-system-statistics
@@ -589,6 +555,8 @@
     # via
     #   moto
     #   pytest-httpserver
+wrapt==1.15.0
+    # via deprecat
 xmldiff==2.6.3
     # via -r requirements/static/ci/common.in
 xmltodict==0.13.0
