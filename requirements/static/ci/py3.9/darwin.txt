--- conflicted
+++ resolved
@@ -528,10 +528,7 @@
     #   -c requirements/static/ci/../pkg/py3.9/darwin.txt
     #   botocore
     #   docker
-<<<<<<< HEAD
     #   google-auth
-=======
->>>>>>> 070774f3
     #   kubernetes
     #   python-etcd
     #   requests
@@ -568,7 +565,7 @@
     # via junos-eznc
 yarl==1.9.2
     # via aiohttp
-zc.lockfile==2.0
+zc.lockfile==3.0.post1
     # via
     #   -c requirements/static/ci/../pkg/py3.9/darwin.txt
     #   cherrypy
