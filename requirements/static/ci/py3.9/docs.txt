#
# This file is autogenerated by pip-compile
# To update, run:
#
#    pip-compile --no-emit-index-url --output-file=requirements/static/ci/py3.9/docs.txt requirements/static/ci/docs.in
#
alabaster==0.7.13
    # via sphinx
autocommand==2.2.2
    # via
    #   -c requirements/static/ci/py3.9/linux.txt
    #   jaraco.text
babel==2.12.1
    # via sphinx
certifi==2023.07.22
    # via
    #   -c requirements/static/ci/py3.9/linux.txt
    #   requests
charset-normalizer==3.2.0
    # via
    #   -c requirements/static/ci/py3.9/linux.txt
    #   requests
cheroot==10.0.0
    # via
    #   -c requirements/static/ci/py3.9/linux.txt
    #   cherrypy
cherrypy==18.8.0
    # via
    #   -c requirements/static/ci/py3.9/linux.txt
    #   -r requirements/static/ci/docs.in
docutils==0.20.1
    # via sphinx
idna==3.4
    # via
    #   -c requirements/static/ci/py3.9/linux.txt
    #   requests
imagesize==1.4.1
    # via sphinx
importlib-metadata==6.6.0
    # via
    #   -c requirements/static/ci/py3.9/linux.txt
    #   sphinx
inflect==6.0.4
    # via
    #   -c requirements/static/ci/py3.9/linux.txt
    #   jaraco.text
jaraco.collections==4.1.0
    # via
    #   -c requirements/static/ci/py3.9/linux.txt
    #   cherrypy
jaraco.context==4.3.0
    # via
    #   -c requirements/static/ci/py3.9/linux.txt
    #   jaraco.text
jaraco.functools==3.7.0
    # via
    #   -c requirements/static/ci/py3.9/linux.txt
    #   cheroot
    #   jaraco.text
    #   tempora
jaraco.text==3.11.1
    # via
    #   -c requirements/static/ci/py3.9/linux.txt
    #   jaraco.collections
jinja2==3.1.3
    # via
    #   -c requirements/static/ci/py3.9/linux.txt
    #   -r requirements/static/ci/docs.in
    #   myst-docutils
    #   sphinx
linkify-it-py==1.0.3
    # via myst-docutils
markdown-it-py==2.2.0
    # via
    #   mdit-py-plugins
    #   myst-docutils
markupsafe==2.1.3
    # via
    #   -c requirements/static/ci/py3.9/linux.txt
    #   jinja2
mdit-py-plugins==0.3.5
    # via myst-docutils
mdurl==0.1.2
    # via markdown-it-py
more-itertools==9.1.0
    # via
    #   -c requirements/static/ci/py3.9/linux.txt
    #   cheroot
    #   cherrypy
    #   jaraco.functools
    #   jaraco.text
myst-docutils[linkify]==1.0.0
    # via -r requirements/static/ci/docs.in
packaging==23.1
    # via
    #   -c requirements/static/ci/py3.9/linux.txt
    #   sphinx
portend==3.1.0
    # via
    #   -c requirements/static/ci/py3.9/linux.txt
    #   cherrypy
pydantic==1.10.8
    # via
    #   -c requirements/static/ci/py3.9/linux.txt
<<<<<<< HEAD
    #   inflect
=======
    #   -r requirements/base.txt
pycryptodomex==3.19.1
    # via
    #   -c requirements/static/ci/py3.9/linux.txt
    #   -r requirements/crypto.txt
>>>>>>> 96d60f3a
pyenchant==3.2.2
    # via sphinxcontrib-spelling
pygments==2.15.1
    # via sphinx
pytz==2023.3.post1
    # via
    #   -c requirements/static/ci/py3.9/linux.txt
    #   tempora
pyyaml==6.0.1
    # via
    #   -c requirements/static/ci/py3.9/linux.txt
    #   myst-docutils
requests==2.31.0
    # via
    #   -c requirements/static/ci/py3.9/linux.txt
    #   sphinx
six==1.16.0
    # via
    #   -c requirements/static/ci/py3.9/linux.txt
    #   sphinxcontrib-httpdomain
snowballstemmer==2.2.0
    # via sphinx
sphinx==7.0.1 ; python_version >= "3.9"
    # via
    #   -r requirements/static/ci/docs.in
    #   sphinxcontrib-httpdomain
    #   sphinxcontrib-spelling
sphinxcontrib-applehelp==1.0.4
    # via sphinx
sphinxcontrib-devhelp==1.0.2
    # via sphinx
sphinxcontrib-htmlhelp==2.0.1
    # via sphinx
sphinxcontrib-httpdomain==1.8.1
    # via -r requirements/static/ci/docs.in
sphinxcontrib-jsmath==1.0.1
    # via sphinx
sphinxcontrib-qthelp==1.0.3
    # via sphinx
sphinxcontrib-serializinghtml==1.1.5
    # via sphinx
sphinxcontrib-spelling==8.0.0
    # via -r requirements/static/ci/docs.in
tempora==5.3.0
    # via
    #   -c requirements/static/ci/py3.9/linux.txt
    #   portend
typing-extensions==4.8.0
    # via
    #   -c requirements/static/ci/py3.9/linux.txt
    #   pydantic
uc-micro-py==1.0.2
    # via linkify-it-py
urllib3==1.26.18
    # via
    #   -c requirements/static/ci/py3.9/linux.txt
    #   requests
zc.lockfile==3.0.post1
    # via
    #   -c requirements/static/ci/py3.9/linux.txt
    #   cherrypy
zipp==3.16.2
    # via
    #   -c requirements/static/ci/py3.9/linux.txt
    #   importlib-metadata

# The following packages are considered to be unsafe in a requirements file:
# setuptools<|MERGE_RESOLUTION|>--- conflicted
+++ resolved
@@ -102,15 +102,7 @@
 pydantic==1.10.8
     # via
     #   -c requirements/static/ci/py3.9/linux.txt
-<<<<<<< HEAD
     #   inflect
-=======
-    #   -r requirements/base.txt
-pycryptodomex==3.19.1
-    # via
-    #   -c requirements/static/ci/py3.9/linux.txt
-    #   -r requirements/crypto.txt
->>>>>>> 96d60f3a
 pyenchant==3.2.2
     # via sphinxcontrib-spelling
 pygments==2.15.1
