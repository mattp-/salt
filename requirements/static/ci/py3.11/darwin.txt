--- conflicted
+++ resolved
@@ -4,15 +4,7 @@
 #
 #    pip-compile --no-emit-index-url --output-file=requirements/static/ci/py3.11/darwin.txt requirements/darwin.txt requirements/pytest.txt requirements/static/ci/common.in requirements/static/ci/darwin.in requirements/static/pkg/darwin.in
 #
-<<<<<<< HEAD
-aiohttp==3.9.1
-=======
 aiohttp==3.9.2
-    # via etcd3-py
-aiosignal==1.2.0
-    # via aiohttp
-apache-libcloud==2.5.0 ; sys_platform != "win32"
->>>>>>> 95e7e330
     # via
     #   -c requirements/static/ci/../pkg/py3.11/darwin.txt
     #   -r requirements/base.txt
