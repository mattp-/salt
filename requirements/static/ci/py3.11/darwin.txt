#
# This file is autogenerated by pip-compile
# To update, run:
#
#    pip-compile --no-emit-index-url --output-file=requirements/static/ci/py3.11/darwin.txt requirements/darwin.txt requirements/pytest.txt requirements/static/ci/common.in requirements/static/ci/darwin.in requirements/static/pkg/darwin.in
#
aiohttp==3.9.1
    # via
    #   -c requirements/static/ci/../pkg/py3.11/darwin.txt
    #   -r requirements/base.txt
    #   etcd3-py
aiosignal==1.3.1
    # via
    #   -c requirements/static/ci/../pkg/py3.11/darwin.txt
    #   aiohttp
annotated-types==0.6.0
    # via
    #   -c requirements/static/ci/../pkg/py3.11/darwin.txt
    #   pydantic
apache-libcloud==3.7.0 ; sys_platform != "win32"
    # via -r requirements/static/ci/common.in
asn1crypto==1.5.1
    # via
    #   certvalidator
    #   oscrypto
attrs==23.1.0
    # via
    #   -c requirements/static/ci/../pkg/py3.11/darwin.txt
    #   aiohttp
    #   jsonschema
    #   pytest
    #   pytest-salt-factories
    #   pytest-shell-utilities
    #   pytest-skip-markers
    #   pytest-system-statistics
autocommand==2.2.2
    # via
    #   -c requirements/static/ci/../pkg/py3.11/darwin.txt
    #   jaraco.text
bcrypt==4.0.1
    # via
    #   -r requirements/static/ci/common.in
    #   paramiko
boto3==1.26.152
    # via
    #   -r requirements/static/ci/common.in
    #   moto
boto==2.49.0
    # via -r requirements/static/ci/common.in
botocore==1.29.152
    # via
    #   boto3
    #   moto
    #   s3transfer
cachetools==3.1.0
    # via google-auth
cassandra-driver==3.23.0
    # via -r requirements/static/ci/common.in
certifi==2023.07.22
    # via
    #   -c requirements/static/ci/../pkg/py3.11/darwin.txt
    #   -r requirements/static/ci/common.in
    #   kubernetes
    #   requests
certvalidator==0.11.1
    # via vcert
cffi==1.16.0
    # via
    #   -c requirements/static/ci/../pkg/py3.11/darwin.txt
    #   -r requirements/static/ci/common.in
    #   cryptography
    #   napalm
    #   pygit2
    #   pynacl
charset-normalizer==3.2.0
    # via
    #   -c requirements/static/ci/../pkg/py3.11/darwin.txt
    #   requests
cheetah3==3.2.6.post2
    # via -r requirements/static/ci/common.in
cheroot==10.0.0
    # via
    #   -c requirements/static/ci/../pkg/py3.11/darwin.txt
    #   cherrypy
cherrypy==18.8.0
    # via
    #   -c requirements/static/ci/../pkg/py3.11/darwin.txt
    #   -r requirements/base.txt
    #   -r requirements/static/ci/common.in
click==8.1.3
    # via geomet
clustershell==1.9.1
    # via -r requirements/static/ci/common.in
contextvars==2.4
    # via
    #   -c requirements/static/ci/../pkg/py3.11/darwin.txt
    #   -r requirements/base.txt
croniter==1.3.15 ; sys_platform != "win32"
    # via -r requirements/static/ci/common.in
cryptography==41.0.7
    # via
    #   -c requirements/static/ci/../pkg/py3.11/darwin.txt
    #   -r requirements/base.txt
    #   etcd3-py
    #   moto
    #   paramiko
    #   pyopenssl
    #   vcert
distlib==0.3.7
    # via virtualenv
distro==1.8.0
    # via
    #   -c requirements/static/ci/../pkg/py3.11/darwin.txt
    #   -r requirements/base.txt
    #   pytest-skip-markers
dnspython==2.3.0
    # via
    #   -r requirements/static/ci/common.in
    #   python-etcd
docker==6.1.3
    # via -r requirements/pytest.txt
etcd3-py==0.1.6
    # via -r requirements/static/ci/common.in
filelock==3.13.1
    # via virtualenv
flaky==3.7.0
    # via -r requirements/pytest.txt
frozenlist==1.4.0
    # via
    #   -c requirements/static/ci/../pkg/py3.11/darwin.txt
    #   aiohttp
    #   aiosignal
future==0.18.3
    # via
    #   napalm
    #   textfsm
genshi==0.7.7
    # via -r requirements/static/ci/common.in
geomet==0.1.2
    # via cassandra-driver
<<<<<<< HEAD
gitdb==4.0.10
    # via gitpython
gitpython==3.1.40
    # via -r requirements/static/ci/common.in
google-auth==2.19.1
=======
gitdb==4.0.7
    # via
    #   -c requirements/static/ci/../pkg/py3.11/darwin.txt
    #   gitpython
gitpython==3.1.41
    # via
    #   -c requirements/static/ci/../pkg/py3.11/darwin.txt
    #   -r requirements/darwin.txt
    #   -r requirements/static/ci/common.in
google-auth==2.1.0
>>>>>>> 96d60f3a
    # via kubernetes
hglib==2.6.2
    # via -r requirements/static/ci/darwin.in
idna==3.4
    # via
    #   -c requirements/static/ci/../pkg/py3.11/darwin.txt
    #   etcd3-py
    #   requests
    #   yarl
immutables==0.15
    # via
    #   -c requirements/static/ci/../pkg/py3.11/darwin.txt
    #   contextvars
importlib-metadata==6.6.0
    # via
    #   -c requirements/static/ci/../pkg/py3.11/darwin.txt
    #   -r requirements/base.txt
inflect==7.0.0
    # via
    #   -c requirements/static/ci/../pkg/py3.11/darwin.txt
    #   jaraco.text
iniconfig==2.0.0
    # via pytest
ipaddress==1.0.23
    # via kubernetes
jaraco.collections==4.1.0
    # via
    #   -c requirements/static/ci/../pkg/py3.11/darwin.txt
    #   cherrypy
jaraco.context==4.3.0
    # via
    #   -c requirements/static/ci/../pkg/py3.11/darwin.txt
    #   jaraco.text
jaraco.functools==3.7.0
    # via
    #   -c requirements/static/ci/../pkg/py3.11/darwin.txt
    #   cheroot
    #   jaraco.text
    #   tempora
jaraco.text==3.11.1
    # via
    #   -c requirements/static/ci/../pkg/py3.11/darwin.txt
    #   jaraco.collections
jinja2==3.1.3
    # via
    #   -c requirements/static/ci/../pkg/py3.11/darwin.txt
    #   -r requirements/base.txt
    #   junos-eznc
    #   moto
    #   napalm
jmespath==1.0.1
    # via
    #   -c requirements/static/ci/../pkg/py3.11/darwin.txt
    #   -r requirements/base.txt
    #   -r requirements/static/ci/common.in
    #   boto3
    #   botocore
jsonschema==3.2.0
    # via -r requirements/static/ci/common.in
junit-xml==1.9
    # via -r requirements/static/ci/common.in
junos-eznc==2.6.7 ; sys_platform != "win32"
    # via
    #   -r requirements/static/ci/common.in
    #   napalm
jxmlease==1.0.3 ; sys_platform != "win32"
    # via -r requirements/static/ci/common.in
keyring==5.7.1
    # via -r requirements/static/ci/common.in
kubernetes==3.0.0
    # via -r requirements/static/ci/common.in
looseversion==1.3.0
    # via
    #   -c requirements/static/ci/../pkg/py3.11/darwin.txt
    #   -r requirements/base.txt
lxml==4.9.2
    # via
    #   junos-eznc
    #   napalm
    #   ncclient
    #   xmldiff
mako==1.2.4
    # via -r requirements/static/ci/common.in
markupsafe==2.1.3
    # via
    #   -c requirements/static/ci/../pkg/py3.11/darwin.txt
    #   -r requirements/base.txt
    #   jinja2
    #   mako
    #   werkzeug
mercurial==6.0.1
    # via -r requirements/static/ci/darwin.in
mock==5.1.0
    # via -r requirements/pytest.txt
more-itertools==8.2.0
    # via
    #   -c requirements/static/ci/../pkg/py3.11/darwin.txt
    #   -r requirements/pytest.txt
    #   cheroot
    #   cherrypy
    #   jaraco.functools
    #   jaraco.text
moto==4.1.11
    # via -r requirements/static/ci/common.in
msgpack==1.0.7
    # via
    #   -c requirements/static/ci/../pkg/py3.11/darwin.txt
    #   -r requirements/base.txt
    #   pytest-salt-factories
multidict==6.0.4
    # via
    #   -c requirements/static/ci/../pkg/py3.11/darwin.txt
    #   aiohttp
    #   yarl
napalm==4.1.0 ; sys_platform != "win32"
    # via -r requirements/static/ci/common.in
ncclient==0.6.13
    # via
    #   junos-eznc
    #   napalm
netaddr==0.8.0
    # via
    #   junos-eznc
    #   napalm
    #   pyeapi
netmiko==4.2.0
    # via napalm
netutils==1.6.0
    # via napalm
ntc-templates==4.0.1
    # via netmiko
oscrypto==1.3.0
    # via certvalidator
packaging==23.1
    # via
    #   -c requirements/static/ci/../pkg/py3.11/darwin.txt
    #   -r requirements/base.txt
    #   docker
    #   pytest
paramiko==3.4.0
    # via
    #   junos-eznc
    #   napalm
    #   ncclient
    #   netmiko
    #   scp
passlib==1.7.4
    # via -r requirements/static/ci/common.in
pathspec==0.11.1
    # via yamllint
platformdirs==4.0.0
    # via virtualenv
pluggy==1.0.0
    # via pytest
portend==3.1.0
    # via
    #   -c requirements/static/ci/../pkg/py3.11/darwin.txt
    #   cherrypy
psutil==5.9.6
    # via
    #   -c requirements/static/ci/../pkg/py3.11/darwin.txt
    #   -r requirements/base.txt
    #   pytest-salt-factories
    #   pytest-shell-utilities
    #   pytest-system-statistics
pyasn1-modules==0.2.4
    # via google-auth
pyasn1==0.4.8
    # via
    #   pyasn1-modules
    #   rsa
pycparser==2.21
    # via
    #   -c requirements/static/ci/../pkg/py3.11/darwin.txt
    #   cffi
pycryptodomex==3.19.1
    # via
    #   -c requirements/static/ci/../pkg/py3.11/darwin.txt
    #   -r requirements/crypto.txt
pydantic-core==2.14.5
    # via
    #   -c requirements/static/ci/../pkg/py3.11/darwin.txt
    #   pydantic
pydantic==2.5.2
    # via
    #   -c requirements/static/ci/../pkg/py3.11/darwin.txt
    #   inflect
pyeapi==1.0.0
    # via napalm
pyfakefs==5.3.1
    # via -r requirements/pytest.txt
pygit2==1.13.1
    # via -r requirements/static/ci/darwin.in
pynacl==1.5.0
    # via
    #   -r requirements/static/ci/common.in
    #   paramiko
pyopenssl==23.2.0
    # via
    #   -c requirements/static/ci/../pkg/py3.11/darwin.txt
    #   -r requirements/base.txt
    #   etcd3-py
pyparsing==3.0.9
    # via junos-eznc
pyrsistent==0.19.3
    # via jsonschema
pyserial==3.5
    # via
    #   junos-eznc
    #   netmiko
pytest-custom-exit-code==0.3.0
    # via -r requirements/pytest.txt
pytest-helpers-namespace==2021.12.29
    # via
    #   -r requirements/pytest.txt
    #   pytest-salt-factories
    #   pytest-shell-utilities
pytest-httpserver==1.0.8
    # via -r requirements/pytest.txt
pytest-salt-factories==1.0.0rc28
    # via -r requirements/pytest.txt
pytest-shell-utilities==1.8.0
    # via pytest-salt-factories
pytest-skip-markers==1.5.0
    # via
    #   pytest-salt-factories
    #   pytest-shell-utilities
    #   pytest-system-statistics
pytest-subtests==0.4.0
    # via -r requirements/pytest.txt
pytest-system-statistics==1.0.2
    # via pytest-salt-factories
pytest-timeout==1.4.2
    # via -r requirements/pytest.txt
pytest==7.2.0
    # via
    #   -r requirements/pytest.txt
    #   pytest-custom-exit-code
    #   pytest-helpers-namespace
    #   pytest-salt-factories
    #   pytest-shell-utilities
    #   pytest-skip-markers
    #   pytest-subtests
    #   pytest-system-statistics
    #   pytest-timeout
python-dateutil==2.8.2
    # via
    #   -c requirements/static/ci/../pkg/py3.11/darwin.txt
    #   -r requirements/base.txt
    #   botocore
    #   croniter
    #   kubernetes
    #   moto
    #   vcert
python-etcd==0.4.5
    # via -r requirements/static/ci/common.in
python-gnupg==0.5.1
    # via
    #   -c requirements/static/ci/../pkg/py3.11/darwin.txt
    #   -r requirements/base.txt
pytz==2023.3.post1
    # via
    #   -c requirements/static/ci/../pkg/py3.11/darwin.txt
    #   tempora
pyvmomi==8.0.1.0.1
    # via -r requirements/static/ci/common.in
pyyaml==6.0.1
    # via
    #   -c requirements/static/ci/../pkg/py3.11/darwin.txt
    #   -r requirements/base.txt
    #   clustershell
    #   junos-eznc
    #   kubernetes
    #   napalm
    #   netmiko
    #   pytest-salt-factories
    #   responses
    #   yamllint
    #   yamlordereddictloader
pyzmq==25.1.1
    # via
    #   -c requirements/static/ci/../pkg/py3.11/darwin.txt
    #   -r requirements/zeromq.txt
    #   pytest-salt-factories
requests==2.31.0
    # via
    #   -c requirements/static/ci/../pkg/py3.11/darwin.txt
    #   -r requirements/base.txt
    #   -r requirements/static/ci/common.in
    #   apache-libcloud
    #   docker
    #   etcd3-py
    #   kubernetes
    #   moto
    #   napalm
    #   responses
    #   vcert
responses==0.23.1
    # via moto
rfc3987==1.3.8
    # via -r requirements/static/ci/common.in
rsa==4.9
    # via google-auth
s3transfer==0.6.1
    # via boto3
scp==0.14.5
    # via
    #   junos-eznc
    #   napalm
    #   netmiko
semantic-version==2.10.0
    # via etcd3-py
setproctitle==1.3.2
    # via
    #   -c requirements/static/ci/../pkg/py3.11/darwin.txt
    #   -r requirements/base.txt
six==1.16.0
    # via
    #   -c requirements/static/ci/../pkg/py3.11/darwin.txt
    #   cassandra-driver
    #   etcd3-py
    #   genshi
    #   geomet
    #   google-auth
    #   jsonschema
    #   junit-xml
    #   junos-eznc
    #   kubernetes
    #   ncclient
    #   python-dateutil
    #   pyvmomi
    #   textfsm
    #   transitions
    #   vcert
    #   websocket-client
smmap==5.0.0
    # via gitdb
sqlparse==0.4.4
    # via -r requirements/static/ci/common.in
strict-rfc3339==0.7
    # via -r requirements/static/ci/common.in
tempora==5.3.0
    # via
    #   -c requirements/static/ci/../pkg/py3.11/darwin.txt
    #   portend
textfsm==1.1.3
    # via
    #   napalm
    #   netmiko
    #   ntc-templates
timelib==0.3.0
    # via
    #   -c requirements/static/ci/../pkg/py3.11/darwin.txt
    #   -r requirements/base.txt
toml==0.10.2
    # via -r requirements/static/ci/common.in
tornado==6.3.3
    # via
    #   -c requirements/static/ci/../pkg/py3.11/darwin.txt
    #   -r requirements/base.txt
transitions==0.9.0
    # via junos-eznc
ttp-templates==0.3.5
    # via napalm
ttp==0.9.5
    # via
    #   napalm
    #   ttp-templates
types-pyyaml==6.0.12.12
    # via responses
typing-extensions==4.8.0
    # via
    #   -c requirements/static/ci/../pkg/py3.11/darwin.txt
    #   inflect
    #   napalm
    #   pydantic
    #   pydantic-core
    #   pytest-shell-utilities
    #   pytest-system-statistics
urllib3==1.26.18
    # via
    #   -c requirements/static/ci/../pkg/py3.11/darwin.txt
    #   botocore
    #   docker
    #   google-auth
    #   kubernetes
    #   python-etcd
    #   requests
    #   responses
vcert==0.7.4 ; sys_platform != "win32"
    # via -r requirements/static/ci/common.in
virtualenv==20.24.7
    # via
    #   -r requirements/static/ci/common.in
    #   pytest-salt-factories
watchdog==3.0.0
    # via -r requirements/static/ci/common.in
websocket-client==0.40.0
    # via
    #   docker
    #   kubernetes
wempy==0.2.1
    # via -r requirements/static/ci/common.in
werkzeug==3.0.1
    # via
    #   moto
    #   pytest-httpserver
xmldiff==2.6.3
    # via -r requirements/static/ci/common.in
xmltodict==0.13.0
    # via moto
yamllint==1.32.0
    # via -r requirements/static/ci/darwin.in
yamlordereddictloader==0.4.0
    # via junos-eznc
yarl==1.9.4
    # via
    #   -c requirements/static/ci/../pkg/py3.11/darwin.txt
    #   aiohttp
zc.lockfile==3.0.post1
    # via
    #   -c requirements/static/ci/../pkg/py3.11/darwin.txt
    #   cherrypy
zipp==3.16.2
    # via
    #   -c requirements/static/ci/../pkg/py3.11/darwin.txt
    #   importlib-metadata

# The following packages are considered to be unsafe in a requirements file:
# setuptools<|MERGE_RESOLUTION|>--- conflicted
+++ resolved
@@ -52,9 +52,9 @@
     #   boto3
     #   moto
     #   s3transfer
-cachetools==3.1.0
+cachetools==5.3.1
     # via google-auth
-cassandra-driver==3.23.0
+cassandra-driver==3.28.0
     # via -r requirements/static/ci/common.in
 certifi==2023.07.22
     # via
@@ -136,26 +136,13 @@
     #   textfsm
 genshi==0.7.7
     # via -r requirements/static/ci/common.in
-geomet==0.1.2
+geomet==0.2.1.post1
     # via cassandra-driver
-<<<<<<< HEAD
 gitdb==4.0.10
     # via gitpython
-gitpython==3.1.40
+gitpython==3.1.41
     # via -r requirements/static/ci/common.in
 google-auth==2.19.1
-=======
-gitdb==4.0.7
-    # via
-    #   -c requirements/static/ci/../pkg/py3.11/darwin.txt
-    #   gitpython
-gitpython==3.1.41
-    # via
-    #   -c requirements/static/ci/../pkg/py3.11/darwin.txt
-    #   -r requirements/darwin.txt
-    #   -r requirements/static/ci/common.in
-google-auth==2.1.0
->>>>>>> 96d60f3a
     # via kubernetes
 hglib==2.6.2
     # via -r requirements/static/ci/darwin.in
