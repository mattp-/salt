--- conflicted
+++ resolved
@@ -4,28 +4,21 @@
 #
 #    pip-compile --no-emit-index-url --output-file=requirements/static/ci/py3.11/freebsd.txt requirements/base.txt requirements/pytest.txt requirements/static/ci/common.in requirements/static/ci/freebsd.in requirements/static/pkg/freebsd.in requirements/zeromq.txt
 #
-<<<<<<< HEAD
-aiohttp==3.9.5
-    # via
-    #   -c requirements/static/ci/../pkg/py3.11/freebsd.txt
-    #   -r requirements/base.txt
+aiohappyeyeballs==2.6.1
+    # via
+    #   -c requirements/static/ci/../pkg/py3.11/freebsd.txt
+    #   aiohttp
+aiohttp==3.12.14
+    # via
+    #   -c requirements/static/ci/../pkg/py3.11/freebsd.txt
+    #   -r requirements/base.txt
+    #   -r requirements/static/ci/common.in
     #   etcd3-py
-aiosignal==1.3.1
+aiosignal==1.4.0
     # via
     #   -c requirements/static/ci/../pkg/py3.11/freebsd.txt
     #   aiohttp
 apache-libcloud==3.7.0 ; sys_platform != "win32"
-=======
-aiohappyeyeballs==2.6.1
-    # via aiohttp
-aiohttp==3.12.13
-    # via
-    #   -r requirements/static/ci/common.in
-    #   etcd3-py
-aiosignal==1.2.0
-    # via aiohttp
-apache-libcloud==2.5.0 ; sys_platform != "win32"
->>>>>>> cd5487e6
     # via -r requirements/static/ci/common.in
 asn1crypto==1.5.1
     # via
@@ -293,15 +286,12 @@
     # via
     #   -c requirements/static/ci/../pkg/py3.11/freebsd.txt
     #   cherrypy
-<<<<<<< HEAD
+propcache==0.3.2
+    # via
+    #   -c requirements/static/ci/../pkg/py3.11/freebsd.txt
+    #   aiohttp
+    #   yarl
 psutil==5.9.6 ; python_version >= "3.10"
-=======
-propcache==0.3.2
-    # via
-    #   aiohttp
-    #   yarl
-psutil==5.8.0 ; python_version >= "3.10"
->>>>>>> cd5487e6
     # via
     #   -c requirements/static/ci/../pkg/py3.11/freebsd.txt
     #   -r requirements/base.txt
@@ -492,8 +482,11 @@
     # via -r requirements/pytest.txt
 types-pyyaml==6.0.12.12
     # via responses
-typing-extensions==4.8.0
-    # via pytest-system-statistics
+typing-extensions==4.14.1
+    # via
+    #   -c requirements/static/ci/../pkg/py3.11/freebsd.txt
+    #   aiosignal
+    #   pytest-system-statistics
 urllib3==2.5.0 ; python_version >= "3.10"
     # via
     #   -c requirements/static/ci/../pkg/py3.11/freebsd.txt
@@ -527,19 +520,13 @@
     # via moto
 yamllint==1.32.0
     # via -r requirements/static/ci/freebsd.in
-<<<<<<< HEAD
 yamlordereddictloader==0.4.0
     # via junos-eznc
-yarl==1.9.4
+yarl==1.20.1
     # via
     #   -c requirements/static/ci/../pkg/py3.11/freebsd.txt
     #   aiohttp
 zc.lockfile==3.0.post1
-=======
-yarl==1.20.1
-    # via aiohttp
-zc.lockfile==1.4
->>>>>>> cd5487e6
     # via
     #   -c requirements/static/ci/../pkg/py3.11/freebsd.txt
     #   cherrypy
