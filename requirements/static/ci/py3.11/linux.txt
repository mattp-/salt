--- conflicted
+++ resolved
@@ -143,17 +143,11 @@
     #   -c requirements/static/ci/../pkg/py3.11/linux.txt
     #   aiohttp
     #   aiosignal
-<<<<<<< HEAD
-future==0.18.3
+future==1.0.0
     # via
     #   napalm
     #   textfsm
 genshi==0.7.7
-=======
-future==1.0.0
-    # via textfsm
-genshi==0.7.5
->>>>>>> aee21109
     # via -r requirements/static/ci/common.in
 geomet==0.2.1.post1
     # via cassandra-driver
@@ -330,11 +324,7 @@
     # via yamllint
 platformdirs==4.0.0
     # via virtualenv
-<<<<<<< HEAD
-pluggy==1.0.0
-=======
 pluggy==1.4.0
->>>>>>> aee21109
     # via pytest
 portend==3.1.0
     # via
@@ -541,20 +531,15 @@
     #   python-consul
     #   python-dateutil
     #   pyvmomi
-<<<<<<< HEAD
     #   textfsm
     #   transitions
-=======
-    #   responses
-    #   textfsm
->>>>>>> aee21109
     #   vcert
     #   websocket-client
 slack-bolt==1.18.0
     # via -r requirements/static/ci/linux.in
 slack-sdk==3.21.3
     # via slack-bolt
-smmap==5.0.0
+smmap==5.0.1
     # via gitdb
 sniffio==1.3.0
     # via
@@ -570,16 +555,12 @@
     #   -c requirements/static/ci/../pkg/py3.11/linux.txt
     #   portend
 textfsm==1.1.3
-<<<<<<< HEAD
-    # via
+    # via
+    #   -r requirements/static/ci/common.in
     #   napalm
     #   netmiko
     #   ntc-templates
 timelib==0.3.0
-=======
-    # via -r requirements/static/ci/common.in
-timelib==0.2.5
->>>>>>> aee21109
     # via
     #   -c requirements/static/ci/../pkg/py3.11/linux.txt
     #   -r requirements/base.txt
