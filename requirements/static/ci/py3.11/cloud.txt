#
# This file is autogenerated by pip-compile
# To update, run:
#
#    pip-compile --no-emit-index-url --output-file=requirements/static/ci/py3.11/cloud.txt requirements/static/ci/cloud.in
#
apache-libcloud==3.7.0 ; sys_platform != "win32"
    # via
    #   -c requirements/static/ci/py3.11/linux.txt
    #   -r requirements/static/ci/cloud.in
certifi==2023.07.22
    # via
    #   -c requirements/static/ci/py3.11/linux.txt
    #   requests
cffi==1.16.0
    # via
    #   -c requirements/static/ci/py3.11/linux.txt
    #   cryptography
charset-normalizer==3.2.0
    # via
    #   -c requirements/static/ci/py3.11/linux.txt
    #   requests
cryptography==42.0.5
    # via
    #   -c requirements/static/ci/py3.11/linux.txt
    #   pyspnego
    #   requests-ntlm
    #   smbprotocol
<<<<<<< HEAD
=======
    #   trustme
    #   vcert
distlib==0.3.2
    # via
    #   -c requirements/static/ci/py3.11/linux.txt
    #   virtualenv
distro==1.5.0
    # via
    #   -c requirements/static/ci/../pkg/py3.11/linux.txt
    #   -c requirements/static/ci/py3.11/linux.txt
    #   -r requirements/base.txt
    #   pytest-skip-markers
dnspython==2.6.1
    # via
    #   -c requirements/static/ci/py3.11/linux.txt
    #   -r requirements/static/ci/common.in
    #   python-etcd
docker==7.1.0 ; python_version >= "3.8"
    # via
    #   -c requirements/static/ci/py3.11/linux.txt
    #   -r requirements/pytest.txt
etcd3-py==0.1.6
    # via
    #   -c requirements/static/ci/py3.11/linux.txt
    #   -r requirements/static/ci/common.in
filelock==3.0.12
    # via
    #   -c requirements/static/ci/py3.11/linux.txt
    #   virtualenv
flaky==3.8.1
    # via
    #   -c requirements/static/ci/py3.11/linux.txt
    #   -r requirements/pytest.txt
frozenlist==1.3.0
    # via
    #   -c requirements/static/ci/py3.11/linux.txt
    #   aiohttp
    #   aiosignal
future==1.0.0
    # via
    #   -c requirements/static/ci/py3.11/linux.txt
    #   textfsm
genshi==0.7.5
    # via
    #   -c requirements/static/ci/py3.11/linux.txt
    #   -r requirements/static/ci/common.in
geomet==0.1.2
    # via
    #   -c requirements/static/ci/py3.11/linux.txt
    #   cassandra-driver
gitdb==4.0.7
    # via
    #   -c requirements/static/ci/py3.11/linux.txt
    #   gitpython
gitpython==3.1.41
    # via
    #   -c requirements/static/ci/py3.11/linux.txt
    #   -r requirements/static/ci/common.in
google-auth==2.1.0
    # via
    #   -c requirements/static/ci/py3.11/linux.txt
    #   kubernetes
>>>>>>> 0c502227
idna==3.7
    # via
    #   -c requirements/static/ci/py3.11/linux.txt
    #   requests
netaddr==0.8.0
    # via
    #   -c requirements/static/ci/py3.11/linux.txt
<<<<<<< HEAD
    #   -r requirements/static/ci/cloud.in
=======
    #   jaraco.collections
jaraco.collections==3.4.0
    # via
    #   -c requirements/static/ci/../pkg/py3.11/linux.txt
    #   -c requirements/static/ci/py3.11/linux.txt
    #   cherrypy
jaraco.functools==2.0
    # via
    #   -c requirements/static/ci/../pkg/py3.11/linux.txt
    #   -c requirements/static/ci/py3.11/linux.txt
    #   cheroot
    #   jaraco.text
    #   tempora
jaraco.text==3.5.1
    # via
    #   -c requirements/static/ci/../pkg/py3.11/linux.txt
    #   -c requirements/static/ci/py3.11/linux.txt
    #   jaraco.collections
jinja2==3.1.4
    # via
    #   -c requirements/static/ci/../pkg/py3.11/linux.txt
    #   -c requirements/static/ci/py3.11/linux.txt
    #   -r requirements/base.txt
    #   moto
jmespath==1.0.1
    # via
    #   -c requirements/static/ci/../pkg/py3.11/linux.txt
    #   -c requirements/static/ci/py3.11/linux.txt
    #   -r requirements/base.txt
    #   -r requirements/static/ci/common.in
    #   boto3
    #   botocore
jsonschema==3.2.0
    # via
    #   -c requirements/static/ci/py3.11/linux.txt
    #   -r requirements/static/ci/common.in
jxmlease==1.0.1 ; sys_platform != "win32"
    # via
    #   -c requirements/static/ci/py3.11/linux.txt
    #   -r requirements/static/ci/common.in
kazoo==2.6.1 ; sys_platform != "win32" and sys_platform != "darwin"
    # via
    #   -c requirements/static/ci/py3.11/linux.txt
    #   -r requirements/static/ci/common.in
keyring==5.7.1
    # via
    #   -c requirements/static/ci/py3.11/linux.txt
    #   -r requirements/static/ci/common.in
kubernetes==3.0.0
    # via
    #   -c requirements/static/ci/py3.11/linux.txt
    #   -r requirements/static/ci/common.in
libnacl==1.7.1 ; sys_platform != "win32" and sys_platform != "darwin"
    # via
    #   -c requirements/static/ci/py3.11/linux.txt
    #   -r requirements/static/ci/common.in
looseversion==1.0.2
    # via
    #   -c requirements/static/ci/../pkg/py3.11/linux.txt
    #   -c requirements/static/ci/py3.11/linux.txt
    #   -r requirements/base.txt
mako==1.2.2
    # via
    #   -c requirements/static/ci/py3.11/linux.txt
    #   -r requirements/static/ci/common.in
markupsafe==2.1.2
    # via
    #   -c requirements/static/ci/../pkg/py3.11/linux.txt
    #   -c requirements/static/ci/py3.11/linux.txt
    #   -r requirements/base.txt
    #   jinja2
    #   mako
    #   moto
    #   werkzeug
mock==5.1.0
    # via
    #   -c requirements/static/ci/py3.11/linux.txt
    #   -r requirements/pytest.txt
more-itertools==5.0.0
    # via
    #   -c requirements/static/ci/../pkg/py3.11/linux.txt
    #   -c requirements/static/ci/py3.11/linux.txt
    #   -r requirements/pytest.txt
    #   cheroot
    #   cherrypy
    #   jaraco.classes
    #   jaraco.functools
moto==3.0.1
    # via
    #   -c requirements/static/ci/py3.11/linux.txt
    #   -r requirements/static/ci/common.in
msgpack==1.0.2
    # via
    #   -c requirements/static/ci/../pkg/py3.11/linux.txt
    #   -c requirements/static/ci/py3.11/linux.txt
    #   -r requirements/base.txt
    #   pytest-salt-factories
multidict==6.0.2
    # via
    #   -c requirements/static/ci/py3.11/linux.txt
    #   aiohttp
    #   yarl
netaddr==0.7.19
    # via -r requirements/static/ci/cloud.in
ntlm-auth==1.3.0
    # via requests-ntlm
oscrypto==1.2.0
    # via
    #   -c requirements/static/ci/py3.11/linux.txt
    #   certvalidator
packaging==22.0
    # via
    #   -c requirements/static/ci/../pkg/py3.11/linux.txt
    #   -c requirements/static/ci/py3.11/linux.txt
    #   -r requirements/base.txt
    #   pytest
paramiko==3.4.0 ; sys_platform != "win32" and sys_platform != "darwin"
    # via
    #   -c requirements/static/ci/py3.11/linux.txt
    #   -r requirements/static/ci/common.in
passlib==1.7.4
    # via
    #   -c requirements/static/ci/py3.11/linux.txt
    #   -r requirements/static/ci/common.in
pathtools==0.1.2
    # via
    #   -c requirements/static/ci/py3.11/linux.txt
    #   watchdog
platformdirs==2.2.0
    # via
    #   -c requirements/static/ci/py3.11/linux.txt
    #   virtualenv
pluggy==1.4.0
    # via
    #   -c requirements/static/ci/py3.11/linux.txt
    #   pytest
portend==2.4
    # via
    #   -c requirements/static/ci/../pkg/py3.11/linux.txt
    #   -c requirements/static/ci/py3.11/linux.txt
    #   cherrypy
>>>>>>> 0c502227
profitbricks==4.1.3
    # via -r requirements/static/ci/cloud.in
pycparser==2.21
    # via
    #   -c requirements/static/ci/py3.11/linux.txt
    #   cffi
pypsexec==0.3.0
    # via -r requirements/static/ci/cloud.in
pyspnego==0.9.0
    # via
    #   -r requirements/static/ci/cloud.in
    #   requests-ntlm
    #   smbprotocol
pywinrm==0.4.3
    # via -r requirements/static/ci/cloud.in
requests-ntlm==1.2.0
    # via pywinrm
requests==2.32.3 ; python_version >= "3.8"
    # via
    #   -c requirements/static/ci/py3.11/linux.txt
    #   apache-libcloud
    #   profitbricks
    #   pywinrm
    #   requests-ntlm
six==1.16.0
    # via
    #   -c requirements/static/ci/py3.11/linux.txt
    #   profitbricks
    #   pywinrm
smbprotocol==1.10.1
    # via
    #   -r requirements/static/ci/cloud.in
    #   pypsexec
urllib3==1.26.18
    # via
    #   -c requirements/static/ci/py3.11/linux.txt
    #   requests
<<<<<<< HEAD
xmltodict==0.13.0
=======
vcert==0.7.4 ; sys_platform != "win32"
    # via
    #   -c requirements/static/ci/py3.11/linux.txt
    #   -r requirements/static/ci/common.in
virtualenv==20.7.2
    # via
    #   -c requirements/static/ci/py3.11/linux.txt
    #   -r requirements/static/ci/common.in
    #   pytest-salt-factories
watchdog==0.10.3
    # via
    #   -c requirements/static/ci/py3.11/linux.txt
    #   -r requirements/static/ci/common.in
websocket-client==0.40.0
    # via
    #   -c requirements/static/ci/py3.11/linux.txt
    #   kubernetes
wempy==0.2.1
    # via
    #   -c requirements/static/ci/py3.11/linux.txt
    #   -r requirements/static/ci/common.in
werkzeug==3.0.3
    # via
    #   -c requirements/static/ci/py3.11/linux.txt
    #   moto
    #   pytest-httpserver
xmltodict==0.12.0
    # via
    #   -c requirements/static/ci/py3.11/linux.txt
    #   moto
    #   pywinrm
yarl==1.7.2
    # via
    #   -c requirements/static/ci/py3.11/linux.txt
    #   aiohttp
zc.lockfile==1.4
    # via
    #   -c requirements/static/ci/../pkg/py3.11/linux.txt
    #   -c requirements/static/ci/py3.11/linux.txt
    #   cherrypy
zipp==3.6.0
>>>>>>> 0c502227
    # via
    #   -c requirements/static/ci/py3.11/linux.txt
    #   pywinrm<|MERGE_RESOLUTION|>--- conflicted
+++ resolved
@@ -26,71 +26,6 @@
     #   pyspnego
     #   requests-ntlm
     #   smbprotocol
-<<<<<<< HEAD
-=======
-    #   trustme
-    #   vcert
-distlib==0.3.2
-    # via
-    #   -c requirements/static/ci/py3.11/linux.txt
-    #   virtualenv
-distro==1.5.0
-    # via
-    #   -c requirements/static/ci/../pkg/py3.11/linux.txt
-    #   -c requirements/static/ci/py3.11/linux.txt
-    #   -r requirements/base.txt
-    #   pytest-skip-markers
-dnspython==2.6.1
-    # via
-    #   -c requirements/static/ci/py3.11/linux.txt
-    #   -r requirements/static/ci/common.in
-    #   python-etcd
-docker==7.1.0 ; python_version >= "3.8"
-    # via
-    #   -c requirements/static/ci/py3.11/linux.txt
-    #   -r requirements/pytest.txt
-etcd3-py==0.1.6
-    # via
-    #   -c requirements/static/ci/py3.11/linux.txt
-    #   -r requirements/static/ci/common.in
-filelock==3.0.12
-    # via
-    #   -c requirements/static/ci/py3.11/linux.txt
-    #   virtualenv
-flaky==3.8.1
-    # via
-    #   -c requirements/static/ci/py3.11/linux.txt
-    #   -r requirements/pytest.txt
-frozenlist==1.3.0
-    # via
-    #   -c requirements/static/ci/py3.11/linux.txt
-    #   aiohttp
-    #   aiosignal
-future==1.0.0
-    # via
-    #   -c requirements/static/ci/py3.11/linux.txt
-    #   textfsm
-genshi==0.7.5
-    # via
-    #   -c requirements/static/ci/py3.11/linux.txt
-    #   -r requirements/static/ci/common.in
-geomet==0.1.2
-    # via
-    #   -c requirements/static/ci/py3.11/linux.txt
-    #   cassandra-driver
-gitdb==4.0.7
-    # via
-    #   -c requirements/static/ci/py3.11/linux.txt
-    #   gitpython
-gitpython==3.1.41
-    # via
-    #   -c requirements/static/ci/py3.11/linux.txt
-    #   -r requirements/static/ci/common.in
-google-auth==2.1.0
-    # via
-    #   -c requirements/static/ci/py3.11/linux.txt
-    #   kubernetes
->>>>>>> 0c502227
 idna==3.7
     # via
     #   -c requirements/static/ci/py3.11/linux.txt
@@ -98,151 +33,7 @@
 netaddr==0.8.0
     # via
     #   -c requirements/static/ci/py3.11/linux.txt
-<<<<<<< HEAD
     #   -r requirements/static/ci/cloud.in
-=======
-    #   jaraco.collections
-jaraco.collections==3.4.0
-    # via
-    #   -c requirements/static/ci/../pkg/py3.11/linux.txt
-    #   -c requirements/static/ci/py3.11/linux.txt
-    #   cherrypy
-jaraco.functools==2.0
-    # via
-    #   -c requirements/static/ci/../pkg/py3.11/linux.txt
-    #   -c requirements/static/ci/py3.11/linux.txt
-    #   cheroot
-    #   jaraco.text
-    #   tempora
-jaraco.text==3.5.1
-    # via
-    #   -c requirements/static/ci/../pkg/py3.11/linux.txt
-    #   -c requirements/static/ci/py3.11/linux.txt
-    #   jaraco.collections
-jinja2==3.1.4
-    # via
-    #   -c requirements/static/ci/../pkg/py3.11/linux.txt
-    #   -c requirements/static/ci/py3.11/linux.txt
-    #   -r requirements/base.txt
-    #   moto
-jmespath==1.0.1
-    # via
-    #   -c requirements/static/ci/../pkg/py3.11/linux.txt
-    #   -c requirements/static/ci/py3.11/linux.txt
-    #   -r requirements/base.txt
-    #   -r requirements/static/ci/common.in
-    #   boto3
-    #   botocore
-jsonschema==3.2.0
-    # via
-    #   -c requirements/static/ci/py3.11/linux.txt
-    #   -r requirements/static/ci/common.in
-jxmlease==1.0.1 ; sys_platform != "win32"
-    # via
-    #   -c requirements/static/ci/py3.11/linux.txt
-    #   -r requirements/static/ci/common.in
-kazoo==2.6.1 ; sys_platform != "win32" and sys_platform != "darwin"
-    # via
-    #   -c requirements/static/ci/py3.11/linux.txt
-    #   -r requirements/static/ci/common.in
-keyring==5.7.1
-    # via
-    #   -c requirements/static/ci/py3.11/linux.txt
-    #   -r requirements/static/ci/common.in
-kubernetes==3.0.0
-    # via
-    #   -c requirements/static/ci/py3.11/linux.txt
-    #   -r requirements/static/ci/common.in
-libnacl==1.7.1 ; sys_platform != "win32" and sys_platform != "darwin"
-    # via
-    #   -c requirements/static/ci/py3.11/linux.txt
-    #   -r requirements/static/ci/common.in
-looseversion==1.0.2
-    # via
-    #   -c requirements/static/ci/../pkg/py3.11/linux.txt
-    #   -c requirements/static/ci/py3.11/linux.txt
-    #   -r requirements/base.txt
-mako==1.2.2
-    # via
-    #   -c requirements/static/ci/py3.11/linux.txt
-    #   -r requirements/static/ci/common.in
-markupsafe==2.1.2
-    # via
-    #   -c requirements/static/ci/../pkg/py3.11/linux.txt
-    #   -c requirements/static/ci/py3.11/linux.txt
-    #   -r requirements/base.txt
-    #   jinja2
-    #   mako
-    #   moto
-    #   werkzeug
-mock==5.1.0
-    # via
-    #   -c requirements/static/ci/py3.11/linux.txt
-    #   -r requirements/pytest.txt
-more-itertools==5.0.0
-    # via
-    #   -c requirements/static/ci/../pkg/py3.11/linux.txt
-    #   -c requirements/static/ci/py3.11/linux.txt
-    #   -r requirements/pytest.txt
-    #   cheroot
-    #   cherrypy
-    #   jaraco.classes
-    #   jaraco.functools
-moto==3.0.1
-    # via
-    #   -c requirements/static/ci/py3.11/linux.txt
-    #   -r requirements/static/ci/common.in
-msgpack==1.0.2
-    # via
-    #   -c requirements/static/ci/../pkg/py3.11/linux.txt
-    #   -c requirements/static/ci/py3.11/linux.txt
-    #   -r requirements/base.txt
-    #   pytest-salt-factories
-multidict==6.0.2
-    # via
-    #   -c requirements/static/ci/py3.11/linux.txt
-    #   aiohttp
-    #   yarl
-netaddr==0.7.19
-    # via -r requirements/static/ci/cloud.in
-ntlm-auth==1.3.0
-    # via requests-ntlm
-oscrypto==1.2.0
-    # via
-    #   -c requirements/static/ci/py3.11/linux.txt
-    #   certvalidator
-packaging==22.0
-    # via
-    #   -c requirements/static/ci/../pkg/py3.11/linux.txt
-    #   -c requirements/static/ci/py3.11/linux.txt
-    #   -r requirements/base.txt
-    #   pytest
-paramiko==3.4.0 ; sys_platform != "win32" and sys_platform != "darwin"
-    # via
-    #   -c requirements/static/ci/py3.11/linux.txt
-    #   -r requirements/static/ci/common.in
-passlib==1.7.4
-    # via
-    #   -c requirements/static/ci/py3.11/linux.txt
-    #   -r requirements/static/ci/common.in
-pathtools==0.1.2
-    # via
-    #   -c requirements/static/ci/py3.11/linux.txt
-    #   watchdog
-platformdirs==2.2.0
-    # via
-    #   -c requirements/static/ci/py3.11/linux.txt
-    #   virtualenv
-pluggy==1.4.0
-    # via
-    #   -c requirements/static/ci/py3.11/linux.txt
-    #   pytest
-portend==2.4
-    # via
-    #   -c requirements/static/ci/../pkg/py3.11/linux.txt
-    #   -c requirements/static/ci/py3.11/linux.txt
-    #   cherrypy
->>>>>>> 0c502227
 profitbricks==4.1.3
     # via -r requirements/static/ci/cloud.in
 pycparser==2.21
@@ -280,51 +71,7 @@
     # via
     #   -c requirements/static/ci/py3.11/linux.txt
     #   requests
-<<<<<<< HEAD
 xmltodict==0.13.0
-=======
-vcert==0.7.4 ; sys_platform != "win32"
-    # via
-    #   -c requirements/static/ci/py3.11/linux.txt
-    #   -r requirements/static/ci/common.in
-virtualenv==20.7.2
-    # via
-    #   -c requirements/static/ci/py3.11/linux.txt
-    #   -r requirements/static/ci/common.in
-    #   pytest-salt-factories
-watchdog==0.10.3
-    # via
-    #   -c requirements/static/ci/py3.11/linux.txt
-    #   -r requirements/static/ci/common.in
-websocket-client==0.40.0
-    # via
-    #   -c requirements/static/ci/py3.11/linux.txt
-    #   kubernetes
-wempy==0.2.1
-    # via
-    #   -c requirements/static/ci/py3.11/linux.txt
-    #   -r requirements/static/ci/common.in
-werkzeug==3.0.3
-    # via
-    #   -c requirements/static/ci/py3.11/linux.txt
-    #   moto
-    #   pytest-httpserver
-xmltodict==0.12.0
-    # via
-    #   -c requirements/static/ci/py3.11/linux.txt
-    #   moto
-    #   pywinrm
-yarl==1.7.2
-    # via
-    #   -c requirements/static/ci/py3.11/linux.txt
-    #   aiohttp
-zc.lockfile==1.4
-    # via
-    #   -c requirements/static/ci/../pkg/py3.11/linux.txt
-    #   -c requirements/static/ci/py3.11/linux.txt
-    #   cherrypy
-zipp==3.6.0
->>>>>>> 0c502227
     # via
     #   -c requirements/static/ci/py3.11/linux.txt
     #   pywinrm