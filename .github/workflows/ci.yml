# Do not edit these workflows directly as the changes made will be overwritten.
# Instead, edit the template '.github/workflows/templates/ci.yml.jinja'
---
name: CI
run-name: "CI (${{ github.event_name == 'pull_request' && format('pr: #{0}', github.event.number) || format('{0}: {1}', startsWith(github.event.ref, 'refs/tags') && 'tag' || 'branch', github.ref_name) }})"

on:
  push: {}
  pull_request:
    types:
      - labeled
      - unlabeled
      - opened
      - reopened
      - synchronize

env:
  COLUMNS: 190
  CACHE_SEED: SEED-7  # Bump the number to invalidate all caches
  RELENV_DATA: "${{ github.workspace }}/.relenv"
  PIP_DISABLE_PIP_VERSION_CHECK: "1"
  RAISE_DEPRECATIONS_RUNTIME_ERRORS: "1"

permissions:
  contents: read  # for dorny/paths-filter to fetch a list of changed files
  pull-requests: read  # for dorny/paths-filter to read pull requests
  actions: read  # for technote-space/workflow-conclusion-action to get the job statuses

concurrency:
  # Concurrency is defined in a way that concurrent builds against branches do
  # not cancel previous builds.
  # However, for every new build against the same pull request source branch,
  # all older builds against that same branch get canceled.
  group: ${{ github.workflow }}-${{ github.event_name }}-${{ github.repository }}-${{ github.head_ref || github.run_id }}
  cancel-in-progress: true

jobs:

  prepare-workflow:
    name: Prepare Workflow Run
    runs-on: ubuntu-latest
    outputs:
      jobs: ${{ steps.define-jobs.outputs.jobs }}
      runners: ${{ steps.runner-types.outputs.runners }}
      changed-files: ${{ steps.process-changed-files.outputs.changed-files }}
      pull-labels: ${{ steps.get-pull-labels.outputs.labels }}
      testrun: ${{ steps.define-testrun.outputs.testrun }}
      salt-version: ${{ steps.setup-salt-version.outputs.salt-version }}
      cache-seed: ${{ steps.set-cache-seed.outputs.cache-seed }}
      latest-release: ${{ steps.get-salt-releases.outputs.latest-release }}
      releases: ${{ steps.get-salt-releases.outputs.releases }}
      testing-releases: ${{ steps.get-testing-releases.outputs.testing-releases }}
      nox-archive-hash: ${{ steps.nox-archive-hash.outputs.nox-archive-hash }}
    steps:
      - uses: actions/checkout@v4
        with:
          fetch-depth: 0  # Full clone to also get the tags to get the right salt version

      - name: Get Changed Files
        if: ${{ github.event_name == 'pull_request'}}
        id: changed-files
        uses: dorny/paths-filter@v2
        with:
          token: ${{ github.token }}
          list-files: json
          filters: |
            repo:
              - added|modified:
                - '**'
            doc-requirements:
              - added|modified: &doc_requirements
                - requirements/static/ci/py3.*/docs.txt
            lint-requirements:
              - added|modified: &lint_requirements
                - requirements/static/ci/py3.*/lint.txt
            pkg_requirements:
              - added|modified: &pkg_requirements
                - requirements/static/pkg/py3.*/darwin.txt
                - requirements/static/pkg/py3.*/linux.txt
                - requirements/static/pkg/py3.*/freebsd.txt
                - requirements/static/pkg/py3.*/windows.txt
            test_requirements:
              - added|modified: &test_requirements
                - requirements/static/ci/py3.*/darwin.txt
                - requirements/static/ci/py3.*/linux.txt
                - requirements/static/ci/py3.*/freebsd.txt
                - requirements/static/ci/py3.*/windows.txt
                - requirements/static/ci/py3.*/darwin-crypto.txt
                - requirements/static/ci/py3.*/linux-crypto.txt
                - requirements/static/ci/py3.*/freebsd-crypto.txt
                - requirements/static/ci/py3.*/windows-crypto.txt
            deleted:
              - deleted:
                - '**'
            docs:
              - added|modified:
                - doc/**
                - .github/workflows/build-docs.yml
                - *doc_requirements
            workflows:
              - added|modified:
                - cicd/shared-gh-workflows-context.yml
                - .github/actions/**/action.yml
                - .github/workflows/*.yml
                - .github/workflows/templates/*.yml.jinja2
                - tools/precommit/workflows.py
            salt:
              - added|modified: &salt_added_modified
                - setup.py
                - noxfile.py
                - salt/**/*.py
                - tasks/**/*.py
                - tools/**/*.py
            tests:
              - added|modified: &tests_added_modified
                - tests/**/*.py
            lint:
              - added|modified:
                - .pylintrc
                - *lint_requirements
            golden_images:
              - added|modified:
                - cicd/golden-images.json
            pkg_tests:
              - added|modified: &pkg_tests_added_modified
                - pkg/**
                - *pkg_requirements
                - *salt_added_modified
            testrun:
              - added|modified:
                - *pkg_requirements
                - *test_requirements
                - *salt_added_modified
                - *tests_added_modified
                - *pkg_tests_added_modified

      - name: Set up Python 3.10
        uses: actions/setup-python@v5
        with:
          python-version: "3.10"

      - name: Setup Python Tools Scripts
        uses: ./.github/actions/setup-python-tools-scripts
        with:
          cache-prefix: ${{ env.CACHE_SEED }}

      - name: Pretty Print The GH Actions Event
        run:
          tools ci print-gh-event

      - name: Set Cache Seed Output
        id: set-cache-seed
        run: |
          tools ci define-cache-seed ${{ env.CACHE_SEED }}

      - name: Setup Salt Version
        id: setup-salt-version
        uses: ./.github/actions/setup-salt-version
        with:
          salt-version: ""
          validate-version: true

      - name: Get Pull Request Test Labels
        id: get-pull-labels
        if: ${{ github.event_name == 'pull_request'}}
        env:
            GITHUB_TOKEN: ${{ secrets.GITHUB_TOKEN }}
        run: |
          tools ci get-pr-test-labels --repository ${{ github.repository }}

      - name: Get Hash For Nox Tarball Cache
        id: nox-archive-hash
        run: |
<<<<<<< HEAD
          echo "nox-archive-hash=${{ hashFiles('requirements/**/*.txt', 'cicd/golden-images.json', 'noxfile.py', 'pkg/common/env-cleanup-rules.yml', '.github/workflows/build-deps-ci-action.yml') }}" | tee -a "$GITHUB_OUTPUT"
=======
          echo "nox-archive-hash=${{ hashFiles('requirements/**/*.txt', 'cicd/golden-images.json', 'noxfile.py', 'pkg/common/env-cleanup-rules.yml') }}" | tee -a "$GITHUB_OUTPUT"
>>>>>>> 12cdb409

      - name: Write Changed Files To A Local File
        run:
          echo '${{ toJSON(steps.changed-files.outputs) }}' > changed-files.json

      - name: Check Local Changed Files Contents
        if: ${{ github.event_name == 'pull_request' }}
        run:
          cat changed-files.json

      - name: Process Changed Files
        id: process-changed-files
        run: |
          tools ci process-changed-files ${{ github.event_name }} changed-files.json

      - name: Check Collected Changed Files
        if: ${{ github.event_name == 'pull_request' }}
        run: |
          echo '${{ steps.process-changed-files.outputs.changed-files }}' | jq -C '.'

      - name: Define Runner Types
        id: runner-types
        run: |
          tools ci runner-types ${{ github.event_name }}

      - name: Check Defined Runners
        run: |
          echo '${{ steps.runner-types.outputs.runners }}' | jq -C '.'

      - name: Define Jobs
        id: define-jobs
        run: |
          tools ci define-jobs ${{ github.event_name }} changed-files.json

      - name: Check Defined Jobs
        run: |
          echo '${{ steps.define-jobs.outputs.jobs }}' | jq -C '.'

      - name: Get Salt Releases
        id: get-salt-releases
        env:
          GITHUB_TOKEN: ${{ secrets.GITHUB_TOKEN }}
        run: |
          tools ci get-releases

      - name: Get Latest Salt Releases for Testing
        id: get-testing-releases
        env:
          GITHUB_TOKEN: ${{ secrets.GITHUB_TOKEN }}
        run: |
          tools ci get-testing-releases ${{ join(fromJSON(steps.get-salt-releases.outputs.releases), ' ') }} --salt-version ${{ steps.setup-salt-version.outputs.salt-version }}

      - name: Define Testrun
        id: define-testrun
        run: |
          tools ci define-testrun ${{ github.event_name }} changed-files.json

      - name: Check Defined Test Run
        run: |
          echo '${{ steps.define-testrun.outputs.testrun }}' | jq -C '.'

      - name: Check Contents of generated testrun-changed-files.txt
        if: ${{ fromJSON(steps.define-testrun.outputs.testrun)['type'] != 'full' }}
        run: |
          cat testrun-changed-files.txt || true

      - name: Upload testrun-changed-files.txt
        if: ${{ fromJSON(steps.define-testrun.outputs.testrun)['type'] != 'full' }}
        uses: actions/upload-artifact@v4
        with:
          name: testrun-changed-files.txt
          path: testrun-changed-files.txt


  pre-commit:
    name: Pre-Commit
    if: ${{ fromJSON(needs.prepare-workflow.outputs.runners)['github-hosted'] }}
    uses: ./.github/workflows/pre-commit-action.yml
    needs:
      - prepare-workflow
    with:
      cache-seed: ${{ needs.prepare-workflow.outputs.cache-seed }}
      changed-files: ${{ needs.prepare-workflow.outputs.changed-files }}
      pre-commit-version: "3.0.4"

  lint:
    name: Lint
    if: ${{ fromJSON(needs.prepare-workflow.outputs.jobs)['lint'] && fromJSON(needs.prepare-workflow.outputs.runners)['github-hosted'] }}
    uses: ./.github/workflows/lint-action.yml
    needs:
      - prepare-workflow
    with:
      changed-files: ${{ needs.prepare-workflow.outputs.changed-files }}

  prepare-release:
    name: "Prepare Release: ${{ needs.prepare-workflow.outputs.salt-version }}"
    if: ${{ fromJSON(needs.prepare-workflow.outputs.jobs)['prepare-release'] && fromJSON(needs.prepare-workflow.outputs.runners)['github-hosted'] }}
    runs-on: ubuntu-latest
    needs:
      - prepare-workflow
    steps:
      - uses: actions/checkout@v4

      - name: Set up Python 3.10
        uses: actions/setup-python@v5
        with:
          python-version: "3.10"

      - name: Setup Python Tools Scripts
        uses: ./.github/actions/setup-python-tools-scripts
        with:
          cache-prefix: ${{ needs.prepare-workflow.outputs.cache-seed }}-changelog

      - name: Setup Salt Version
        id: setup-salt-version
        uses: ./.github/actions/setup-salt-version
        with:
          salt-version: "${{ needs.prepare-workflow.outputs.salt-version }}"

      - name: Update Debian changelog
        shell: bash
        if: ${{ startsWith(github.event.ref, 'refs/tags') == false }}
        run: |
          tools changelog update-deb --draft
          tools changelog update-deb

      - name: Update RPM changelog
        shell: bash
        if: ${{ startsWith(github.event.ref, 'refs/tags') == false }}
        run: |
          tools changelog update-rpm --draft
          tools changelog update-rpm

      - name: Update Release Notes
        shell: bash
        if: ${{ startsWith(github.event.ref, 'refs/tags') == false }}
        run: |
          tools changelog update-release-notes --draft
          tools changelog update-release-notes

      - name: Generate MAN Pages
        shell: bash
        if: ${{ startsWith(github.event.ref, 'refs/tags') == false }}
        env:
          LATEST_RELEASE: "${{ needs.prepare-workflow.outputs.salt-version }}"
          SALT_ON_SALTSTACK: "1"
        run: |
          tools docs man

      - name: Update Changelog
        shell: bash
        if: ${{ startsWith(github.event.ref, 'refs/tags') == false }}
        run: |
          tools changelog update-changelog-md --draft
          tools changelog update-changelog-md

      - name: Show Changes Diff
        shell: bash
        if: ${{ startsWith(github.event.ref, 'refs/tags') == false }}
        run: |
          git diff --color

      - name: Configure Git
        shell: bash
        if: ${{ startsWith(github.event.ref, 'refs/tags') == false }}
        run: |
          git config --global user.name "Salt Project Packaging"
          git config --global user.email saltproject-packaging@vmware.com

      - name: Setup Pre-Commit
        if: ${{ startsWith(github.event.ref, 'refs/tags') == false }}
        uses: ./.github/actions/setup-pre-commit
        with:
          version: "3.0.4"
          cache-seed: ${{ needs.prepare-workflow.outputs.cache-seed }}

      - name: Commit Changes
        shell: bash
        if: ${{ startsWith(github.event.ref, 'refs/tags') == false }}
        env:
          SKIP: lint-salt,lint-tests
          PRE_COMMIT_COLOR: always
        run: |
          # Run it twice so that pre-commit can fix anything that can be automatically fixed.
          git commit -am "Release v${{ needs.prepare-workflow.outputs.salt-version }}" || \
            git commit -am "Release v${{ needs.prepare-workflow.outputs.salt-version }}"

      - name: Create release changes patch
        shell: bash
        if: ${{ startsWith(github.event.ref, 'refs/tags') == false }}
        run: |
          git format-patch --keep-subject --binary --stdout HEAD^ > salt-${{ needs.prepare-workflow.outputs.salt-version }}.patch

      - name: Upload Changes Diff Artifact
        uses: actions/upload-artifact@v4
        if: ${{ startsWith(github.event.ref, 'refs/tags') == false }}
        with:
          name: salt-${{ needs.prepare-workflow.outputs.salt-version }}.patch
          path: salt-${{ needs.prepare-workflow.outputs.salt-version }}.patch
          retention-days: 7
          if-no-files-found: error

  build-docs:
    name: Documentation
    if: ${{ fromJSON(needs.prepare-workflow.outputs.jobs)['build-docs'] && fromJSON(needs.prepare-workflow.outputs.runners)['self-hosted'] }}
    needs:
      - prepare-workflow
      - build-source-tarball
    uses: ./.github/workflows/build-docs.yml
    with:
      cache-seed: ${{ needs.prepare-workflow.outputs.cache-seed }}
      salt-version: "${{ needs.prepare-workflow.outputs.salt-version }}"

  build-source-tarball:
    name: Build Source Tarball
    if: ${{ fromJSON(needs.prepare-workflow.outputs.jobs)['build-source-tarball'] && fromJSON(needs.prepare-workflow.outputs.runners)['github-hosted'] }}
    needs:
      - prepare-workflow
      - prepare-release
    runs-on: ubuntu-latest
    steps:
      - uses: actions/checkout@v4

      - name: Set up Python 3.10
        uses: actions/setup-python@v5
        with:
          python-version: "3.10"

      - name: Setup Python Tools Scripts
        uses: ./.github/actions/setup-python-tools-scripts
        with:
          cache-prefix: ${{ needs.prepare-workflow.outputs.cache-seed }}-build

      - name: Setup Salt Version
        id: setup-salt-version
        uses: ./.github/actions/setup-salt-version
        with:
          salt-version: "${{ needs.prepare-workflow.outputs.salt-version }}"

      - name: Build Source Tarball
        uses: ./.github/actions/build-source-tarball
        with:
          salt-version: "${{ needs.prepare-workflow.outputs.salt-version }}"

  build-deps-onedir:
    name: Build Dependencies Onedir
    if: ${{ fromJSON(needs.prepare-workflow.outputs.jobs)['build-deps-onedir'] && fromJSON(needs.prepare-workflow.outputs.runners)['self-hosted'] }}
    needs:
      - prepare-workflow
    uses: ./.github/workflows/build-deps-onedir.yml
    with:
      cache-seed: ${{ needs.prepare-workflow.outputs.cache-seed }}
      salt-version: "${{ needs.prepare-workflow.outputs.salt-version }}"
      self-hosted-runners: ${{ fromJSON(needs.prepare-workflow.outputs.runners)['self-hosted'] }}
      github-hosted-runners: ${{ fromJSON(needs.prepare-workflow.outputs.runners)['github-hosted'] }}
      relenv-version: "0.14.2"
      python-version: "3.10.13"

  build-salt-onedir:
    name: Build Salt Onedir
    if: ${{ fromJSON(needs.prepare-workflow.outputs.jobs)['build-salt-onedir'] }}
    needs:
      - prepare-workflow
      - build-deps-onedir
      - build-source-tarball
    uses: ./.github/workflows/build-salt-onedir.yml
    with:
      cache-seed: ${{ needs.prepare-workflow.outputs.cache-seed }}
      salt-version: "${{ needs.prepare-workflow.outputs.salt-version }}"
      self-hosted-runners: ${{ fromJSON(needs.prepare-workflow.outputs.runners)['self-hosted'] }}
      github-hosted-runners: ${{ fromJSON(needs.prepare-workflow.outputs.runners)['github-hosted'] }}
      relenv-version: "0.14.2"
      python-version: "3.10.13"

  build-pkgs-onedir:
    name: Build Packages
    if: ${{ fromJSON(needs.prepare-workflow.outputs.jobs)['build-pkgs'] && fromJSON(needs.prepare-workflow.outputs.runners)['self-hosted'] }}
    needs:
      - prepare-workflow
      - build-salt-onedir
    uses: ./.github/workflows/build-packages.yml
    with:
      salt-version: "${{ needs.prepare-workflow.outputs.salt-version }}"
      cache-prefix: ${{ needs.prepare-workflow.outputs.cache-seed }}
      relenv-version: "0.14.2"
      python-version: "3.10.13"
      source: "onedir"

  build-pkgs-src:
    name: Build Packages
    if: ${{ fromJSON(needs.prepare-workflow.outputs.jobs)['build-pkgs'] && fromJSON(needs.prepare-workflow.outputs.runners)['self-hosted'] }}
    needs:
      - prepare-workflow
      - build-salt-onedir
    uses: ./.github/workflows/build-packages.yml
    with:
      salt-version: "${{ needs.prepare-workflow.outputs.salt-version }}"
      cache-prefix: ${{ needs.prepare-workflow.outputs.cache-seed }}
      relenv-version: "0.14.2"
      python-version: "3.10.13"
      source: "src"
  build-ci-deps:
    name: CI Deps
    if: ${{ fromJSON(needs.prepare-workflow.outputs.jobs)['build-deps-ci'] && fromJSON(needs.prepare-workflow.outputs.runners)['self-hosted'] }}
    needs:
      - prepare-workflow
      - build-salt-onedir
    uses: ./.github/workflows/build-deps-ci-action.yml
    with:
      nox-session: ci-test-onedir
      nox-version: 2022.8.7
      python-version: "3.10"
      salt-version: "${{ needs.prepare-workflow.outputs.salt-version }}"
      cache-prefix: ${{ needs.prepare-workflow.outputs.cache-seed }}|3.10.13
      nox-archive-hash: "${{ needs.prepare-workflow.outputs.nox-archive-hash }}"

  amazonlinux-2-pkg-tests:
    name: Amazon Linux 2 Package Test
    if: ${{ fromJSON(needs.prepare-workflow.outputs.jobs)['test-pkg'] && fromJSON(needs.prepare-workflow.outputs.runners)['self-hosted'] }}
    needs:
      - prepare-workflow
      - build-pkgs-onedir
      - build-ci-deps
    uses: ./.github/workflows/test-packages-action-linux.yml
    with:
      distro-slug: amazonlinux-2
      nox-session: ci-test-onedir
      platform: linux
      arch: x86_64
      salt-version: "${{ needs.prepare-workflow.outputs.salt-version }}"
      pkg-type: rpm
      nox-version: 2022.8.7
      python-version: "3.10"
      cache-prefix: ${{ needs.prepare-workflow.outputs.cache-seed }}|3.10.13
      skip-code-coverage: ${{ fromJSON(needs.prepare-workflow.outputs.testrun)['skip_code_coverage'] }}
      testing-releases: ${{ needs.prepare-workflow.outputs.testing-releases }}

  amazonlinux-2-arm64-pkg-tests:
    name: Amazon Linux 2 Arm64 Package Test
    if: ${{ fromJSON(needs.prepare-workflow.outputs.jobs)['test-pkg'] && fromJSON(needs.prepare-workflow.outputs.runners)['self-hosted'] }}
    needs:
      - prepare-workflow
      - build-pkgs-onedir
      - build-ci-deps
    uses: ./.github/workflows/test-packages-action-linux.yml
    with:
      distro-slug: amazonlinux-2-arm64
      nox-session: ci-test-onedir
      platform: linux
      arch: arm64
      salt-version: "${{ needs.prepare-workflow.outputs.salt-version }}"
      pkg-type: rpm
      nox-version: 2022.8.7
      python-version: "3.10"
      cache-prefix: ${{ needs.prepare-workflow.outputs.cache-seed }}|3.10.13
      skip-code-coverage: ${{ fromJSON(needs.prepare-workflow.outputs.testrun)['skip_code_coverage'] }}
      testing-releases: ${{ needs.prepare-workflow.outputs.testing-releases }}

  amazonlinux-2023-pkg-tests:
    name: Amazon Linux 2023 Package Test
    if: ${{ fromJSON(needs.prepare-workflow.outputs.jobs)['test-pkg'] && fromJSON(needs.prepare-workflow.outputs.runners)['self-hosted'] }}
    needs:
      - prepare-workflow
      - build-pkgs-onedir
      - build-ci-deps
    uses: ./.github/workflows/test-packages-action-linux.yml
    with:
      distro-slug: amazonlinux-2023
      nox-session: ci-test-onedir
      platform: linux
      arch: x86_64
      salt-version: "${{ needs.prepare-workflow.outputs.salt-version }}"
      pkg-type: rpm
      nox-version: 2022.8.7
      python-version: "3.10"
      cache-prefix: ${{ needs.prepare-workflow.outputs.cache-seed }}|3.10.13
      skip-code-coverage: ${{ fromJSON(needs.prepare-workflow.outputs.testrun)['skip_code_coverage'] }}
      testing-releases: ${{ needs.prepare-workflow.outputs.testing-releases }}

  amazonlinux-2023-arm64-pkg-tests:
    name: Amazon Linux 2023 Arm64 Package Test
    if: ${{ fromJSON(needs.prepare-workflow.outputs.jobs)['test-pkg'] && fromJSON(needs.prepare-workflow.outputs.runners)['self-hosted'] }}
    needs:
      - prepare-workflow
      - build-pkgs-onedir
      - build-ci-deps
    uses: ./.github/workflows/test-packages-action-linux.yml
    with:
      distro-slug: amazonlinux-2023-arm64
      nox-session: ci-test-onedir
      platform: linux
      arch: arm64
      salt-version: "${{ needs.prepare-workflow.outputs.salt-version }}"
      pkg-type: rpm
      nox-version: 2022.8.7
      python-version: "3.10"
      cache-prefix: ${{ needs.prepare-workflow.outputs.cache-seed }}|3.10.13
      skip-code-coverage: ${{ fromJSON(needs.prepare-workflow.outputs.testrun)['skip_code_coverage'] }}
      testing-releases: ${{ needs.prepare-workflow.outputs.testing-releases }}

  centos-7-pkg-tests:
    name: CentOS 7 Package Test
    if: ${{ fromJSON(needs.prepare-workflow.outputs.jobs)['test-pkg'] && fromJSON(needs.prepare-workflow.outputs.runners)['self-hosted'] }}
    needs:
      - prepare-workflow
      - build-pkgs-onedir
      - build-ci-deps
    uses: ./.github/workflows/test-packages-action-linux.yml
    with:
      distro-slug: centos-7
      nox-session: ci-test-onedir
      platform: linux
      arch: x86_64
      salt-version: "${{ needs.prepare-workflow.outputs.salt-version }}"
      pkg-type: rpm
      nox-version: 2022.8.7
      python-version: "3.10"
      cache-prefix: ${{ needs.prepare-workflow.outputs.cache-seed }}|3.10.13
      skip-code-coverage: ${{ fromJSON(needs.prepare-workflow.outputs.testrun)['skip_code_coverage'] }}
      testing-releases: ${{ needs.prepare-workflow.outputs.testing-releases }}

  centosstream-8-pkg-tests:
    name: CentOS Stream 8 Package Test
    if: ${{ fromJSON(needs.prepare-workflow.outputs.jobs)['test-pkg'] && fromJSON(needs.prepare-workflow.outputs.runners)['self-hosted'] }}
    needs:
      - prepare-workflow
      - build-pkgs-onedir
      - build-ci-deps
    uses: ./.github/workflows/test-packages-action-linux.yml
    with:
      distro-slug: centosstream-8
      nox-session: ci-test-onedir
      platform: linux
      arch: x86_64
      salt-version: "${{ needs.prepare-workflow.outputs.salt-version }}"
      pkg-type: rpm
      nox-version: 2022.8.7
      python-version: "3.10"
      cache-prefix: ${{ needs.prepare-workflow.outputs.cache-seed }}|3.10.13
      skip-code-coverage: ${{ fromJSON(needs.prepare-workflow.outputs.testrun)['skip_code_coverage'] }}
      testing-releases: ${{ needs.prepare-workflow.outputs.testing-releases }}

  centosstream-9-pkg-tests:
    name: CentOS Stream 9 Package Test
    if: ${{ fromJSON(needs.prepare-workflow.outputs.jobs)['test-pkg'] && fromJSON(needs.prepare-workflow.outputs.runners)['self-hosted'] }}
    needs:
      - prepare-workflow
      - build-pkgs-onedir
      - build-ci-deps
    uses: ./.github/workflows/test-packages-action-linux.yml
    with:
      distro-slug: centosstream-9
      nox-session: ci-test-onedir
      platform: linux
      arch: x86_64
      salt-version: "${{ needs.prepare-workflow.outputs.salt-version }}"
      pkg-type: rpm
      nox-version: 2022.8.7
      python-version: "3.10"
      cache-prefix: ${{ needs.prepare-workflow.outputs.cache-seed }}|3.10.13
      skip-code-coverage: ${{ fromJSON(needs.prepare-workflow.outputs.testrun)['skip_code_coverage'] }}
      testing-releases: ${{ needs.prepare-workflow.outputs.testing-releases }}

  centosstream-9-arm64-pkg-tests:
    name: CentOS Stream 9 Arm64 Package Test
    if: ${{ fromJSON(needs.prepare-workflow.outputs.jobs)['test-pkg'] && fromJSON(needs.prepare-workflow.outputs.runners)['self-hosted'] }}
    needs:
      - prepare-workflow
      - build-pkgs-onedir
      - build-ci-deps
    uses: ./.github/workflows/test-packages-action-linux.yml
    with:
      distro-slug: centosstream-9-arm64
      nox-session: ci-test-onedir
      platform: linux
      arch: arm64
      salt-version: "${{ needs.prepare-workflow.outputs.salt-version }}"
      pkg-type: rpm
      nox-version: 2022.8.7
      python-version: "3.10"
      cache-prefix: ${{ needs.prepare-workflow.outputs.cache-seed }}|3.10.13
      skip-code-coverage: ${{ fromJSON(needs.prepare-workflow.outputs.testrun)['skip_code_coverage'] }}
      testing-releases: ${{ needs.prepare-workflow.outputs.testing-releases }}

  debian-10-pkg-tests:
    name: Debian 10 Package Test
    if: ${{ fromJSON(needs.prepare-workflow.outputs.jobs)['test-pkg'] && fromJSON(needs.prepare-workflow.outputs.runners)['self-hosted'] }}
    needs:
      - prepare-workflow
      - build-pkgs-onedir
      - build-ci-deps
    uses: ./.github/workflows/test-packages-action-linux.yml
    with:
      distro-slug: debian-10
      nox-session: ci-test-onedir
      platform: linux
      arch: x86_64
      salt-version: "${{ needs.prepare-workflow.outputs.salt-version }}"
      pkg-type: deb
      nox-version: 2022.8.7
      python-version: "3.10"
      cache-prefix: ${{ needs.prepare-workflow.outputs.cache-seed }}|3.10.13
      skip-code-coverage: ${{ fromJSON(needs.prepare-workflow.outputs.testrun)['skip_code_coverage'] }}
      testing-releases: ${{ needs.prepare-workflow.outputs.testing-releases }}

  debian-11-pkg-tests:
    name: Debian 11 Package Test
    if: ${{ fromJSON(needs.prepare-workflow.outputs.jobs)['test-pkg'] && fromJSON(needs.prepare-workflow.outputs.runners)['self-hosted'] }}
    needs:
      - prepare-workflow
      - build-pkgs-onedir
      - build-ci-deps
    uses: ./.github/workflows/test-packages-action-linux.yml
    with:
      distro-slug: debian-11
      nox-session: ci-test-onedir
      platform: linux
      arch: x86_64
      salt-version: "${{ needs.prepare-workflow.outputs.salt-version }}"
      pkg-type: deb
      nox-version: 2022.8.7
      python-version: "3.10"
      cache-prefix: ${{ needs.prepare-workflow.outputs.cache-seed }}|3.10.13
      skip-code-coverage: ${{ fromJSON(needs.prepare-workflow.outputs.testrun)['skip_code_coverage'] }}
      testing-releases: ${{ needs.prepare-workflow.outputs.testing-releases }}

  debian-11-arm64-pkg-tests:
    name: Debian 11 Arm64 Package Test
    if: ${{ fromJSON(needs.prepare-workflow.outputs.jobs)['test-pkg'] && fromJSON(needs.prepare-workflow.outputs.runners)['self-hosted'] }}
    needs:
      - prepare-workflow
      - build-pkgs-onedir
      - build-ci-deps
    uses: ./.github/workflows/test-packages-action-linux.yml
    with:
      distro-slug: debian-11-arm64
      nox-session: ci-test-onedir
      platform: linux
      arch: arm64
      salt-version: "${{ needs.prepare-workflow.outputs.salt-version }}"
      pkg-type: deb
      nox-version: 2022.8.7
      python-version: "3.10"
      cache-prefix: ${{ needs.prepare-workflow.outputs.cache-seed }}|3.10.13
      skip-code-coverage: ${{ fromJSON(needs.prepare-workflow.outputs.testrun)['skip_code_coverage'] }}
      testing-releases: ${{ needs.prepare-workflow.outputs.testing-releases }}

  debian-12-pkg-tests:
    name: Debian 12 Package Test
    if: ${{ fromJSON(needs.prepare-workflow.outputs.jobs)['test-pkg'] && fromJSON(needs.prepare-workflow.outputs.runners)['self-hosted'] }}
    needs:
      - prepare-workflow
      - build-pkgs-onedir
      - build-ci-deps
    uses: ./.github/workflows/test-packages-action-linux.yml
    with:
      distro-slug: debian-12
      nox-session: ci-test-onedir
      platform: linux
      arch: x86_64
      salt-version: "${{ needs.prepare-workflow.outputs.salt-version }}"
      pkg-type: deb
      nox-version: 2022.8.7
      python-version: "3.10"
      cache-prefix: ${{ needs.prepare-workflow.outputs.cache-seed }}|3.10.13
      skip-code-coverage: ${{ fromJSON(needs.prepare-workflow.outputs.testrun)['skip_code_coverage'] }}
      testing-releases: ${{ needs.prepare-workflow.outputs.testing-releases }}

  debian-12-arm64-pkg-tests:
    name: Debian 12 Arm64 Package Test
    if: ${{ fromJSON(needs.prepare-workflow.outputs.jobs)['test-pkg'] && fromJSON(needs.prepare-workflow.outputs.runners)['self-hosted'] }}
    needs:
      - prepare-workflow
      - build-pkgs-onedir
      - build-ci-deps
    uses: ./.github/workflows/test-packages-action-linux.yml
    with:
      distro-slug: debian-12-arm64
      nox-session: ci-test-onedir
      platform: linux
      arch: arm64
      salt-version: "${{ needs.prepare-workflow.outputs.salt-version }}"
      pkg-type: deb
      nox-version: 2022.8.7
      python-version: "3.10"
      cache-prefix: ${{ needs.prepare-workflow.outputs.cache-seed }}|3.10.13
      skip-code-coverage: ${{ fromJSON(needs.prepare-workflow.outputs.testrun)['skip_code_coverage'] }}
      testing-releases: ${{ needs.prepare-workflow.outputs.testing-releases }}

  photonos-3-pkg-tests:
    name: Photon OS 3 Package Test
    if: ${{ fromJSON(needs.prepare-workflow.outputs.jobs)['test-pkg'] && fromJSON(needs.prepare-workflow.outputs.runners)['self-hosted'] }}
    needs:
      - prepare-workflow
      - build-pkgs-onedir
      - build-ci-deps
    uses: ./.github/workflows/test-packages-action-linux.yml
    with:
      distro-slug: photonos-3
      nox-session: ci-test-onedir
      platform: linux
      arch: x86_64
      salt-version: "${{ needs.prepare-workflow.outputs.salt-version }}"
      pkg-type: rpm
      nox-version: 2022.8.7
      python-version: "3.10"
      cache-prefix: ${{ needs.prepare-workflow.outputs.cache-seed }}|3.10.13
      skip-code-coverage: ${{ fromJSON(needs.prepare-workflow.outputs.testrun)['skip_code_coverage'] }}
      testing-releases: ${{ needs.prepare-workflow.outputs.testing-releases }}

  photonos-3-arm64-pkg-tests:
    name: Photon OS 3 Arm64 Package Test
    if: ${{ fromJSON(needs.prepare-workflow.outputs.jobs)['test-pkg'] && fromJSON(needs.prepare-workflow.outputs.runners)['self-hosted'] }}
    needs:
      - prepare-workflow
      - build-pkgs-onedir
      - build-ci-deps
    uses: ./.github/workflows/test-packages-action-linux.yml
    with:
      distro-slug: photonos-3-arm64
      nox-session: ci-test-onedir
      platform: linux
      arch: arm64
      salt-version: "${{ needs.prepare-workflow.outputs.salt-version }}"
      pkg-type: rpm
      nox-version: 2022.8.7
      python-version: "3.10"
      cache-prefix: ${{ needs.prepare-workflow.outputs.cache-seed }}|3.10.13
      skip-code-coverage: ${{ fromJSON(needs.prepare-workflow.outputs.testrun)['skip_code_coverage'] }}
      testing-releases: ${{ needs.prepare-workflow.outputs.testing-releases }}

  photonos-4-pkg-tests:
    name: Photon OS 4 Package Test
    if: ${{ fromJSON(needs.prepare-workflow.outputs.jobs)['test-pkg'] && fromJSON(needs.prepare-workflow.outputs.runners)['self-hosted'] }}
    needs:
      - prepare-workflow
      - build-pkgs-onedir
      - build-ci-deps
    uses: ./.github/workflows/test-packages-action-linux.yml
    with:
      distro-slug: photonos-4
      nox-session: ci-test-onedir
      platform: linux
      arch: x86_64
      salt-version: "${{ needs.prepare-workflow.outputs.salt-version }}"
      pkg-type: rpm
      nox-version: 2022.8.7
      python-version: "3.10"
      cache-prefix: ${{ needs.prepare-workflow.outputs.cache-seed }}|3.10.13
      skip-code-coverage: ${{ fromJSON(needs.prepare-workflow.outputs.testrun)['skip_code_coverage'] }}
      testing-releases: ${{ needs.prepare-workflow.outputs.testing-releases }}
      fips: true

  photonos-4-arm64-pkg-tests:
    name: Photon OS 4 Arm64 Package Test
    if: ${{ fromJSON(needs.prepare-workflow.outputs.jobs)['test-pkg'] && fromJSON(needs.prepare-workflow.outputs.runners)['self-hosted'] }}
    needs:
      - prepare-workflow
      - build-pkgs-onedir
      - build-ci-deps
    uses: ./.github/workflows/test-packages-action-linux.yml
    with:
      distro-slug: photonos-4-arm64
      nox-session: ci-test-onedir
      platform: linux
      arch: arm64
      salt-version: "${{ needs.prepare-workflow.outputs.salt-version }}"
      pkg-type: rpm
      nox-version: 2022.8.7
      python-version: "3.10"
      cache-prefix: ${{ needs.prepare-workflow.outputs.cache-seed }}|3.10.13
      skip-code-coverage: ${{ fromJSON(needs.prepare-workflow.outputs.testrun)['skip_code_coverage'] }}
      testing-releases: ${{ needs.prepare-workflow.outputs.testing-releases }}
      fips: true

  photonos-5-pkg-tests:
    name: Photon OS 5 Package Test
    if: ${{ fromJSON(needs.prepare-workflow.outputs.jobs)['test-pkg'] && fromJSON(needs.prepare-workflow.outputs.runners)['self-hosted'] }}
    needs:
      - prepare-workflow
      - build-pkgs-onedir
      - build-ci-deps
    uses: ./.github/workflows/test-packages-action-linux.yml
    with:
      distro-slug: photonos-5
      nox-session: ci-test-onedir
      platform: linux
      arch: x86_64
      salt-version: "${{ needs.prepare-workflow.outputs.salt-version }}"
      pkg-type: rpm
      nox-version: 2022.8.7
      python-version: "3.10"
      cache-prefix: ${{ needs.prepare-workflow.outputs.cache-seed }}|3.10.13
      skip-code-coverage: ${{ fromJSON(needs.prepare-workflow.outputs.testrun)['skip_code_coverage'] }}
      testing-releases: ${{ needs.prepare-workflow.outputs.testing-releases }}
      fips: true

  photonos-5-arm64-pkg-tests:
    name: Photon OS 5 Arm64 Package Test
    if: ${{ fromJSON(needs.prepare-workflow.outputs.jobs)['test-pkg'] && fromJSON(needs.prepare-workflow.outputs.runners)['self-hosted'] }}
    needs:
      - prepare-workflow
      - build-pkgs-onedir
      - build-ci-deps
    uses: ./.github/workflows/test-packages-action-linux.yml
    with:
      distro-slug: photonos-5-arm64
      nox-session: ci-test-onedir
      platform: linux
      arch: arm64
      salt-version: "${{ needs.prepare-workflow.outputs.salt-version }}"
      pkg-type: rpm
      nox-version: 2022.8.7
      python-version: "3.10"
      cache-prefix: ${{ needs.prepare-workflow.outputs.cache-seed }}|3.10.13
      skip-code-coverage: ${{ fromJSON(needs.prepare-workflow.outputs.testrun)['skip_code_coverage'] }}
      testing-releases: ${{ needs.prepare-workflow.outputs.testing-releases }}
      fips: true

  ubuntu-2004-pkg-tests:
    name: Ubuntu 20.04 Package Test
    if: ${{ fromJSON(needs.prepare-workflow.outputs.jobs)['test-pkg'] && fromJSON(needs.prepare-workflow.outputs.runners)['self-hosted'] }}
    needs:
      - prepare-workflow
      - build-pkgs-onedir
      - build-ci-deps
    uses: ./.github/workflows/test-packages-action-linux.yml
    with:
      distro-slug: ubuntu-20.04
      nox-session: ci-test-onedir
      platform: linux
      arch: x86_64
      salt-version: "${{ needs.prepare-workflow.outputs.salt-version }}"
      pkg-type: deb
      nox-version: 2022.8.7
      python-version: "3.10"
      cache-prefix: ${{ needs.prepare-workflow.outputs.cache-seed }}|3.10.13
      skip-code-coverage: ${{ fromJSON(needs.prepare-workflow.outputs.testrun)['skip_code_coverage'] }}
      testing-releases: ${{ needs.prepare-workflow.outputs.testing-releases }}

  ubuntu-2004-arm64-pkg-tests:
    name: Ubuntu 20.04 Arm64 Package Test
    if: ${{ fromJSON(needs.prepare-workflow.outputs.jobs)['test-pkg'] && fromJSON(needs.prepare-workflow.outputs.runners)['self-hosted'] }}
    needs:
      - prepare-workflow
      - build-pkgs-onedir
      - build-ci-deps
    uses: ./.github/workflows/test-packages-action-linux.yml
    with:
      distro-slug: ubuntu-20.04-arm64
      nox-session: ci-test-onedir
      platform: linux
      arch: arm64
      salt-version: "${{ needs.prepare-workflow.outputs.salt-version }}"
      pkg-type: deb
      nox-version: 2022.8.7
      python-version: "3.10"
      cache-prefix: ${{ needs.prepare-workflow.outputs.cache-seed }}|3.10.13
      skip-code-coverage: ${{ fromJSON(needs.prepare-workflow.outputs.testrun)['skip_code_coverage'] }}
      testing-releases: ${{ needs.prepare-workflow.outputs.testing-releases }}

  ubuntu-2204-pkg-tests:
    name: Ubuntu 22.04 Package Test
    if: ${{ fromJSON(needs.prepare-workflow.outputs.jobs)['test-pkg'] && fromJSON(needs.prepare-workflow.outputs.runners)['self-hosted'] }}
    needs:
      - prepare-workflow
      - build-pkgs-onedir
      - build-ci-deps
    uses: ./.github/workflows/test-packages-action-linux.yml
    with:
      distro-slug: ubuntu-22.04
      nox-session: ci-test-onedir
      platform: linux
      arch: x86_64
      salt-version: "${{ needs.prepare-workflow.outputs.salt-version }}"
      pkg-type: deb
      nox-version: 2022.8.7
      python-version: "3.10"
      cache-prefix: ${{ needs.prepare-workflow.outputs.cache-seed }}|3.10.13
      skip-code-coverage: ${{ fromJSON(needs.prepare-workflow.outputs.testrun)['skip_code_coverage'] }}
      testing-releases: ${{ needs.prepare-workflow.outputs.testing-releases }}

  ubuntu-2204-arm64-pkg-tests:
    name: Ubuntu 22.04 Arm64 Package Test
    if: ${{ fromJSON(needs.prepare-workflow.outputs.jobs)['test-pkg'] && fromJSON(needs.prepare-workflow.outputs.runners)['self-hosted'] }}
    needs:
      - prepare-workflow
      - build-pkgs-onedir
      - build-ci-deps
    uses: ./.github/workflows/test-packages-action-linux.yml
    with:
      distro-slug: ubuntu-22.04-arm64
      nox-session: ci-test-onedir
      platform: linux
      arch: arm64
      salt-version: "${{ needs.prepare-workflow.outputs.salt-version }}"
      pkg-type: deb
      nox-version: 2022.8.7
      python-version: "3.10"
      cache-prefix: ${{ needs.prepare-workflow.outputs.cache-seed }}|3.10.13
      skip-code-coverage: ${{ fromJSON(needs.prepare-workflow.outputs.testrun)['skip_code_coverage'] }}
      testing-releases: ${{ needs.prepare-workflow.outputs.testing-releases }}

  macos-12-pkg-tests:
    name: macOS 12 Package Test
    if: ${{ fromJSON(needs.prepare-workflow.outputs.jobs)['test-pkg'] && fromJSON(needs.prepare-workflow.outputs.runners)['github-hosted'] }}
    needs:
      - prepare-workflow
      - build-pkgs-onedir
      - build-ci-deps
    uses: ./.github/workflows/test-packages-action-macos.yml
    with:
      distro-slug: macos-12
      nox-session: ci-test-onedir
      platform: macos
      arch: x86_64
      salt-version: "${{ needs.prepare-workflow.outputs.salt-version }}"
      pkg-type: macos
      nox-version: 2022.8.7
      python-version: "3.10"
      cache-prefix: ${{ needs.prepare-workflow.outputs.cache-seed }}|3.10.13
      skip-code-coverage: ${{ fromJSON(needs.prepare-workflow.outputs.testrun)['skip_code_coverage'] }}
      testing-releases: ${{ needs.prepare-workflow.outputs.testing-releases }}

  macos-13-pkg-tests:
    name: macOS 13 Package Test
    if: ${{ fromJSON(needs.prepare-workflow.outputs.jobs)['test-pkg'] && fromJSON(needs.prepare-workflow.outputs.runners)['github-hosted'] }}
    needs:
      - prepare-workflow
      - build-pkgs-onedir
      - build-ci-deps
    uses: ./.github/workflows/test-packages-action-macos.yml
    with:
      distro-slug: macos-13
      nox-session: ci-test-onedir
      platform: macos
      arch: x86_64
      salt-version: "${{ needs.prepare-workflow.outputs.salt-version }}"
      pkg-type: macos
      nox-version: 2022.8.7
      python-version: "3.10"
      cache-prefix: ${{ needs.prepare-workflow.outputs.cache-seed }}|3.10.13
      skip-code-coverage: ${{ fromJSON(needs.prepare-workflow.outputs.testrun)['skip_code_coverage'] }}
      testing-releases: ${{ needs.prepare-workflow.outputs.testing-releases }}

  macos-13-xlarge-pkg-tests:
    name: macOS 13 Arm64 Package Test
    if: ${{ fromJSON(needs.prepare-workflow.outputs.jobs)['test-pkg'] && fromJSON(needs.prepare-workflow.outputs.runners)['github-hosted'] }}
    needs:
      - prepare-workflow
      - build-pkgs-onedir
      - build-ci-deps
    uses: ./.github/workflows/test-packages-action-macos.yml
    with:
      distro-slug: macos-13-xlarge
      nox-session: ci-test-onedir
      platform: macos
      arch: arm64
      salt-version: "${{ needs.prepare-workflow.outputs.salt-version }}"
      pkg-type: macos
      nox-version: 2022.8.7
      python-version: "3.10"
      cache-prefix: ${{ needs.prepare-workflow.outputs.cache-seed }}|3.10.13
      skip-code-coverage: ${{ fromJSON(needs.prepare-workflow.outputs.testrun)['skip_code_coverage'] }}
      testing-releases: ${{ needs.prepare-workflow.outputs.testing-releases }}

  windows-2016-nsis-pkg-tests:
    name: Windows 2016 NSIS Package Test
    if: ${{ fromJSON(needs.prepare-workflow.outputs.jobs)['test-pkg'] && fromJSON(needs.prepare-workflow.outputs.runners)['self-hosted'] }}
    needs:
      - prepare-workflow
      - build-pkgs-onedir
      - build-ci-deps
    uses: ./.github/workflows/test-packages-action-windows.yml
    with:
      distro-slug: windows-2016
      nox-session: ci-test-onedir
      platform: windows
      arch: amd64
      salt-version: "${{ needs.prepare-workflow.outputs.salt-version }}"
      pkg-type: NSIS
      nox-version: 2022.8.7
      python-version: "3.10"
      cache-prefix: ${{ needs.prepare-workflow.outputs.cache-seed }}|3.10.13
      skip-code-coverage: ${{ fromJSON(needs.prepare-workflow.outputs.testrun)['skip_code_coverage'] }}
      testing-releases: ${{ needs.prepare-workflow.outputs.testing-releases }}

  windows-2016-msi-pkg-tests:
    name: Windows 2016 MSI Package Test
    if: ${{ fromJSON(needs.prepare-workflow.outputs.jobs)['test-pkg'] && fromJSON(needs.prepare-workflow.outputs.runners)['self-hosted'] }}
    needs:
      - prepare-workflow
      - build-pkgs-onedir
      - build-ci-deps
    uses: ./.github/workflows/test-packages-action-windows.yml
    with:
      distro-slug: windows-2016
      nox-session: ci-test-onedir
      platform: windows
      arch: amd64
      salt-version: "${{ needs.prepare-workflow.outputs.salt-version }}"
      pkg-type: MSI
      nox-version: 2022.8.7
      python-version: "3.10"
      cache-prefix: ${{ needs.prepare-workflow.outputs.cache-seed }}|3.10.13
      skip-code-coverage: ${{ fromJSON(needs.prepare-workflow.outputs.testrun)['skip_code_coverage'] }}
      testing-releases: ${{ needs.prepare-workflow.outputs.testing-releases }}

  windows-2019-nsis-pkg-tests:
    name: Windows 2019 NSIS Package Test
    if: ${{ fromJSON(needs.prepare-workflow.outputs.jobs)['test-pkg'] && fromJSON(needs.prepare-workflow.outputs.runners)['self-hosted'] }}
    needs:
      - prepare-workflow
      - build-pkgs-onedir
      - build-ci-deps
    uses: ./.github/workflows/test-packages-action-windows.yml
    with:
      distro-slug: windows-2019
      nox-session: ci-test-onedir
      platform: windows
      arch: amd64
      salt-version: "${{ needs.prepare-workflow.outputs.salt-version }}"
      pkg-type: NSIS
      nox-version: 2022.8.7
      python-version: "3.10"
      cache-prefix: ${{ needs.prepare-workflow.outputs.cache-seed }}|3.10.13
      skip-code-coverage: ${{ fromJSON(needs.prepare-workflow.outputs.testrun)['skip_code_coverage'] }}
      testing-releases: ${{ needs.prepare-workflow.outputs.testing-releases }}

  windows-2019-msi-pkg-tests:
    name: Windows 2019 MSI Package Test
    if: ${{ fromJSON(needs.prepare-workflow.outputs.jobs)['test-pkg'] && fromJSON(needs.prepare-workflow.outputs.runners)['self-hosted'] }}
    needs:
      - prepare-workflow
      - build-pkgs-onedir
      - build-ci-deps
    uses: ./.github/workflows/test-packages-action-windows.yml
    with:
      distro-slug: windows-2019
      nox-session: ci-test-onedir
      platform: windows
      arch: amd64
      salt-version: "${{ needs.prepare-workflow.outputs.salt-version }}"
      pkg-type: MSI
      nox-version: 2022.8.7
      python-version: "3.10"
      cache-prefix: ${{ needs.prepare-workflow.outputs.cache-seed }}|3.10.13
      skip-code-coverage: ${{ fromJSON(needs.prepare-workflow.outputs.testrun)['skip_code_coverage'] }}
      testing-releases: ${{ needs.prepare-workflow.outputs.testing-releases }}

  windows-2022-nsis-pkg-tests:
    name: Windows 2022 NSIS Package Test
    if: ${{ fromJSON(needs.prepare-workflow.outputs.jobs)['test-pkg'] && fromJSON(needs.prepare-workflow.outputs.runners)['self-hosted'] }}
    needs:
      - prepare-workflow
      - build-pkgs-onedir
      - build-ci-deps
    uses: ./.github/workflows/test-packages-action-windows.yml
    with:
      distro-slug: windows-2022
      nox-session: ci-test-onedir
      platform: windows
      arch: amd64
      salt-version: "${{ needs.prepare-workflow.outputs.salt-version }}"
      pkg-type: NSIS
      nox-version: 2022.8.7
      python-version: "3.10"
      cache-prefix: ${{ needs.prepare-workflow.outputs.cache-seed }}|3.10.13
      skip-code-coverage: ${{ fromJSON(needs.prepare-workflow.outputs.testrun)['skip_code_coverage'] }}
      testing-releases: ${{ needs.prepare-workflow.outputs.testing-releases }}

  windows-2022-msi-pkg-tests:
    name: Windows 2022 MSI Package Test
    if: ${{ fromJSON(needs.prepare-workflow.outputs.jobs)['test-pkg'] && fromJSON(needs.prepare-workflow.outputs.runners)['self-hosted'] }}
    needs:
      - prepare-workflow
      - build-pkgs-onedir
      - build-ci-deps
    uses: ./.github/workflows/test-packages-action-windows.yml
    with:
      distro-slug: windows-2022
      nox-session: ci-test-onedir
      platform: windows
      arch: amd64
      salt-version: "${{ needs.prepare-workflow.outputs.salt-version }}"
      pkg-type: MSI
      nox-version: 2022.8.7
      python-version: "3.10"
      cache-prefix: ${{ needs.prepare-workflow.outputs.cache-seed }}|3.10.13
      skip-code-coverage: ${{ fromJSON(needs.prepare-workflow.outputs.testrun)['skip_code_coverage'] }}
      testing-releases: ${{ needs.prepare-workflow.outputs.testing-releases }}

  windows-2016:
    name: Windows 2016 Test
    if: ${{ fromJSON(needs.prepare-workflow.outputs.jobs)['test'] && fromJSON(needs.prepare-workflow.outputs.runners)['self-hosted'] }}
    needs:
      - prepare-workflow
      - build-ci-deps
    uses: ./.github/workflows/test-action-windows.yml
    with:
      distro-slug: windows-2016
      nox-session: ci-test-onedir
      platform: windows
      arch: amd64
      nox-version: 2022.8.7
      gh-actions-python-version: "3.10"
      testrun: ${{ needs.prepare-workflow.outputs.testrun }}
      salt-version: "${{ needs.prepare-workflow.outputs.salt-version }}"
      cache-prefix: ${{ needs.prepare-workflow.outputs.cache-seed }}|3.10.13
      skip-code-coverage: ${{ fromJSON(needs.prepare-workflow.outputs.testrun)['skip_code_coverage'] }}
      workflow-slug: ci
      default-timeout: 180

  windows-2019:
    name: Windows 2019 Test
    if: ${{ fromJSON(needs.prepare-workflow.outputs.jobs)['test'] && fromJSON(needs.prepare-workflow.outputs.runners)['self-hosted'] }}
    needs:
      - prepare-workflow
      - build-ci-deps
    uses: ./.github/workflows/test-action-windows.yml
    with:
      distro-slug: windows-2019
      nox-session: ci-test-onedir
      platform: windows
      arch: amd64
      nox-version: 2022.8.7
      gh-actions-python-version: "3.10"
      testrun: ${{ needs.prepare-workflow.outputs.testrun }}
      salt-version: "${{ needs.prepare-workflow.outputs.salt-version }}"
      cache-prefix: ${{ needs.prepare-workflow.outputs.cache-seed }}|3.10.13
      skip-code-coverage: ${{ fromJSON(needs.prepare-workflow.outputs.testrun)['skip_code_coverage'] }}
      workflow-slug: ci
      default-timeout: 180

  windows-2022:
    name: Windows 2022 Test
    if: ${{ fromJSON(needs.prepare-workflow.outputs.jobs)['test'] && fromJSON(needs.prepare-workflow.outputs.runners)['self-hosted'] }}
    needs:
      - prepare-workflow
      - build-ci-deps
    uses: ./.github/workflows/test-action-windows.yml
    with:
      distro-slug: windows-2022
      nox-session: ci-test-onedir
      platform: windows
      arch: amd64
      nox-version: 2022.8.7
      gh-actions-python-version: "3.10"
      testrun: ${{ needs.prepare-workflow.outputs.testrun }}
      salt-version: "${{ needs.prepare-workflow.outputs.salt-version }}"
      cache-prefix: ${{ needs.prepare-workflow.outputs.cache-seed }}|3.10.13
      skip-code-coverage: ${{ fromJSON(needs.prepare-workflow.outputs.testrun)['skip_code_coverage'] }}
      workflow-slug: ci
      default-timeout: 180

  macos-12:
    name: macOS 12 Test
    if: ${{ fromJSON(needs.prepare-workflow.outputs.jobs)['test'] && fromJSON(needs.prepare-workflow.outputs.runners)['github-hosted'] }}
    needs:
      - prepare-workflow
      - build-ci-deps
    uses: ./.github/workflows/test-action-macos.yml
    with:
      distro-slug: macos-12
      nox-session: ci-test-onedir
      platform: macos
      arch: x86_64
      nox-version: 2022.8.7
      gh-actions-python-version: "3.10"
      testrun: ${{ needs.prepare-workflow.outputs.testrun }}
      salt-version: "${{ needs.prepare-workflow.outputs.salt-version }}"
      cache-prefix: ${{ needs.prepare-workflow.outputs.cache-seed }}|3.10.13
      skip-code-coverage: ${{ fromJSON(needs.prepare-workflow.outputs.testrun)['skip_code_coverage'] }}
      workflow-slug: ci
      default-timeout: 180

  macos-13:
    name: macOS 13 Test
    if: ${{ fromJSON(needs.prepare-workflow.outputs.jobs)['test'] && fromJSON(needs.prepare-workflow.outputs.runners)['github-hosted'] }}
    needs:
      - prepare-workflow
      - build-ci-deps
    uses: ./.github/workflows/test-action-macos.yml
    with:
      distro-slug: macos-13
      nox-session: ci-test-onedir
      platform: macos
      arch: x86_64
      nox-version: 2022.8.7
      gh-actions-python-version: "3.10"
      testrun: ${{ needs.prepare-workflow.outputs.testrun }}
      salt-version: "${{ needs.prepare-workflow.outputs.salt-version }}"
      cache-prefix: ${{ needs.prepare-workflow.outputs.cache-seed }}|3.10.13
      skip-code-coverage: ${{ fromJSON(needs.prepare-workflow.outputs.testrun)['skip_code_coverage'] }}
      workflow-slug: ci
      default-timeout: 180

  macos-13-xlarge:
    name: macOS 13 Arm64 Test
    if: ${{ fromJSON(needs.prepare-workflow.outputs.jobs)['test'] && fromJSON(needs.prepare-workflow.outputs.runners)['github-hosted'] }}
    needs:
      - prepare-workflow
      - build-ci-deps
    uses: ./.github/workflows/test-action-macos.yml
    with:
      distro-slug: macos-13-xlarge
      nox-session: ci-test-onedir
      platform: macos
      arch: arm64
      nox-version: 2022.8.7
      gh-actions-python-version: "3.10"
      testrun: ${{ needs.prepare-workflow.outputs.testrun }}
      salt-version: "${{ needs.prepare-workflow.outputs.salt-version }}"
      cache-prefix: ${{ needs.prepare-workflow.outputs.cache-seed }}|3.10.13
      skip-code-coverage: ${{ fromJSON(needs.prepare-workflow.outputs.testrun)['skip_code_coverage'] }}
      workflow-slug: ci
      default-timeout: 180

  almalinux-8:
    name: Alma Linux 8 Test
    if: ${{ fromJSON(needs.prepare-workflow.outputs.jobs)['test'] && fromJSON(needs.prepare-workflow.outputs.runners)['self-hosted'] }}
    needs:
      - prepare-workflow
      - build-ci-deps
    uses: ./.github/workflows/test-action-linux.yml
    with:
      distro-slug: almalinux-8
      nox-session: ci-test-onedir
      platform: linux
      arch: x86_64
      nox-version: 2022.8.7
      gh-actions-python-version: "3.10"
      testrun: ${{ needs.prepare-workflow.outputs.testrun }}
      salt-version: "${{ needs.prepare-workflow.outputs.salt-version }}"
      cache-prefix: ${{ needs.prepare-workflow.outputs.cache-seed }}|3.10.13
      skip-code-coverage: ${{ fromJSON(needs.prepare-workflow.outputs.testrun)['skip_code_coverage'] }}
      workflow-slug: ci
      default-timeout: 180

  almalinux-9:
    name: Alma Linux 9 Test
    if: ${{ fromJSON(needs.prepare-workflow.outputs.jobs)['test'] && fromJSON(needs.prepare-workflow.outputs.runners)['self-hosted'] }}
    needs:
      - prepare-workflow
      - build-ci-deps
    uses: ./.github/workflows/test-action-linux.yml
    with:
      distro-slug: almalinux-9
      nox-session: ci-test-onedir
      platform: linux
      arch: x86_64
      nox-version: 2022.8.7
      gh-actions-python-version: "3.10"
      testrun: ${{ needs.prepare-workflow.outputs.testrun }}
      salt-version: "${{ needs.prepare-workflow.outputs.salt-version }}"
      cache-prefix: ${{ needs.prepare-workflow.outputs.cache-seed }}|3.10.13
      skip-code-coverage: ${{ fromJSON(needs.prepare-workflow.outputs.testrun)['skip_code_coverage'] }}
      workflow-slug: ci
      default-timeout: 180

  amazonlinux-2:
    name: Amazon Linux 2 Test
    if: ${{ fromJSON(needs.prepare-workflow.outputs.jobs)['test'] && fromJSON(needs.prepare-workflow.outputs.runners)['self-hosted'] }}
    needs:
      - prepare-workflow
      - build-ci-deps
    uses: ./.github/workflows/test-action-linux.yml
    with:
      distro-slug: amazonlinux-2
      nox-session: ci-test-onedir
      platform: linux
      arch: x86_64
      nox-version: 2022.8.7
      gh-actions-python-version: "3.10"
      testrun: ${{ needs.prepare-workflow.outputs.testrun }}
      salt-version: "${{ needs.prepare-workflow.outputs.salt-version }}"
      cache-prefix: ${{ needs.prepare-workflow.outputs.cache-seed }}|3.10.13
      skip-code-coverage: ${{ fromJSON(needs.prepare-workflow.outputs.testrun)['skip_code_coverage'] }}
      workflow-slug: ci
      default-timeout: 180

  amazonlinux-2-arm64:
    name: Amazon Linux 2 Arm64 Test
    if: ${{ fromJSON(needs.prepare-workflow.outputs.jobs)['test'] && fromJSON(needs.prepare-workflow.outputs.runners)['self-hosted'] }}
    needs:
      - prepare-workflow
      - build-ci-deps
    uses: ./.github/workflows/test-action-linux.yml
    with:
      distro-slug: amazonlinux-2-arm64
      nox-session: ci-test-onedir
      platform: linux
      arch: arm64
      nox-version: 2022.8.7
      gh-actions-python-version: "3.10"
      testrun: ${{ needs.prepare-workflow.outputs.testrun }}
      salt-version: "${{ needs.prepare-workflow.outputs.salt-version }}"
      cache-prefix: ${{ needs.prepare-workflow.outputs.cache-seed }}|3.10.13
      skip-code-coverage: ${{ fromJSON(needs.prepare-workflow.outputs.testrun)['skip_code_coverage'] }}
      workflow-slug: ci
      default-timeout: 180

  amazonlinux-2023:
    name: Amazon Linux 2023 Test
    if: ${{ fromJSON(needs.prepare-workflow.outputs.jobs)['test'] && fromJSON(needs.prepare-workflow.outputs.runners)['self-hosted'] }}
    needs:
      - prepare-workflow
      - build-ci-deps
    uses: ./.github/workflows/test-action-linux.yml
    with:
      distro-slug: amazonlinux-2023
      nox-session: ci-test-onedir
      platform: linux
      arch: x86_64
      nox-version: 2022.8.7
      gh-actions-python-version: "3.10"
      testrun: ${{ needs.prepare-workflow.outputs.testrun }}
      salt-version: "${{ needs.prepare-workflow.outputs.salt-version }}"
      cache-prefix: ${{ needs.prepare-workflow.outputs.cache-seed }}|3.10.13
      skip-code-coverage: ${{ fromJSON(needs.prepare-workflow.outputs.testrun)['skip_code_coverage'] }}
      workflow-slug: ci
      default-timeout: 180

  amazonlinux-2023-arm64:
    name: Amazon Linux 2023 Arm64 Test
    if: ${{ fromJSON(needs.prepare-workflow.outputs.jobs)['test'] && fromJSON(needs.prepare-workflow.outputs.runners)['self-hosted'] }}
    needs:
      - prepare-workflow
      - build-ci-deps
    uses: ./.github/workflows/test-action-linux.yml
    with:
      distro-slug: amazonlinux-2023-arm64
      nox-session: ci-test-onedir
      platform: linux
      arch: arm64
      nox-version: 2022.8.7
      gh-actions-python-version: "3.10"
      testrun: ${{ needs.prepare-workflow.outputs.testrun }}
      salt-version: "${{ needs.prepare-workflow.outputs.salt-version }}"
      cache-prefix: ${{ needs.prepare-workflow.outputs.cache-seed }}|3.10.13
      skip-code-coverage: ${{ fromJSON(needs.prepare-workflow.outputs.testrun)['skip_code_coverage'] }}
      workflow-slug: ci
      default-timeout: 180

  archlinux-lts:
    name: Arch Linux LTS Test
    if: ${{ fromJSON(needs.prepare-workflow.outputs.jobs)['test'] && fromJSON(needs.prepare-workflow.outputs.runners)['self-hosted'] }}
    needs:
      - prepare-workflow
      - build-ci-deps
    uses: ./.github/workflows/test-action-linux.yml
    with:
      distro-slug: archlinux-lts
      nox-session: ci-test-onedir
      platform: linux
      arch: x86_64
      nox-version: 2022.8.7
      gh-actions-python-version: "3.10"
      testrun: ${{ needs.prepare-workflow.outputs.testrun }}
      salt-version: "${{ needs.prepare-workflow.outputs.salt-version }}"
      cache-prefix: ${{ needs.prepare-workflow.outputs.cache-seed }}|3.10.13
      skip-code-coverage: ${{ fromJSON(needs.prepare-workflow.outputs.testrun)['skip_code_coverage'] }}
      workflow-slug: ci
      default-timeout: 180

  centos-7:
    name: CentOS 7 Test
    if: ${{ fromJSON(needs.prepare-workflow.outputs.jobs)['test'] && fromJSON(needs.prepare-workflow.outputs.runners)['self-hosted'] }}
    needs:
      - prepare-workflow
      - build-ci-deps
    uses: ./.github/workflows/test-action-linux.yml
    with:
      distro-slug: centos-7
      nox-session: ci-test-onedir
      platform: linux
      arch: x86_64
      nox-version: 2022.8.7
      gh-actions-python-version: "3.10"
      testrun: ${{ needs.prepare-workflow.outputs.testrun }}
      salt-version: "${{ needs.prepare-workflow.outputs.salt-version }}"
      cache-prefix: ${{ needs.prepare-workflow.outputs.cache-seed }}|3.10.13
      skip-code-coverage: ${{ fromJSON(needs.prepare-workflow.outputs.testrun)['skip_code_coverage'] }}
      workflow-slug: ci
      default-timeout: 180

  centosstream-8:
    name: CentOS Stream 8 Test
    if: ${{ fromJSON(needs.prepare-workflow.outputs.jobs)['test'] && fromJSON(needs.prepare-workflow.outputs.runners)['self-hosted'] }}
    needs:
      - prepare-workflow
      - build-ci-deps
    uses: ./.github/workflows/test-action-linux.yml
    with:
      distro-slug: centosstream-8
      nox-session: ci-test-onedir
      platform: linux
      arch: x86_64
      nox-version: 2022.8.7
      gh-actions-python-version: "3.10"
      testrun: ${{ needs.prepare-workflow.outputs.testrun }}
      salt-version: "${{ needs.prepare-workflow.outputs.salt-version }}"
      cache-prefix: ${{ needs.prepare-workflow.outputs.cache-seed }}|3.10.13
      skip-code-coverage: ${{ fromJSON(needs.prepare-workflow.outputs.testrun)['skip_code_coverage'] }}
      workflow-slug: ci
      default-timeout: 180

  centosstream-9:
    name: CentOS Stream 9 Test
    if: ${{ fromJSON(needs.prepare-workflow.outputs.jobs)['test'] && fromJSON(needs.prepare-workflow.outputs.runners)['self-hosted'] }}
    needs:
      - prepare-workflow
      - build-ci-deps
    uses: ./.github/workflows/test-action-linux.yml
    with:
      distro-slug: centosstream-9
      nox-session: ci-test-onedir
      platform: linux
      arch: x86_64
      nox-version: 2022.8.7
      gh-actions-python-version: "3.10"
      testrun: ${{ needs.prepare-workflow.outputs.testrun }}
      salt-version: "${{ needs.prepare-workflow.outputs.salt-version }}"
      cache-prefix: ${{ needs.prepare-workflow.outputs.cache-seed }}|3.10.13
      skip-code-coverage: ${{ fromJSON(needs.prepare-workflow.outputs.testrun)['skip_code_coverage'] }}
      workflow-slug: ci
      default-timeout: 180

  debian-10:
    name: Debian 10 Test
    if: ${{ fromJSON(needs.prepare-workflow.outputs.jobs)['test'] && fromJSON(needs.prepare-workflow.outputs.runners)['self-hosted'] }}
    needs:
      - prepare-workflow
      - build-ci-deps
    uses: ./.github/workflows/test-action-linux.yml
    with:
      distro-slug: debian-10
      nox-session: ci-test-onedir
      platform: linux
      arch: x86_64
      nox-version: 2022.8.7
      gh-actions-python-version: "3.10"
      testrun: ${{ needs.prepare-workflow.outputs.testrun }}
      salt-version: "${{ needs.prepare-workflow.outputs.salt-version }}"
      cache-prefix: ${{ needs.prepare-workflow.outputs.cache-seed }}|3.10.13
      skip-code-coverage: ${{ fromJSON(needs.prepare-workflow.outputs.testrun)['skip_code_coverage'] }}
      workflow-slug: ci
      default-timeout: 180

  debian-11:
    name: Debian 11 Test
    if: ${{ fromJSON(needs.prepare-workflow.outputs.jobs)['test'] && fromJSON(needs.prepare-workflow.outputs.runners)['self-hosted'] }}
    needs:
      - prepare-workflow
      - build-ci-deps
    uses: ./.github/workflows/test-action-linux.yml
    with:
      distro-slug: debian-11
      nox-session: ci-test-onedir
      platform: linux
      arch: x86_64
      nox-version: 2022.8.7
      gh-actions-python-version: "3.10"
      testrun: ${{ needs.prepare-workflow.outputs.testrun }}
      salt-version: "${{ needs.prepare-workflow.outputs.salt-version }}"
      cache-prefix: ${{ needs.prepare-workflow.outputs.cache-seed }}|3.10.13
      skip-code-coverage: ${{ fromJSON(needs.prepare-workflow.outputs.testrun)['skip_code_coverage'] }}
      workflow-slug: ci
      default-timeout: 180

  debian-11-arm64:
    name: Debian 11 Arm64 Test
    if: ${{ fromJSON(needs.prepare-workflow.outputs.jobs)['test'] && fromJSON(needs.prepare-workflow.outputs.runners)['self-hosted'] }}
    needs:
      - prepare-workflow
      - build-ci-deps
    uses: ./.github/workflows/test-action-linux.yml
    with:
      distro-slug: debian-11-arm64
      nox-session: ci-test-onedir
      platform: linux
      arch: arm64
      nox-version: 2022.8.7
      gh-actions-python-version: "3.10"
      testrun: ${{ needs.prepare-workflow.outputs.testrun }}
      salt-version: "${{ needs.prepare-workflow.outputs.salt-version }}"
      cache-prefix: ${{ needs.prepare-workflow.outputs.cache-seed }}|3.10.13
      skip-code-coverage: ${{ fromJSON(needs.prepare-workflow.outputs.testrun)['skip_code_coverage'] }}
      workflow-slug: ci
      default-timeout: 180

  debian-12:
    name: Debian 12 Test
    if: ${{ fromJSON(needs.prepare-workflow.outputs.jobs)['test'] && fromJSON(needs.prepare-workflow.outputs.runners)['self-hosted'] }}
    needs:
      - prepare-workflow
      - build-ci-deps
    uses: ./.github/workflows/test-action-linux.yml
    with:
      distro-slug: debian-12
      nox-session: ci-test-onedir
      platform: linux
      arch: x86_64
      nox-version: 2022.8.7
      gh-actions-python-version: "3.10"
      testrun: ${{ needs.prepare-workflow.outputs.testrun }}
      salt-version: "${{ needs.prepare-workflow.outputs.salt-version }}"
      cache-prefix: ${{ needs.prepare-workflow.outputs.cache-seed }}|3.10.13
      skip-code-coverage: ${{ fromJSON(needs.prepare-workflow.outputs.testrun)['skip_code_coverage'] }}
      workflow-slug: ci
      default-timeout: 180

  debian-12-arm64:
    name: Debian 12 Arm64 Test
    if: ${{ fromJSON(needs.prepare-workflow.outputs.jobs)['test'] && fromJSON(needs.prepare-workflow.outputs.runners)['self-hosted'] }}
    needs:
      - prepare-workflow
      - build-ci-deps
    uses: ./.github/workflows/test-action-linux.yml
    with:
      distro-slug: debian-12-arm64
      nox-session: ci-test-onedir
      platform: linux
      arch: arm64
      nox-version: 2022.8.7
      gh-actions-python-version: "3.10"
      testrun: ${{ needs.prepare-workflow.outputs.testrun }}
      salt-version: "${{ needs.prepare-workflow.outputs.salt-version }}"
      cache-prefix: ${{ needs.prepare-workflow.outputs.cache-seed }}|3.10.13
      skip-code-coverage: ${{ fromJSON(needs.prepare-workflow.outputs.testrun)['skip_code_coverage'] }}
      workflow-slug: ci
      default-timeout: 180

  fedora-37:
    name: Fedora 37 Test
    if: ${{ fromJSON(needs.prepare-workflow.outputs.jobs)['test'] && fromJSON(needs.prepare-workflow.outputs.runners)['self-hosted'] }}
    needs:
      - prepare-workflow
      - build-ci-deps
    uses: ./.github/workflows/test-action-linux.yml
    with:
      distro-slug: fedora-37
      nox-session: ci-test-onedir
      platform: linux
      arch: x86_64
      nox-version: 2022.8.7
      gh-actions-python-version: "3.10"
      testrun: ${{ needs.prepare-workflow.outputs.testrun }}
      salt-version: "${{ needs.prepare-workflow.outputs.salt-version }}"
      cache-prefix: ${{ needs.prepare-workflow.outputs.cache-seed }}|3.10.13
      skip-code-coverage: ${{ fromJSON(needs.prepare-workflow.outputs.testrun)['skip_code_coverage'] }}
      workflow-slug: ci
      default-timeout: 180

  fedora-38:
    name: Fedora 38 Test
    if: ${{ fromJSON(needs.prepare-workflow.outputs.jobs)['test'] && fromJSON(needs.prepare-workflow.outputs.runners)['self-hosted'] }}
    needs:
      - prepare-workflow
      - build-ci-deps
    uses: ./.github/workflows/test-action-linux.yml
    with:
      distro-slug: fedora-38
      nox-session: ci-test-onedir
      platform: linux
      arch: x86_64
      nox-version: 2022.8.7
      gh-actions-python-version: "3.10"
      testrun: ${{ needs.prepare-workflow.outputs.testrun }}
      salt-version: "${{ needs.prepare-workflow.outputs.salt-version }}"
      cache-prefix: ${{ needs.prepare-workflow.outputs.cache-seed }}|3.10.13
      skip-code-coverage: ${{ fromJSON(needs.prepare-workflow.outputs.testrun)['skip_code_coverage'] }}
      workflow-slug: ci
      default-timeout: 180

  opensuse-15:
    name: Opensuse 15 Test
    if: ${{ fromJSON(needs.prepare-workflow.outputs.jobs)['test'] && fromJSON(needs.prepare-workflow.outputs.runners)['self-hosted'] }}
    needs:
      - prepare-workflow
      - build-ci-deps
    uses: ./.github/workflows/test-action-linux.yml
    with:
      distro-slug: opensuse-15
      nox-session: ci-test-onedir
      platform: linux
      arch: x86_64
      nox-version: 2022.8.7
      gh-actions-python-version: "3.10"
      testrun: ${{ needs.prepare-workflow.outputs.testrun }}
      salt-version: "${{ needs.prepare-workflow.outputs.salt-version }}"
      cache-prefix: ${{ needs.prepare-workflow.outputs.cache-seed }}|3.10.13
      skip-code-coverage: ${{ fromJSON(needs.prepare-workflow.outputs.testrun)['skip_code_coverage'] }}
      workflow-slug: ci
      default-timeout: 180

  photonos-3:
    name: Photon OS 3 Test
    if: ${{ fromJSON(needs.prepare-workflow.outputs.jobs)['test'] && fromJSON(needs.prepare-workflow.outputs.runners)['self-hosted'] }}
    needs:
      - prepare-workflow
      - build-ci-deps
    uses: ./.github/workflows/test-action-linux.yml
    with:
      distro-slug: photonos-3
      nox-session: ci-test-onedir
      platform: linux
      arch: x86_64
      nox-version: 2022.8.7
      gh-actions-python-version: "3.10"
      testrun: ${{ needs.prepare-workflow.outputs.testrun }}
      salt-version: "${{ needs.prepare-workflow.outputs.salt-version }}"
      cache-prefix: ${{ needs.prepare-workflow.outputs.cache-seed }}|3.10.13
      skip-code-coverage: ${{ fromJSON(needs.prepare-workflow.outputs.testrun)['skip_code_coverage'] }}
      workflow-slug: ci
      default-timeout: 180

  photonos-3-arm64:
    name: Photon OS 3 Arm64 Test
    if: ${{ fromJSON(needs.prepare-workflow.outputs.jobs)['test'] && fromJSON(needs.prepare-workflow.outputs.runners)['self-hosted'] }}
    needs:
      - prepare-workflow
      - build-ci-deps
    uses: ./.github/workflows/test-action-linux.yml
    with:
      distro-slug: photonos-3-arm64
      nox-session: ci-test-onedir
      platform: linux
      arch: arm64
      nox-version: 2022.8.7
      gh-actions-python-version: "3.10"
      testrun: ${{ needs.prepare-workflow.outputs.testrun }}
      salt-version: "${{ needs.prepare-workflow.outputs.salt-version }}"
      cache-prefix: ${{ needs.prepare-workflow.outputs.cache-seed }}|3.10.13
      skip-code-coverage: ${{ fromJSON(needs.prepare-workflow.outputs.testrun)['skip_code_coverage'] }}
      workflow-slug: ci
      default-timeout: 180

  photonos-4:
    name: Photon OS 4 Test
    if: ${{ fromJSON(needs.prepare-workflow.outputs.jobs)['test'] && fromJSON(needs.prepare-workflow.outputs.runners)['self-hosted'] }}
    needs:
      - prepare-workflow
      - build-ci-deps
    uses: ./.github/workflows/test-action-linux.yml
    with:
      distro-slug: photonos-4
      nox-session: ci-test-onedir
      platform: linux
      arch: x86_64
      nox-version: 2022.8.7
      gh-actions-python-version: "3.10"
      testrun: ${{ needs.prepare-workflow.outputs.testrun }}
      salt-version: "${{ needs.prepare-workflow.outputs.salt-version }}"
      cache-prefix: ${{ needs.prepare-workflow.outputs.cache-seed }}|3.10.13
      skip-code-coverage: ${{ fromJSON(needs.prepare-workflow.outputs.testrun)['skip_code_coverage'] }}
      workflow-slug: ci
      default-timeout: 180
      fips: true

  photonos-4-arm64:
    name: Photon OS 4 Arm64 Test
    if: ${{ fromJSON(needs.prepare-workflow.outputs.jobs)['test'] && fromJSON(needs.prepare-workflow.outputs.runners)['self-hosted'] }}
    needs:
      - prepare-workflow
      - build-ci-deps
    uses: ./.github/workflows/test-action-linux.yml
    with:
      distro-slug: photonos-4-arm64
      nox-session: ci-test-onedir
      platform: linux
      arch: arm64
      nox-version: 2022.8.7
      gh-actions-python-version: "3.10"
      testrun: ${{ needs.prepare-workflow.outputs.testrun }}
      salt-version: "${{ needs.prepare-workflow.outputs.salt-version }}"
      cache-prefix: ${{ needs.prepare-workflow.outputs.cache-seed }}|3.10.13
      skip-code-coverage: ${{ fromJSON(needs.prepare-workflow.outputs.testrun)['skip_code_coverage'] }}
      workflow-slug: ci
      default-timeout: 180
      fips: true

  photonos-5:
    name: Photon OS 5 Test
    if: ${{ fromJSON(needs.prepare-workflow.outputs.jobs)['test'] && fromJSON(needs.prepare-workflow.outputs.runners)['self-hosted'] }}
    needs:
      - prepare-workflow
      - build-ci-deps
    uses: ./.github/workflows/test-action-linux.yml
    with:
      distro-slug: photonos-5
      nox-session: ci-test-onedir
      platform: linux
      arch: x86_64
      nox-version: 2022.8.7
      gh-actions-python-version: "3.10"
      testrun: ${{ needs.prepare-workflow.outputs.testrun }}
      salt-version: "${{ needs.prepare-workflow.outputs.salt-version }}"
      cache-prefix: ${{ needs.prepare-workflow.outputs.cache-seed }}|3.10.13
      skip-code-coverage: ${{ fromJSON(needs.prepare-workflow.outputs.testrun)['skip_code_coverage'] }}
      workflow-slug: ci
      default-timeout: 180
      fips: true

  photonos-5-arm64:
    name: Photon OS 5 Arm64 Test
    if: ${{ fromJSON(needs.prepare-workflow.outputs.jobs)['test'] && fromJSON(needs.prepare-workflow.outputs.runners)['self-hosted'] }}
    needs:
      - prepare-workflow
      - build-ci-deps
    uses: ./.github/workflows/test-action-linux.yml
    with:
      distro-slug: photonos-5-arm64
      nox-session: ci-test-onedir
      platform: linux
      arch: arm64
      nox-version: 2022.8.7
      gh-actions-python-version: "3.10"
      testrun: ${{ needs.prepare-workflow.outputs.testrun }}
      salt-version: "${{ needs.prepare-workflow.outputs.salt-version }}"
      cache-prefix: ${{ needs.prepare-workflow.outputs.cache-seed }}|3.10.13
      skip-code-coverage: ${{ fromJSON(needs.prepare-workflow.outputs.testrun)['skip_code_coverage'] }}
      workflow-slug: ci
      default-timeout: 180
      fips: true

  ubuntu-2004:
    name: Ubuntu 20.04 Test
    if: ${{ fromJSON(needs.prepare-workflow.outputs.jobs)['test'] && fromJSON(needs.prepare-workflow.outputs.runners)['self-hosted'] }}
    needs:
      - prepare-workflow
      - build-ci-deps
    uses: ./.github/workflows/test-action-linux.yml
    with:
      distro-slug: ubuntu-20.04
      nox-session: ci-test-onedir
      platform: linux
      arch: x86_64
      nox-version: 2022.8.7
      gh-actions-python-version: "3.10"
      testrun: ${{ needs.prepare-workflow.outputs.testrun }}
      salt-version: "${{ needs.prepare-workflow.outputs.salt-version }}"
      cache-prefix: ${{ needs.prepare-workflow.outputs.cache-seed }}|3.10.13
      skip-code-coverage: ${{ fromJSON(needs.prepare-workflow.outputs.testrun)['skip_code_coverage'] }}
      workflow-slug: ci
      default-timeout: 180

  ubuntu-2004-arm64:
    name: Ubuntu 20.04 Arm64 Test
    if: ${{ fromJSON(needs.prepare-workflow.outputs.jobs)['test'] && fromJSON(needs.prepare-workflow.outputs.runners)['self-hosted'] }}
    needs:
      - prepare-workflow
      - build-ci-deps
    uses: ./.github/workflows/test-action-linux.yml
    with:
      distro-slug: ubuntu-20.04-arm64
      nox-session: ci-test-onedir
      platform: linux
      arch: arm64
      nox-version: 2022.8.7
      gh-actions-python-version: "3.10"
      testrun: ${{ needs.prepare-workflow.outputs.testrun }}
      salt-version: "${{ needs.prepare-workflow.outputs.salt-version }}"
      cache-prefix: ${{ needs.prepare-workflow.outputs.cache-seed }}|3.10.13
      skip-code-coverage: ${{ fromJSON(needs.prepare-workflow.outputs.testrun)['skip_code_coverage'] }}
      workflow-slug: ci
      default-timeout: 180

  ubuntu-2204:
    name: Ubuntu 22.04 Test
    if: ${{ fromJSON(needs.prepare-workflow.outputs.jobs)['test'] && fromJSON(needs.prepare-workflow.outputs.runners)['self-hosted'] }}
    needs:
      - prepare-workflow
      - build-ci-deps
    uses: ./.github/workflows/test-action-linux.yml
    with:
      distro-slug: ubuntu-22.04
      nox-session: ci-test-onedir
      platform: linux
      arch: x86_64
      nox-version: 2022.8.7
      gh-actions-python-version: "3.10"
      testrun: ${{ needs.prepare-workflow.outputs.testrun }}
      salt-version: "${{ needs.prepare-workflow.outputs.salt-version }}"
      cache-prefix: ${{ needs.prepare-workflow.outputs.cache-seed }}|3.10.13
      skip-code-coverage: ${{ fromJSON(needs.prepare-workflow.outputs.testrun)['skip_code_coverage'] }}
      workflow-slug: ci
      default-timeout: 180

  ubuntu-2204-arm64:
    name: Ubuntu 22.04 Arm64 Test
    if: ${{ fromJSON(needs.prepare-workflow.outputs.jobs)['test'] && fromJSON(needs.prepare-workflow.outputs.runners)['self-hosted'] }}
    needs:
      - prepare-workflow
      - build-ci-deps
    uses: ./.github/workflows/test-action-linux.yml
    with:
      distro-slug: ubuntu-22.04-arm64
      nox-session: ci-test-onedir
      platform: linux
      arch: arm64
      nox-version: 2022.8.7
      gh-actions-python-version: "3.10"
      testrun: ${{ needs.prepare-workflow.outputs.testrun }}
      salt-version: "${{ needs.prepare-workflow.outputs.salt-version }}"
      cache-prefix: ${{ needs.prepare-workflow.outputs.cache-seed }}|3.10.13
      skip-code-coverage: ${{ fromJSON(needs.prepare-workflow.outputs.testrun)['skip_code_coverage'] }}
      workflow-slug: ci
      default-timeout: 180

  combine-all-code-coverage:
    name: Combine Code Coverage
    if: ${{ fromJSON(needs.prepare-workflow.outputs.testrun)['skip_code_coverage'] == false }}
    runs-on: ubuntu-latest
    needs:
      - prepare-workflow
      - build-ci-deps
      - windows-2016
      - windows-2019
      - windows-2022
      - macos-12
      - macos-13
      - macos-13-xlarge
      - almalinux-8
      - almalinux-9
      - amazonlinux-2
      - amazonlinux-2-arm64
      - amazonlinux-2023
      - amazonlinux-2023-arm64
      - archlinux-lts
      - centos-7
      - centosstream-8
      - centosstream-9
      - debian-10
      - debian-11
      - debian-11-arm64
      - debian-12
      - debian-12-arm64
      - fedora-37
      - fedora-38
      - opensuse-15
      - photonos-3
      - photonos-3-arm64
      - photonos-4
      - photonos-4-arm64
      - photonos-5
      - photonos-5-arm64
      - ubuntu-2004
      - ubuntu-2004-arm64
      - ubuntu-2204
      - ubuntu-2204-arm64
    steps:
      - uses: actions/checkout@v4

      - name: Set up Python 3.10
        uses: actions/setup-python@v5
        with:
          python-version: "3.10"

      - name: Setup Python Tools Scripts
        id: python-tools-scripts
        uses: ./.github/actions/setup-python-tools-scripts
        with:
          cache-prefix: ${{ needs.prepare-workflow.outputs.cache-seed }}-coverage

      - name: Install Nox
        run: |
          python3 -m pip install 'nox==2022.8.7'



      - name: Get coverage reports
        id: get-coverage-reports
        uses: actions/download-artifact@v3
        # This needs to be actions/download-artifact@v3 because we upload multiple artifacts
        # under the same name something that actions/upload-artifact@v4 does not do.
        with:
          name: all-testrun-coverage-artifacts
          path: artifacts/coverage/

      - name: Display structure of downloaded files
        run: tree -a artifacts/

      - name: Install Codecov CLI
        run: |
          # We can't yet use tokenless uploads with the codecov CLI
          # python3 -m pip install codecov-cli
          #
          curl https://keybase.io/codecovsecurity/pgp_keys.asc | gpg --no-default-keyring --import
          curl -Os https://uploader.codecov.io/latest/linux/codecov
          curl -Os https://uploader.codecov.io/latest/linux/codecov.SHA256SUM
          curl -Os https://uploader.codecov.io/latest/linux/codecov.SHA256SUM.sig
          gpg --verify codecov.SHA256SUM.sig codecov.SHA256SUM
          shasum -a 256 -c codecov.SHA256SUM
          chmod +x codecov
          mv ./codecov /usr/local/bin/

      - name: Create XML Coverage Reports
        run: |
          nox --force-color -e create-xml-coverage-reports

      - name: Upload Code Coverage To Codecov
        if: ${{ ! github.event.repository.private }}
        run: |
          tools ci upload-coverage --commit-sha=${{ github.event.pull_request.head.sha || github.sha }} artifacts/coverage/

      - name: Combine Code Coverage
        run: |
          nox --force-color -e combine-coverage

      - name: Report Salt Code Coverage
        run: |
          nox --force-color -e coverage-report -- salt

      - name: Create Salt Code Coverage HTML Report
        run: |
          nox --force-color -e create-html-coverage-report -- salt

      - name: Create Salt Code Coverage HTML Report
        run: |
          nox --force-color -e create-html-coverage-report -- salt

      - name: Upload Salt Code Coverage HTML Report
        uses: actions/upload-artifact@v4
        with:
          name: code-coverage-salt-html-report
          path: artifacts/coverage/html/salt
          retention-days: 7
          if-no-files-found: error

      - name: Report Combined Code Coverage
        run: |
          nox --force-color -e coverage-report

      - name: Create Combined Code Coverage JSON Report
        run: |
          nox --force-color -e create-json-coverage-reports

      - name: Upload Combined Code Coverage JSON Report
        uses: actions/upload-artifact@v4
        with:
          name: code-coverage-full-json-report
          path: artifacts/coverage/coverage.json
          retention-days: 7
          if-no-files-found: error

      - name: Create Combined Code Coverage HTML Report
        run: |
          nox --force-color -e create-html-coverage-report

      - name: Upload Combined Code Coverage HTML Report
        uses: actions/upload-artifact@v4
        with:
          name: code-coverage-full-html-report
          path: artifacts/coverage/html/full
          retention-days: 7
          if-no-files-found: error

  set-pipeline-exit-status:
    # This step is just so we can make github require this step, to pass checks
    # on a pull request instead of requiring all
    name: Set the ${{ github.workflow }} Pipeline Exit Status
    if: always()
    runs-on: ubuntu-latest
    needs:
      - prepare-workflow
      - pre-commit
      - lint
      - build-docs
      - build-deps-onedir
      - build-salt-onedir
      - build-pkgs-src
      - combine-all-code-coverage
      - build-ci-deps
      - windows-2016
      - windows-2019
      - windows-2022
      - macos-12
      - macos-13
      - macos-13-xlarge
      - almalinux-8
      - almalinux-9
      - amazonlinux-2
      - amazonlinux-2-arm64
      - amazonlinux-2023
      - amazonlinux-2023-arm64
      - archlinux-lts
      - centos-7
      - centosstream-8
      - centosstream-9
      - debian-10
      - debian-11
      - debian-11-arm64
      - debian-12
      - debian-12-arm64
      - fedora-37
      - fedora-38
      - opensuse-15
      - photonos-3
      - photonos-3-arm64
      - photonos-4
      - photonos-4-arm64
      - photonos-5
      - photonos-5-arm64
      - ubuntu-2004
      - ubuntu-2004-arm64
      - ubuntu-2204
      - ubuntu-2204-arm64
      - amazonlinux-2-pkg-tests
      - amazonlinux-2-arm64-pkg-tests
      - amazonlinux-2023-pkg-tests
      - amazonlinux-2023-arm64-pkg-tests
      - centos-7-pkg-tests
      - centosstream-8-pkg-tests
      - centosstream-9-pkg-tests
      - centosstream-9-arm64-pkg-tests
      - debian-10-pkg-tests
      - debian-11-pkg-tests
      - debian-11-arm64-pkg-tests
      - debian-12-pkg-tests
      - debian-12-arm64-pkg-tests
      - photonos-3-pkg-tests
      - photonos-3-arm64-pkg-tests
      - photonos-4-pkg-tests
      - photonos-4-arm64-pkg-tests
      - photonos-5-pkg-tests
      - photonos-5-arm64-pkg-tests
      - ubuntu-2004-pkg-tests
      - ubuntu-2004-arm64-pkg-tests
      - ubuntu-2204-pkg-tests
      - ubuntu-2204-arm64-pkg-tests
      - macos-12-pkg-tests
      - macos-13-pkg-tests
      - macos-13-xlarge-pkg-tests
      - windows-2016-nsis-pkg-tests
      - windows-2016-msi-pkg-tests
      - windows-2019-nsis-pkg-tests
      - windows-2019-msi-pkg-tests
      - windows-2022-nsis-pkg-tests
      - windows-2022-msi-pkg-tests
    steps:
      - name: Get workflow information
        id: get-workflow-info
        uses: technote-space/workflow-conclusion-action@v3

      - name: Set Pipeline Exit Status
        shell: bash
        run: |
          if [ "${{ steps.get-workflow-info.outputs.conclusion }}" != "success" ]; then
            exit 1
          else
            exit 0
          fi

      - name: Done
        if: always()
        run:
          echo "All worflows finished"<|MERGE_RESOLUTION|>--- conflicted
+++ resolved
@@ -171,11 +171,7 @@
       - name: Get Hash For Nox Tarball Cache
         id: nox-archive-hash
         run: |
-<<<<<<< HEAD
           echo "nox-archive-hash=${{ hashFiles('requirements/**/*.txt', 'cicd/golden-images.json', 'noxfile.py', 'pkg/common/env-cleanup-rules.yml', '.github/workflows/build-deps-ci-action.yml') }}" | tee -a "$GITHUB_OUTPUT"
-=======
-          echo "nox-archive-hash=${{ hashFiles('requirements/**/*.txt', 'cicd/golden-images.json', 'noxfile.py', 'pkg/common/env-cleanup-rules.yml') }}" | tee -a "$GITHUB_OUTPUT"
->>>>>>> 12cdb409
 
       - name: Write Changed Files To A Local File
         run:
