--- conflicted
+++ resolved
@@ -1558,30 +1558,6 @@
       workflow-slug: ci
       timeout-minutes: ${{ fromJSON(needs.prepare-workflow.outputs.testrun)['type'] == 'full' && 180 || 360 }}
 
-<<<<<<< HEAD
-  centos-7:
-    name: CentOS 7 Test
-    if: ${{ fromJSON(needs.prepare-workflow.outputs.jobs)['test'] && fromJSON(needs.prepare-workflow.outputs.runners)['self-hosted'] && contains(fromJSON(needs.prepare-workflow.outputs.os-labels), 'centos-7') }}
-    needs:
-      - prepare-workflow
-      - build-ci-deps
-    uses: ./.github/workflows/test-action-linux.yml
-    with:
-      distro-slug: centos-7
-      nox-session: ci-test-onedir
-      platform: linux
-      arch: x86_64
-      nox-version: 2022.8.7
-      gh-actions-python-version: "3.10"
-      testrun: ${{ needs.prepare-workflow.outputs.testrun }}
-      salt-version: "${{ needs.prepare-workflow.outputs.salt-version }}"
-      cache-prefix: ${{ needs.prepare-workflow.outputs.cache-seed }}|3.10.14
-      skip-code-coverage: ${{ fromJSON(needs.prepare-workflow.outputs.testrun)['skip_code_coverage'] }}
-      workflow-slug: ci
-      timeout-minutes: ${{ fromJSON(needs.prepare-workflow.outputs.testrun)['type'] == 'full' && 180 || 360 }}
-
-=======
->>>>>>> 3bc6e3a0
   debian-11:
     name: Debian 11 Test
     if: ${{ fromJSON(needs.prepare-workflow.outputs.jobs)['test'] && fromJSON(needs.prepare-workflow.outputs.runners)['self-hosted'] && contains(fromJSON(needs.prepare-workflow.outputs.os-labels), 'debian-11') }}
