# Do not edit these workflows directly as the changes made will be overwritten.
# Instead, edit the template '.github/workflows/templates/nightly.yml.jinja'
---

name: Nightly
run-name: "Nightly (branch: ${{ github.ref_name }})"

on:
  workflow_dispatch:
    inputs:
      skip-salt-test-suite:
        type: boolean
        default: false
        description: Skip running the Salt test suite.
      skip-salt-pkg-test-suite:
        type: boolean
        default: false
        description: Skip running the Salt packages test suite.

env:
  COLUMNS: 190
  CACHE_SEED: SEED-6  # Bump the number to invalidate all caches
  RELENV_DATA: "${{ github.workspace }}/.relenv"
  PIP_DISABLE_PIP_VERSION_CHECK: "1"
  RAISE_DEPRECATIONS_RUNTIME_ERRORS: "1"

permissions:
  contents: read  # for dorny/paths-filter to fetch a list of changed files
  pull-requests: read  # for dorny/paths-filter to read pull requests
  actions: write  # to trigger branch nightly builds

concurrency:
  group: ${{ github.workflow }}-${{ github.event_name }}-${{ github.repository }}-${{ github.head_ref || github.run_id }}
  cancel-in-progress: false

jobs:

  prepare-workflow:
    name: Prepare Workflow Run
    runs-on: ubuntu-22.04
    environment: ci
    outputs:
      changed-files: ${{ steps.process-changed-files.outputs.changed-files }}
      salt-version: ${{ steps.setup-salt-version.outputs.salt-version }}
      cache-seed: ${{ steps.set-cache-seed.outputs.cache-seed }}
      latest-release: ${{ steps.get-salt-releases.outputs.latest-release }}
      releases: ${{ steps.get-salt-releases.outputs.releases }}
      release-changelog-target: ${{ steps.get-release-changelog-target.outputs.release-changelog-target }}
      testing-releases: ${{ steps.get-testing-releases.outputs.testing-releases }}
      nox-archive-hash: ${{ steps.nox-archive-hash.outputs.nox-archive-hash }}
      config: ${{ steps.workflow-config.outputs.config }}
    env:
      LINUX_ARM_RUNNER: ${{ vars.LINUX_ARM_RUNNER }}
      FULL_TESTRUN_SLUGS: ${{ vars.FULL_TESTRUN_SLUGS }}
      PR_TESTRUN_SLUGS: ${{ vars.PR_TESTRUN_SLUGS }}
    steps:
      - uses: actions/checkout@v4
        with:
          fetch-depth: 0  # Full clone to also get the tags to get the right salt version

      - name: Get Changed Files
        if: ${{ github.event_name == 'pull_request'}}
        id: changed-files
        uses: dorny/paths-filter@v3
        with:
          token: ${{ github.token }}
          list-files: json
          filters: |
            repo:
              - added|modified:
                - '**'
            doc-requirements:
              - added|modified: &doc_requirements
                - requirements/static/ci/py3.*/docs.txt
            lint-requirements:
              - added|modified: &lint_requirements
                - requirements/static/ci/py3.*/lint.txt
            pkg_requirements:
              - added|modified: &pkg_requirements
                - requirements/static/pkg/py3.*/darwin.txt
                - requirements/static/pkg/py3.*/linux.txt
                - requirements/static/pkg/py3.*/freebsd.txt
                - requirements/static/pkg/py3.*/windows.txt
            test_requirements:
              - added|modified: &test_requirements
                - requirements/static/ci/py3.*/darwin.txt
                - requirements/static/ci/py3.*/linux.txt
                - requirements/static/ci/py3.*/freebsd.txt
                - requirements/static/ci/py3.*/windows.txt
                - requirements/static/ci/py3.*/darwin-crypto.txt
                - requirements/static/ci/py3.*/linux-crypto.txt
                - requirements/static/ci/py3.*/freebsd-crypto.txt
                - requirements/static/ci/py3.*/windows-crypto.txt
            deleted:
              - deleted:
                - '**'
            docs:
              - added|modified:
                - doc/**
                - .github/workflows/build-docs.yml
                - *doc_requirements
            workflows:
              - added|modified:
                - cicd/shared-gh-workflows-context.yml
                - .github/actions/**/action.yml
                - .github/workflows/*.yml
                - .github/workflows/templates/*.yml.jinja2
                - tools/precommit/workflows.py
            salt:
              - added|modified: &salt_added_modified
                - setup.py
                - noxfile.py
                - salt/**/*.py
                - tasks/**/*.py
                - tools/**/*.py
            tests:
              - added|modified: &tests_added_modified
                - tests/**/*.py
            lint:
              - added|modified:
                - .pylintrc
                - *lint_requirements
            golden_images:
              - added|modified:
                - cicd/golden-images.json
            pkg_tests:
              - added|modified: &pkg_tests_added_modified
                - pkg/**
                - *pkg_requirements
                - *salt_added_modified
            nsis_tests:
              - added|modified: &nsis_tests
                - pkg/windows/nsis/**
            testrun:
              - added|modified:
                - *pkg_requirements
                - *test_requirements
                - *salt_added_modified
                - *tests_added_modified
                - *pkg_tests_added_modified

      - name: Set up Python 3.11
        uses: actions/setup-python@v5
        with:
          python-version: "3.11"

      - name: Setup Python Tools Scripts
        uses: ./.github/actions/setup-python-tools-scripts
        with:
          cache-prefix: ${{ env.CACHE_SEED }}

      - name: Pretty Print The GH Actions Event
        run:
          tools ci print-gh-event

      - name: Set Cache Seed Output
        id: set-cache-seed
        run: |
          tools ci define-cache-seed ${{ env.CACHE_SEED }}

      - name: Setup Salt Version
        id: setup-salt-version
        uses: ./.github/actions/setup-salt-version
        with:
          salt-version: ""
          validate-version: true

      - name: Get Hash For Nox Tarball Cache
        id: nox-archive-hash
        run: |
          echo "nox-archive-hash=${{ hashFiles('requirements/**/*.txt', 'cicd/golden-images.json', 'noxfile.py', 'pkg/common/env-cleanup-rules.yml', '.github/workflows/build-deps-ci-action.yml') }}" | tee -a "$GITHUB_OUTPUT"

      - name: Write Changed Files To A Local File
        run:
          echo '${{ toJSON(steps.changed-files.outputs) }}' > changed-files.json

      - name: Check Local Changed Files Contents
        if: ${{ github.event_name == 'pull_request' }}
        run:
          cat changed-files.json

      - name: Process Changed Files
        id: process-changed-files
        run: |
          tools ci process-changed-files ${{ github.event_name }} changed-files.json

      - name: Check Collected Changed Files
        if: ${{ github.event_name == 'pull_request' }}
        run: |
          echo '${{ steps.process-changed-files.outputs.changed-files }}' | jq -C '.'

      - name: Get Salt Releases
        id: get-salt-releases
        env:
          GITHUB_TOKEN: ${{ secrets.GITHUB_TOKEN }}
        run: |
          tools ci get-releases

      - name: Get Latest Salt Releases for Testing
        id: get-testing-releases
        env:
          GITHUB_TOKEN: ${{ secrets.GITHUB_TOKEN }}
        run: |
          tools ci get-testing-releases ${{ join(fromJSON(steps.get-salt-releases.outputs.releases), ' ') }} --salt-version ${{ steps.setup-salt-version.outputs.salt-version }}

      - name: Define workflow config
        id: workflow-config
        run: |
          tools ci workflow-config${{ inputs.skip-salt-test-suite && ' --skip-tests' || '' }}${{ inputs.skip-salt-pkg-test-suite && ' --skip-pkg-tests' || '' }} ${{ steps.setup-salt-version.outputs.salt-version }} ${{ github.event_name }} changed-files.json

      - name: Check Contents of generated testrun-changed-files.txt
        if: ${{ fromJSON(steps.workflow-config.outputs.config)['testrun']['type'] != 'full' }}
        run: |
          cat testrun-changed-files.txt || true

      - name: Upload testrun-changed-files.txt
        if: ${{ fromJSON(steps.workflow-config.outputs.config)['testrun']['type'] != 'full' }}
        uses: actions/upload-artifact@v4
        with:
          name: testrun-changed-files.txt
          path: testrun-changed-files.txt

      - name: Get Release Changelog Target
        id: get-release-changelog-target
        run: |
          tools ci get-release-changelog-target ${{ github.event_name }}


  pre-commit:
    name: Pre-Commit
    uses: ./.github/workflows/pre-commit-action.yml
    needs:
      - prepare-workflow
    with:
      cache-seed: ${{ needs.prepare-workflow.outputs.cache-seed }}
      changed-files: ${{ needs.prepare-workflow.outputs.changed-files }}
      pre-commit-version: "3.0.4"

  lint:
    name: Lint
    if: ${{ !cancelled() && fromJSON(needs.prepare-workflow.outputs.config)['jobs']['lint'] }}
    uses: ./.github/workflows/lint-action.yml
    needs:
      - prepare-workflow
    with:
      changed-files: ${{ needs.prepare-workflow.outputs.changed-files }}
      full: ${{ fromJSON(needs.prepare-workflow.outputs.config)['testrun']['type'] == 'full' }}
  nsis-tests:
    name: NSIS Tests
    uses: ./.github/workflows/nsis-tests.yml
    needs:
      - prepare-workflow
    with:
      changed-files: ${{ needs.prepare-workflow.outputs.changed-files }}
      full: ${{ fromJSON(needs.prepare-workflow.outputs.config)['testrun']['type'] == 'full' }}
      ci-python-version: "3.11"

  prepare-release:
    name: "Prepare Release: ${{ needs.prepare-workflow.outputs.salt-version }}"
    runs-on:
      - ubuntu-22.04
    if: ${{ !cancelled() && fromJSON(needs.prepare-workflow.outputs.config)['jobs']['prepare-release'] }}
    needs:
      - prepare-workflow
    steps:
      - uses: actions/checkout@v4

      - name: Set up Python 3.11
        uses: actions/setup-python@v5
        with:
          python-version: "3.11"


      - name: Setup Python Tools Scripts
        uses: ./.github/actions/setup-python-tools-scripts
        with:
          cache-prefix: ${{ needs.prepare-workflow.outputs.cache-seed }}-changelog

      - name: Setup Salt Version
        id: setup-salt-version
        uses: ./.github/actions/setup-salt-version
        with:
          salt-version: "${{ needs.prepare-workflow.outputs.salt-version }}"

      - name: Update Debian changelog
        shell: bash
        if: ${{ startsWith(github.event.ref, 'refs/tags') == false }}
        run: |
          tools changelog update-deb --draft
          tools changelog update-deb

      - name: Update RPM changelog
        shell: bash
        if: ${{ startsWith(github.event.ref, 'refs/tags') == false }}
        run: |
          tools changelog update-rpm --draft
          tools changelog update-rpm

      - name: Create Release Notes Template
        shell: bash
        if: ${{ startsWith(github.event.ref, 'refs/tags') == false }}
        run: |
          if [ "${{ needs.prepare-workflow.outputs.release-changelog-target }}" == "next-major-release" ]; then
            tools changelog update-release-notes --next-release --template-only
          else
            tools changelog update-release-notes --template-only
          fi

      - name: Update Release Notes
        shell: bash
        if: ${{ startsWith(github.event.ref, 'refs/tags') == false }}
        run: |
          if [ "${{ needs.prepare-workflow.outputs.release-changelog-target }}" == "next-major-release" ]; then
              tools changelog update-release-notes --draft --next-release
              tools changelog update-release-notes --next-release
          else
              tools changelog update-release-notes --draft
              tools changelog update-release-notes
          fi

      - name: Generate MAN Pages
        shell: bash
        if: ${{ startsWith(github.event.ref, 'refs/tags') == false }}
        env:
          LATEST_RELEASE: "${{ needs.prepare-workflow.outputs.salt-version }}"
          SALT_ON_SALTSTACK: "1"
        run: |
          tools docs man

      - name: Update Changelog
        shell: bash
        if: ${{ startsWith(github.event.ref, 'refs/tags') == false }}
        run: |
          tools changelog update-changelog-md --draft
          tools changelog update-changelog-md

      - name: Show Changes Diff
        shell: bash
        if: ${{ startsWith(github.event.ref, 'refs/tags') == false }}
        run: |
          git diff --color

      - name: Configure Git
        shell: bash
        if: ${{ startsWith(github.event.ref, 'refs/tags') == false }}
        run: |
          git config --global user.name "Salt Project Packaging"
          git config --global user.email saltproject-packaging@vmware.com

      - name: Setup Pre-Commit
        if: ${{ startsWith(github.event.ref, 'refs/tags') == false }}
        uses: ./.github/actions/setup-pre-commit
        with:
          version: "3.0.4"
          cache-seed: ${{ needs.prepare-workflow.outputs.cache-seed }}

      - name: Commit Changes
        shell: bash
        if: ${{ startsWith(github.event.ref, 'refs/tags') == false }}
        env:
          SKIP: lint-salt,lint-tests
          PRE_COMMIT_COLOR: always
        run: |
          # Run it twice so that pre-commit can fix anything that can be automatically fixed.
          git commit -am "Release v${{ needs.prepare-workflow.outputs.salt-version }}" || \
            git commit -am "Release v${{ needs.prepare-workflow.outputs.salt-version }}"

      - name: Create release changes patch
        shell: bash
        if: ${{ startsWith(github.event.ref, 'refs/tags') == false }}
        run: |
          git format-patch --keep-subject --binary --stdout HEAD^ > salt-${{ needs.prepare-workflow.outputs.salt-version }}.patch

      - name: Upload Changes Diff Artifact
        uses: actions/upload-artifact@v4
        if: ${{ startsWith(github.event.ref, 'refs/tags') == false }}
        with:
          name: salt-${{ needs.prepare-workflow.outputs.salt-version }}.patch
          path: salt-${{ needs.prepare-workflow.outputs.salt-version }}.patch
          retention-days: 7
          if-no-files-found: error

  build-docs:
    name: Documentation
    if: ${{ !cancelled() && fromJSON(needs.prepare-workflow.outputs.config)['jobs']['build-docs'] }}
    needs:
      - prepare-workflow
      - build-source-tarball
    uses: ./.github/workflows/build-docs.yml
    with:
      cache-seed: ${{ needs.prepare-workflow.outputs.cache-seed }}
      salt-version: "${{ needs.prepare-workflow.outputs.salt-version }}"

  build-source-tarball:
    name: Build Source Tarball
    if: ${{ !cancelled() && fromJSON(needs.prepare-workflow.outputs.config)['jobs']['build-source-tarball'] }}
    needs:
      - prepare-workflow
      - prepare-release
    runs-on: ubuntu-22.04
    steps:
      - uses: actions/checkout@v4

      - name: Set up Python 3.11
        uses: actions/setup-python@v5
        with:
          python-version: "3.11"

      - name: Setup Python Tools Scripts
        uses: ./.github/actions/setup-python-tools-scripts
        with:
          cache-prefix: ${{ needs.prepare-workflow.outputs.cache-seed }}-build

      - name: Setup Salt Version
        id: setup-salt-version
        uses: ./.github/actions/setup-salt-version
        with:
          salt-version: "${{ needs.prepare-workflow.outputs.salt-version }}"

      - name: Build Source Tarball
        uses: ./.github/actions/build-source-tarball
        with:
          salt-version: "${{ needs.prepare-workflow.outputs.salt-version }}"

  build-salt-onedir:
    name: Build Salt Onedir
    if: ${{ !cancelled() && fromJSON(needs.prepare-workflow.outputs.config)['jobs']['build-salt-onedir'] }}
    needs:
      - prepare-workflow
      - build-source-tarball
    uses: ./.github/workflows/build-salt-onedir.yml
    with:
      cache-seed: ${{ needs.prepare-workflow.outputs.cache-seed }}
      salt-version: "${{ needs.prepare-workflow.outputs.salt-version }}"
      relenv-version: "0.19.4"
<<<<<<< HEAD
      python-version: "3.11.11"
=======
      python-version: "3.10.17"
      ci-python-version: "3.11"
>>>>>>> 634be441
      matrix: ${{ toJSON(fromJSON(needs.prepare-workflow.outputs.config)['build-matrix']) }}
      linux_arm_runner: ${{ fromJSON(needs.prepare-workflow.outputs.config)['linux_arm_runner'] }}

  build-pkgs-onedir:
    name: Build Packages
    if: ${{ fromJSON(needs.prepare-workflow.outputs.config)['jobs']['build-pkgs'] }}
    needs:
      - prepare-workflow
      - build-salt-onedir
    uses: ./.github/workflows/build-packages.yml
    with:
      salt-version: "${{ needs.prepare-workflow.outputs.salt-version }}"
      cache-prefix: ${{ needs.prepare-workflow.outputs.cache-seed }}
      relenv-version: "0.19.4"
<<<<<<< HEAD
      python-version: "3.11.11"
=======
      python-version: "3.10.17"
      ci-python-version: "3.11"
>>>>>>> 634be441
      source: "onedir"
      matrix: ${{ toJSON(fromJSON(needs.prepare-workflow.outputs.config)['build-matrix']) }}
      linux_arm_runner: ${{ fromJSON(needs.prepare-workflow.outputs.config)['linux_arm_runner'] }}
      environment: nightly
      sign-macos-packages: false
      sign-rpm-packages: false
      sign-windows-packages: false

  build-pkgs-src:
    name: Build Packages
    if: ${{ fromJSON(needs.prepare-workflow.outputs.config)['jobs']['build-pkgs'] }}
    needs:
      - prepare-workflow
      - build-salt-onedir
    uses: ./.github/workflows/build-packages.yml
    with:
      salt-version: "${{ needs.prepare-workflow.outputs.salt-version }}"
      cache-prefix: ${{ needs.prepare-workflow.outputs.cache-seed }}
      relenv-version: "0.19.4"
<<<<<<< HEAD
      python-version: "3.11.11"
=======
      python-version: "3.10.17"
      ci-python-version: "3.11"
>>>>>>> 634be441
      source: "src"
      matrix: ${{ toJSON(fromJSON(needs.prepare-workflow.outputs.config)['build-matrix']) }}
      linux_arm_runner: ${{ fromJSON(needs.prepare-workflow.outputs.config)['linux_arm_runner'] }}
      environment: nightly
      sign-macos-packages: false
      sign-rpm-packages: false
      sign-windows-packages: false
  build-ci-deps:
    name: CI Deps
    if: ${{ fromJSON(needs.prepare-workflow.outputs.config)['jobs']['build-deps-ci'] }}
    needs:
      - prepare-workflow
      - build-salt-onedir
    uses: ./.github/workflows/build-deps-ci-action.yml
    with:
      nox-session: ci-test-onedir
      nox-version: 2022.8.7
<<<<<<< HEAD
      python-version: "3.11"
=======
      python-version: "3.10.17"
      ci-python-version: "3.11"
>>>>>>> 634be441
      salt-version: "${{ needs.prepare-workflow.outputs.salt-version }}"
      cache-prefix: ${{ needs.prepare-workflow.outputs.cache-seed }}|3.11.11
      nox-archive-hash: "${{ needs.prepare-workflow.outputs.nox-archive-hash }}"
      matrix: ${{ toJSON(fromJSON(needs.prepare-workflow.outputs.config)['build-matrix']) }}
      linux_arm_runner: ${{ fromJSON(needs.prepare-workflow.outputs.config)['linux_arm_runner'] }}
  test-packages:
    name: Test Package
    if: ${{ fromJSON(needs.prepare-workflow.outputs.config)['jobs']['test-pkg'] }}
    needs:
      - prepare-workflow
      - build-pkgs-onedir
      - build-ci-deps
    uses: ./.github/workflows/test-packages-action.yml
    with:
      nox-session: ci-test-onedir
      salt-version: "${{ needs.prepare-workflow.outputs.salt-version }}"
      nox-version: 2022.8.7
<<<<<<< HEAD
      python-version: "3.11"
      cache-prefix: ${{ needs.prepare-workflow.outputs.cache-seed }}|3.11.11
=======
      ci-python-version: "3.11"
      cache-prefix: ${{ needs.prepare-workflow.outputs.cache-seed }}|3.10.17
>>>>>>> 634be441
      skip-code-coverage: true
      testing-releases: ${{ needs.prepare-workflow.outputs.testing-releases }}
      matrix: ${{ toJSON(fromJSON(needs.prepare-workflow.outputs.config)['pkg-test-matrix']) }}
      linux_arm_runner: ${{ fromJSON(needs.prepare-workflow.outputs.config)['linux_arm_runner'] }}
  test:
    name: Test Salt
    if: ${{ fromJSON(needs.prepare-workflow.outputs.config)['jobs']['test'] }}
    needs:
      - prepare-workflow
      - build-ci-deps
    uses: ./.github/workflows/test-action.yml
    with:
      nox-session: ci-test-onedir
      nox-version: 2022.8.7
<<<<<<< HEAD
      python-version: "3.11"
=======
      ci-python-version: "3.11"
>>>>>>> 634be441
      testrun: ${{ toJSON(fromJSON(needs.prepare-workflow.outputs.config)['testrun']) }}
      salt-version: "${{ needs.prepare-workflow.outputs.salt-version }}"
      cache-prefix: ${{ needs.prepare-workflow.outputs.cache-seed }}|3.11.11
      skip-code-coverage: true
      workflow-slug: nightly
      default-timeout: 360
      matrix: ${{ toJSON(fromJSON(needs.prepare-workflow.outputs.config)['test-matrix']) }}
      linux_arm_runner: ${{ fromJSON(needs.prepare-workflow.outputs.config)['linux_arm_runner'] }}
  set-pipeline-exit-status:
    # This step is just so we can make github require this step, to pass checks
    # on a pull request instead of requiring all
    name: Set the ${{ github.workflow }} Pipeline Exit Status
    if: ${{ !cancelled() && always() }}
    runs-on: ubuntu-22.04
    environment: nightly
    needs:
      - prepare-workflow
      - pre-commit
      - lint
      - nsis-tests
      - build-docs
      - build-salt-onedir
      - build-pkgs-src
      - build-ci-deps
      - test-packages
      - test
    steps:
      - name: Get workflow information
        id: get-workflow-info
        uses: im-open/workflow-conclusion@v2

      - name: Set Pipeline Exit Status
        shell: bash
        run: |
          if [ "${{ steps.get-workflow-info.outputs.workflow_conclusion }}" != "success" ]; then
            exit 1
          else
            exit 0
          fi<|MERGE_RESOLUTION|>--- conflicted
+++ resolved
@@ -433,12 +433,8 @@
       cache-seed: ${{ needs.prepare-workflow.outputs.cache-seed }}
       salt-version: "${{ needs.prepare-workflow.outputs.salt-version }}"
       relenv-version: "0.19.4"
-<<<<<<< HEAD
       python-version: "3.11.11"
-=======
-      python-version: "3.10.17"
-      ci-python-version: "3.11"
->>>>>>> 634be441
+      ci-python-version: "3.11"
       matrix: ${{ toJSON(fromJSON(needs.prepare-workflow.outputs.config)['build-matrix']) }}
       linux_arm_runner: ${{ fromJSON(needs.prepare-workflow.outputs.config)['linux_arm_runner'] }}
 
@@ -453,12 +449,8 @@
       salt-version: "${{ needs.prepare-workflow.outputs.salt-version }}"
       cache-prefix: ${{ needs.prepare-workflow.outputs.cache-seed }}
       relenv-version: "0.19.4"
-<<<<<<< HEAD
       python-version: "3.11.11"
-=======
-      python-version: "3.10.17"
-      ci-python-version: "3.11"
->>>>>>> 634be441
+      ci-python-version: "3.11"
       source: "onedir"
       matrix: ${{ toJSON(fromJSON(needs.prepare-workflow.outputs.config)['build-matrix']) }}
       linux_arm_runner: ${{ fromJSON(needs.prepare-workflow.outputs.config)['linux_arm_runner'] }}
@@ -478,12 +470,8 @@
       salt-version: "${{ needs.prepare-workflow.outputs.salt-version }}"
       cache-prefix: ${{ needs.prepare-workflow.outputs.cache-seed }}
       relenv-version: "0.19.4"
-<<<<<<< HEAD
       python-version: "3.11.11"
-=======
-      python-version: "3.10.17"
-      ci-python-version: "3.11"
->>>>>>> 634be441
+      ci-python-version: "3.11"
       source: "src"
       matrix: ${{ toJSON(fromJSON(needs.prepare-workflow.outputs.config)['build-matrix']) }}
       linux_arm_runner: ${{ fromJSON(needs.prepare-workflow.outputs.config)['linux_arm_runner'] }}
@@ -501,12 +489,8 @@
     with:
       nox-session: ci-test-onedir
       nox-version: 2022.8.7
-<<<<<<< HEAD
-      python-version: "3.11"
-=======
-      python-version: "3.10.17"
-      ci-python-version: "3.11"
->>>>>>> 634be441
+      python-version: "3.11.11"
+      ci-python-version: "3.11"
       salt-version: "${{ needs.prepare-workflow.outputs.salt-version }}"
       cache-prefix: ${{ needs.prepare-workflow.outputs.cache-seed }}|3.11.11
       nox-archive-hash: "${{ needs.prepare-workflow.outputs.nox-archive-hash }}"
@@ -524,13 +508,8 @@
       nox-session: ci-test-onedir
       salt-version: "${{ needs.prepare-workflow.outputs.salt-version }}"
       nox-version: 2022.8.7
-<<<<<<< HEAD
-      python-version: "3.11"
+      ci-python-version: "3.11"
       cache-prefix: ${{ needs.prepare-workflow.outputs.cache-seed }}|3.11.11
-=======
-      ci-python-version: "3.11"
-      cache-prefix: ${{ needs.prepare-workflow.outputs.cache-seed }}|3.10.17
->>>>>>> 634be441
       skip-code-coverage: true
       testing-releases: ${{ needs.prepare-workflow.outputs.testing-releases }}
       matrix: ${{ toJSON(fromJSON(needs.prepare-workflow.outputs.config)['pkg-test-matrix']) }}
@@ -545,11 +524,7 @@
     with:
       nox-session: ci-test-onedir
       nox-version: 2022.8.7
-<<<<<<< HEAD
-      python-version: "3.11"
-=======
-      ci-python-version: "3.11"
->>>>>>> 634be441
+      ci-python-version: "3.11"
       testrun: ${{ toJSON(fromJSON(needs.prepare-workflow.outputs.config)['testrun']) }}
       salt-version: "${{ needs.prepare-workflow.outputs.salt-version }}"
       cache-prefix: ${{ needs.prepare-workflow.outputs.cache-seed }}|3.11.11
