name: Test Artifact

on:
  workflow_call:
    inputs:
      distro-slug:
        required: true
        type: string
        description: The OS slug to run tests against
      platform:
        required: true
        type: string
        description: The platform being tested
      arch:
        required: true
        type: string
        description: The platform arch being tested
      pkg-type:
        required: true
        type: string
        description: The platform arch being tested
      salt-version:
        type: string
        required: true
        description: The Salt version of the packages to install and test
      cache-prefix:
        required: true
        type: string
        description: Seed used to invalidate caches
      testing-releases:
        required: true
        type: string
        description: A JSON list of releases to test upgrades against
      nox-version:
        required: true
        type: string
        description: The nox version to install
      nox-archive-hash:
        required: true
        type: string
        description: Nox Tarball Cache Hash
      python-version:
        required: false
        type: string
        description: The python version to run tests with
        default: "3.10"
      fips:
        required: false
        type: boolean
        default: false
        description: Test run with FIPS enabled
      package-name:
        required: false
        type: string
        description: The onedir package name to use
        default: salt
      nox-session:
        required: false
        type: string
        description: The nox session to run
        default: ci-test-onedir
      skip-code-coverage:
        required: false
        type: boolean
        description: Skip code coverage
        default: false

env:
  COLUMNS: 190
  AWS_MAX_ATTEMPTS: "10"
  AWS_RETRY_MODE: "adaptive"
  PIP_INDEX_URL: https://pypi-proxy.saltstack.net/root/local/+simple/
  PIP_EXTRA_INDEX_URL: https://pypi.org/simple

jobs:

  generate-matrix:
    name: Generate Matrix
    runs-on:
      # We need to run on our self-hosted runners because we need proper credentials
      # for boto3 to scan through our repositories.
      - self-hosted
      - linux
      - x86_64
    outputs:
      pkg-matrix-include: ${{ steps.generate-pkg-matrix.outputs.matrix }}
    steps:

      - name: "Throttle Builds"
        shell: bash
        run: |
          t=$(shuf -i 1-30 -n 1); echo "Sleeping $t seconds"; sleep "$t"

      - name: Checkout Source Code
        uses: actions/checkout@v4

      - name: Setup Python Tools Scripts
        uses: ./.github/actions/setup-python-tools-scripts
        with:
          cache-prefix: ${{ inputs.cache-prefix }}

      - name: Generate Package Test Matrix
        id: generate-pkg-matrix
        run: |
          tools ci pkg-matrix ${{ inputs.fips && '--fips ' || '' }}${{ inputs.distro-slug }} \
            ${{ inputs.pkg-type }} --testing-releases ${{ join(fromJSON(inputs.testing-releases), ' ') }}


  test:
    name: Test
    runs-on:
      - self-hosted
      - linux
      - bastion
    timeout-minutes: 120  # 2 Hours - More than this and something is wrong
    needs:
      - generate-matrix
    strategy:
      fail-fast: false
      matrix:
        include: ${{ fromJSON(needs.generate-matrix.outputs.pkg-matrix-include) }}

    steps:

      - name: "Throttle Builds"
        shell: bash
        run: |
          t=$(python3 -c 'import random, sys; sys.stdout.write(str(random.randint(1, 15)))'); echo "Sleeping $t seconds"; sleep "$t"

      - name: Checkout Source Code
        uses: actions/checkout@v4

      - name: Download Packages
        uses: actions/download-artifact@v3
        with:
          name: ${{ inputs.package-name }}-${{ inputs.salt-version }}-${{ inputs.arch }}-${{ inputs.pkg-type }}
          path: artifacts/pkg/

      - name: Download Onedir Tarball as an Artifact
        uses: actions/download-artifact@v3
        with:
          name: ${{ inputs.package-name }}-${{ inputs.salt-version }}-onedir-${{ inputs.platform }}-${{ inputs.arch }}.tar.xz
          path: artifacts/

      - name: Decompress Onedir Tarball
        shell: bash
        run: |
          python3 -c "import os; os.makedirs('artifacts', exist_ok=True)"
          cd artifacts
          tar xvf ${{ inputs.package-name }}-${{ inputs.salt-version }}-onedir-${{ inputs.platform }}-${{ inputs.arch }}.tar.xz

      - name: List Packages
        run: |
          tree artifacts/pkg/

      - name: Download cached nox.linux.${{ inputs.arch }}.tar.* for session ${{ inputs.nox-session }}
        uses: actions/cache@v3.3.1
        with:
          path: nox.linux.${{ inputs.arch }}.tar.*
          key: ${{ inputs.cache-prefix }}|testrun-deps|${{ inputs.arch }}|linux|${{ inputs.nox-session }}|${{ inputs.python-version }}|${{ inputs.nox-archive-hash }}
          # If we get a cache miss here it means the dependencies step failed to save the cache
          fail-on-cache-miss: true

      - name: Setup Python Tools Scripts
        uses: ./.github/actions/setup-python-tools-scripts
        with:
          cache-prefix: ${{ inputs.cache-prefix }}

      - name: Get Salt Project GitHub Actions Bot Environment
        run: |
          TOKEN=$(curl -sS -f -X PUT "http://169.254.169.254/latest/api/token" -H "X-aws-ec2-metadata-token-ttl-seconds: 30")
          SPB_ENVIRONMENT=$(curl -sS -f -H "X-aws-ec2-metadata-token: $TOKEN" http://169.254.169.254/latest/meta-data/tags/instance/spb:environment)
          echo "SPB_ENVIRONMENT=$SPB_ENVIRONMENT" >> "$GITHUB_ENV"

      - name: Start VM
        id: spin-up-vm
        run: |
          tools --timestamps vm create --environment "${SPB_ENVIRONMENT}" --retries=2 ${{ inputs.distro-slug }}

      - name: List Free Space
        run: |
          tools --timestamps vm ssh ${{ inputs.distro-slug }} -- df -h || true

      - name: Upload Checkout To VM
        run: |
          tools --timestamps vm rsync ${{ inputs.distro-slug }}

      - name: Decompress .nox Directory
        run: |
          tools --timestamps vm decompress-dependencies ${{ inputs.distro-slug }}

      - name: Downgrade importlib-metadata
        if: ${{ contains(fromJSON('["amazonlinux-2", "centos-7", "debian-10"]'), inputs.distro-slug) && contains(fromJSON('["upgrade-classic", "downgrade-classic"]'), matrix.tests-chunk) }}
        run: |
          # This step can go away once we stop testing classic packages upgrade/downgrades to/from 3005.x
          tools --timestamps vm ssh ${{ inputs.distro-slug }} -- "sudo python3 -m pip install -U 'importlib-metadata<=4.13.0' 'virtualenv<=20.21.1'"

      - name: Show System Info & Test Plan
        run: |
          tools --timestamps --timeout-secs=1800 vm testplan --skip-requirements-install \
            --nox-session=${{ inputs.nox-session }}-pkgs ${{ inputs.distro-slug }} -- ${{ matrix.tests-chunk }} \
            ${{ matrix.version && format('--prev-version {0}', matrix.version) || ''}}

      - name: Run Package Tests
        run: |
          tools --timestamps --no-output-timeout-secs=1800 --timeout-secs=14400 vm test --skip-requirements-install ${{ matrix.fips && '--fips ' || '' }}\
          --nox-session=${{ inputs.nox-session }}-pkgs --rerun-failures ${{ inputs.distro-slug }} -- ${{ matrix.tests-chunk }} \
          ${{ matrix.version && format('--prev-version {0}', matrix.version) || ''}}

      - name: Download Test Run Artifacts
        id: download-artifacts-from-vm
        if: always() && steps.spin-up-vm.outcome == 'success'
        run: |
          tools --timestamps vm download-artifacts ${{ inputs.distro-slug }}
          # Delete the salt onedir, we won't need it anymore and it will prevent
          # from it showing in the tree command below
          rm -rf artifacts/salt*
          tree -a artifacts

      - name: Destroy VM
        if: always()
        run: |
          tools --timestamps vm destroy --no-wait ${{ inputs.distro-slug }} || true

      - name: Upload Test Run Artifacts
        if: always() && steps.download-artifacts-from-vm.outcome == 'success'
        uses: actions/upload-artifact@v3
        with:
          name: pkg-testrun-artifacts-${{ inputs.distro-slug }}-${{ matrix.tests-chunk }}
          path: |
            artifacts
            !artifacts/pkg/*
            !artifacts/salt/*
            !artifacts/salt-*.tar.*

  report:
    name: Report
    runs-on: ubuntu-latest
<<<<<<< HEAD
    if: always() && (inputs.skip-code-coverage == false || inputs.skip-junit-reports == false) && needs.test.result != 'cancelled' && needs.test.result != 'skipped'
=======
    if: always() && inputs.skip-code-coverage == false && needs.test.result != 'cancelled' && needs.test.result != 'skipped'
>>>>>>> 3a913d3e
    needs:
      - test
      - generate-matrix
    strategy:
      fail-fast: false
      matrix:
        include: ${{ fromJSON(needs.generate-matrix.outputs.pkg-matrix-include) }}

    steps:
      - name: Checkout Source Code
        uses: actions/checkout@v4

      - name: Download Test Run Artifacts
        id: download-test-run-artifacts
        uses: actions/download-artifact@v3
        with:
          name: pkg-testrun-artifacts-${{ inputs.distro-slug }}-${{ matrix.tests-chunk }}
          path: artifacts

      - name: Show Test Run Artifacts
        if: always() && steps.download-test-run-artifacts.outcome == 'success'
        run: |
          tree -a artifacts<|MERGE_RESOLUTION|>--- conflicted
+++ resolved
@@ -236,11 +236,7 @@
   report:
     name: Report
     runs-on: ubuntu-latest
-<<<<<<< HEAD
-    if: always() && (inputs.skip-code-coverage == false || inputs.skip-junit-reports == false) && needs.test.result != 'cancelled' && needs.test.result != 'skipped'
-=======
     if: always() && inputs.skip-code-coverage == false && needs.test.result != 'cancelled' && needs.test.result != 'skipped'
->>>>>>> 3a913d3e
     needs:
       - test
       - generate-matrix
