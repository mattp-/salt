--- conflicted
+++ resolved
@@ -58,14 +58,7 @@
     name: DEB
     if: ${{ toJSON(fromJSON(inputs.matrix)['linux']) != '[]' }}
     runs-on:
-<<<<<<< HEAD
-      - self-hosted
-      - linux
-      - medium
-      - ${{ matrix.arch }}
-=======
       - ${{ matrix.arch == 'x86_64' && 'ubuntu-24.04' || inputs.linux_arm_runner }}
->>>>>>> a5594e7b
     strategy:
       fail-fast: false
       matrix:
@@ -171,14 +164,7 @@
     name: RPM
     if: ${{ toJSON(fromJSON(inputs.matrix)['linux']) != '[]' }}
     runs-on:
-<<<<<<< HEAD
-      - self-hosted
-      - linux
-      - medium
-      - ${{ matrix.arch }}
-=======
       - ${{ matrix.arch == 'x86_64' && 'ubuntu-24.04' || inputs.linux_arm_runner }}
->>>>>>> a5594e7b
     strategy:
       fail-fast: false
       matrix:
