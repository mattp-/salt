--- conflicted
+++ resolved
@@ -94,13 +94,8 @@
       cache-prefix: ${{ needs.prepare-workflow.outputs.cache-seed }}|<{ python_version }>
       skip-code-coverage: <{ skip_test_coverage_check }>
       workflow-slug: <{ workflow_slug }>
-<<<<<<< HEAD
       timeout-minutes: ${{ fromJSON(needs.prepare-workflow.outputs.testrun)['type'] == 'full' && <{ full_testrun_timeout_value }> || <{ partial_testrun_timeout_value }> }}
-    <%- if fips == "fips" %>
-=======
-      default-timeout: <{ timeout_value }>
     <%- if os.fips %>
->>>>>>> 4eccba4f
       fips: true
     <%- endif %>
 
