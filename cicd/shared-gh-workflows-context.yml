nox_version: "2022.8.7"
<<<<<<< HEAD
python_version: "3.11.11"
relenv_version: "0.19.4"
=======
python_version: "3.10.18"
relenv_version: "0.20.1"
>>>>>>> 190409b7
release_branches:
  - "3006.x"
  - "3007.x"
pr-testrun-slugs:
  - ubuntu-24.04-pkg
  - ubuntu-24.04
  - rockylinux-9
  - rockylinux-9-pkg
  - windows-2025
  - windows-2025-pkg
  - macos-15
  - macos-15-pkg
full-testrun-slugs:
  - all<|MERGE_RESOLUTION|>--- conflicted
+++ resolved
@@ -1,11 +1,6 @@
 nox_version: "2022.8.7"
-<<<<<<< HEAD
 python_version: "3.11.11"
-relenv_version: "0.19.4"
-=======
-python_version: "3.10.18"
 relenv_version: "0.20.1"
->>>>>>> 190409b7
 release_branches:
   - "3006.x"
   - "3007.x"
