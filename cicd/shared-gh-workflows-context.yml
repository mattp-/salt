--- conflicted
+++ resolved
@@ -1,14 +1,9 @@
 nox_version: "2022.8.7"
-<<<<<<< HEAD
-python_version: "3.10.13"
-relenv_version: "0.15.1"
+python_version: "3.10.14"
+relenv_version: "0.16.0"
 release_branches:
   - "3006.x"
   - "3007.x"
-=======
-python_version: "3.10.14"
-relenv_version: "0.16.0"
->>>>>>> 975c2a43
 mandatory_os_slugs:
   - rockylinux-9
   - amazonlinux-2023-arm64
