<<<<<<< HEAD
salt (3007.5) stable; urgency=medium
=======
salt (3006.14) stable; urgency=medium
>>>>>>> ded1ce96


  # Fixed

<<<<<<< HEAD
  * Zeromq RequestServer continues to serve requests after encountering an
    un*handled exception [#66519](https://github.com/saltstack/salt/issues/66519)
  * * Added support for `icmpv6-type` to salt.modules.nftables [#67882](https://github.com/saltstack/salt/issues/67882)


 -- Salt Project Packaging <saltproject-packaging@vmware.com>  Thu, 26 Jun 2025 18:22:57 +0000
=======
  * Onedir packages include relenv 0.19.4.
    * Update sqlite to 3500200
    * Update libffi to 3.5.1
    * Update python 3.13 to 3.13.5
    * Load default openssl modules when no system openssl binary exists [#68014](https://github.com/saltstack/salt/issues/68014)
  * pkgrepo.managed not applying changes / account for 'name' attr being part of the state [#68107](https://github.com/saltstack/salt/issues/68107)
  * Fix `test mode` causing unintended execution when non-boolean values are passed. [#68121](https://github.com/saltstack/salt/issues/68121)


 -- Salt Project Packaging <saltproject-packaging@vmware.com>  Thu, 10 Jul 2025 02:01:12 +0000

salt (3006.13) stable; urgency=medium
>>>>>>> ded1ce96

salt (3006.13) stable; urgency=medium

  # Fixed

  * Return target path for symlinks and junctions on Windows [#54484](https://github.com/saltstack/salt/issues/54484)
  * Fixed `Pillar payload signature failed to validate` error on master failover [#62318](https://github.com/saltstack/salt/issues/62318)
  * Fixes an issue running powershell commands that begin with parenthesis or
    other commands that do not require an ampersand [#67190](https://github.com/saltstack/salt/issues/67190)
  * Make x509 module compatible with M2Crypto 0.44.0. [#67782](https://github.com/saltstack/salt/issues/67782)
  * Fix syndic event forwarding [#67936](https://github.com/saltstack/salt/issues/67936)
  * Fix cp.push module function and its integration test [#67941](https://github.com/saltstack/salt/issues/67941)
  * logging regression: fix loglines/findCaller introspection [#68057](https://github.com/saltstack/salt/issues/68057)
  * Handle git@github.com:saltstack/salt style remotes in remote url validation [#68069](https://github.com/saltstack/salt/issues/68069)
  * Fix GitFS file_find for file in sub-directories [#68072](https://github.com/saltstack/salt/issues/68072)
  * Fix install in Ubuntu 24.04 noble Docker by using groupadd rather than addgroup. [#68073](https://github.com/saltstack/salt/issues/68073)
  * Token validation removes token from request handler payload [#68076](https://github.com/saltstack/salt/issues/68076)
  * Fix minion connectivity issues by ensuring auth notices refreshed session token [#68079](https://github.com/saltstack/salt/issues/68079)
  * Fix file_recv path verification to allow subdirs used by cp.push [#68087](https://github.com/saltstack/salt/issues/68087)
  * Fixes an issue on Windows where cmd.run wasn't handling commands sent as a
    list [#68095](https://github.com/saltstack/salt/issues/68095)
  * Disconnect ipc clients that stop consuming [#68114](https://github.com/saltstack/salt/issues/68114)


 -- Salt Project Packaging <saltproject-packaging@vmware.com>  Thu, 26 Jun 2025 01:12:53 +0000

salt (3007.4) stable; urgency=medium

  # Fixed

  * CVE-2024-38822
    Multiple methods in the salt master skip minion token validation. Therefore a misbehaving minion can impersonate another minion.

    CVSS 2.7 V:N/AC:L/PR:H/UI:N/S:U/C:N/I:L/A:N

    CVE*2024-38823
    Salt's request server is vulnerable to replay attacks when not using a TLS encrypted transport.

    CVSS Score 2.7 AV:N/AC:L/PR:H/UI:N/S:U/C:N/I:L/A:N

    CVE*2024-38824
    Directory traversal vulnerability in recv_file method allows arbitrary files to be written to the master cache directory.

    CVSS Score 9.6 AV:N/AC:L/PR:L/UI:N/S:C/C:H/I:H/A:N

    CVE*2024-38825
    The salt.auth.pki module does not properly authenticate callers. The "password" field contains a public certificate which is validated against a CA certificate by the module. This is not pki authentication, as the caller does not need access to the corresponding private key for the authentication attempt to be accepted.

    CVSS Score 6.4 AV:N/AC:L/PR:L/UI:N/S:C/C:L/I:L/A:N

    CVE*2025-22236
    Minion event bus authorization bypass. An attacker with access to a minion key can craft a message which may be able to execute a job on other minions (>= 3007.0).

    CVSS 8.1 AV:L/AC:L/PR:H/UI:N/S:C/C:H/I:H/A:L

    CVE*2025-22237
    An attacker with access to a minion key can exploit the 'on demand' pillar functionality with a specially crafted git url which could cause and arbitrary command to be run on the master with the same privileges as the master process.

    CVSS 6.7 AV:L/AC:L/PR:H/UI:N/S:U/C:H/I:H/A:H

    CVE*2025-22238
    Directory traversal attack in minion file cache creation. The master's default cache is vulnerable to a directory traversal attack. Which could be leveraged to write or overwrite 'cache' files outside of the cache directory.

    CVSS 4.2 AV:L/AC:L/PR:H/UI:R/S:U/C:N/I:H/A:N

    CVE*2025-22239
    Arbitrary event injection on Salt Master. The master's "_minion_event" method can be used by and authorized minion to send arbitrary events onto the master's event bus.

    CVSS 8.1 AV:L/AC:L/PR:H/UI:N/S:C/C:H/I:H/A:L

    CVE*2025-22240
    Arbitrary directory creation or file deletion. In the find_file method of the GitFS class, a path is created using os.path.join using unvalidated input from the “tgt_env” variable. This can be exploited by an attacker to delete any file on the Master's process has permissions to

    CVSS 6.3 AV:L/AC:H/PR:H/UI:R/S:U/C:H/I:H/A:H

    CVE*2025-22241
    File contents overwrite the VirtKey class is called when “on*demand pillar” data is requested and uses un-validated input to create paths to the “pki directory”. The functionality is used to auto-accept Minion authentication keys based on a pre-placed “authorization file” at a specific location and is present in the default configuration.

    CVSS 5.6 AV:L/AC:H/PR:H/UI:R/S:U/C:H/I:H/A:N

    CVE*2025-22242
    Worker process denial of service through file read operation. .A vulnerability exists in the Master's “pub_ret” method which is exposed to all minions. The un*sanitized input value “jid” is used to construct a path which is then opened for reading. An attacker could exploit this vulnerabilities by attempting to read from a filename that will not return any data, e.g. by targeting a pipe node on the proc file system.

    CVSS 5.6 AV:L/AC:H/PR:H/UI:R/S:U/C:H/I:N/A:H

    This release also includes sqlite 3.50.1 to address CVE*2025-29087 [#68033](https://github.com/saltstack/salt/issues/68033)

 -- Salt Project Packaging <saltproject-packaging@vmware.com>  Thu, 12 Jun 2025 18:03:27 +0000

salt (3006.12) stable; urgency=medium


  # Fixed

  * CVE-2024-38822
    Multiple methods in the salt master skip minion token validation. Therefore a misbehaving minion can impersonate another minion.

    CVSS 2.7 V:N/AC:L/PR:H/UI:N/S:U/C:N/I:L/A:N

    CVE*2024-38823
    Salt's request server is vulnerable to replay attacks when not using a TLS encrypted transport.

    CVSS Score 2.7 AV:N/AC:L/PR:H/UI:N/S:U/C:N/I:L/A:N

    CVE*2024-38824
    Directory traversal vulnerability in recv_file method allows arbitrary files to be written to the master cache directory.

    CVSS Score 9.6 AV:N/AC:L/PR:L/UI:N/S:C/C:H/I:H/A:N

    CVE*2024-38825
    The salt.auth.pki module does not properly authenticate callers. The "password" field contains a public certificate which is validated against a CA certificate by the module. This is not pki authentication, as the caller does not need access to the corresponding private key for the authentication attempt to be accepted.

    CVSS Score 6.4 AV:N/AC:L/PR:L/UI:N/S:C/C:L/I:L/A:N

    CVE*2025-22236
    Minion event bus authorization bypass. An attacker with access to a minion key can craft a message which may be able to execute a job on other minions (>= 3007.0).

    CVSS 8.1 AV:L/AC:L/PR:H/UI:N/S:C/C:H/I:H/A:L

    CVE*2025-22237
    An attacker with access to a minion key can exploit the 'on demand' pillar functionality with a specially crafted git url which could cause and arbitrary command to be run on the master with the same privileges as the master process.

    CVSS 6.7 AV:L/AC:L/PR:H/UI:N/S:U/C:H/I:H/A:H

    CVE*2025-22238
    Directory traversal attack in minion file cache creation. The master's default cache is vulnerable to a directory traversal attack. Which could be leveraged to write or overwrite 'cache' files outside of the cache directory.

    CVSS 4.2 AV:L/AC:L/PR:H/UI:R/S:U/C:N/I:H/A:N

    CVE*2025-22239
    Arbitrary event injection on Salt Master. The master's "_minion_event" method can be used by and authorized minion to send arbitrary events onto the master's event bus.

    CVSS 8.1 AV:L/AC:L/PR:H/UI:N/S:C/C:H/I:H/A:L

    CVE*2025-22240
    Arbitrary directory creation or file deletion. In the find_file method of the GitFS class, a path is created using os.path.join using unvalidated input from the “tgt_env” variable. This can be exploited by an attacker to delete any file on the Master's process has permissions to

    CVSS 6.3 AV:L/AC:H/PR:H/UI:R/S:U/C:H/I:H/A:H

    CVE*2025-22241
    File contents overwrite the VirtKey class is called when “on*demand pillar” data is requested and uses un-validated input to create paths to the “pki directory”. The functionality is used to auto-accept Minion authentication keys based on a pre-placed “authorization file” at a specific location and is present in the default configuration.

    CVSS 5.6 AV:L/AC:H/PR:H/UI:R/S:U/C:H/I:H/A:N

    CVE*2025-22242
    Worker process denial of service through file read operation. .A vulnerability exists in the Master's “pub_ret” method which is exposed to all minions. The un*sanitized input value “jid” is used to construct a path which is then opened for reading. An attacker could exploit this vulnerabilities by attempting to read from a filename that will not return any data, e.g. by targeting a pipe node on the proc file system.

    CVSS 5.6 AV:L/AC:H/PR:H/UI:R/S:U/C:H/I:N/A:H

    This release also includes sqlite 3.50.1 to address CVE*2025-29087 [#68033](https://github.com/saltstack/salt/issues/68033)


 -- Salt Project Packaging <saltproject-packaging@vmware.com>  Thu, 12 Jun 2025 16:46:43 +0000

salt (3007.3) stable; urgency=medium


  # Added

  * Added the ability to configure the cluster event port and added documentation for it [#66627](https://github.com/saltstack/salt/issues/66627)


 -- Salt Project Packaging <saltproject-packaging@vmware.com>  Wed, 04 Jun 2025 10:16:34 +0000

salt (3006.11) stable; urgency=medium

  # Fixed

  * Fixes an issue with cmd.run where the command is a built-in command and must be
    run with cmd. [#54821](https://github.com/saltstack/salt/issues/54821)
  * Show a better error when running cmd.* commands using runas and the
    runas user does not exist [#56680](https://github.com/saltstack/salt/issues/56680)
  * Make sure the comment field is populated when test=True for the reg state [#65514](https://github.com/saltstack/salt/issues/65514)
  * Fixed result detection of module.run from returned dict [#65842](https://github.com/saltstack/salt/issues/65842)
  * Fix an issue with the osrelease_info grain that was displaying empty strings [#66936](https://github.com/saltstack/salt/issues/66936)
  * support retry: True as per docs [#67049](https://github.com/saltstack/salt/issues/67049)
  * Fixed if arguments are passed to the key delete all, -D, it will throw an error [#67903](https://github.com/saltstack/salt/issues/67903)
  * Set virtual grain for docker using systemd and virt-what [#67905](https://github.com/saltstack/salt/issues/67905)
  * Remove broken salt-common bash-completion links in root filesystem [#67915](https://github.com/saltstack/salt/issues/67915)
  * Fix refresh of osrelease and related grains on Python 3.10+ [#67932](https://github.com/saltstack/salt/issues/67932)
  * Re-add -oProxyCommand to ssh gateway arguments when ssh_gateway is present. [#67934](https://github.com/saltstack/salt/issues/67934)
  * Repair Git state comment formatting [#67944](https://github.com/saltstack/salt/issues/67944)
  * Use a Jscript Custom Action to stop the salt-minion service on Windows instead
    of a VBscript Custom Action due to future deprecation and security issues [#67982](https://github.com/saltstack/salt/issues/67982)


 -- Salt Project Packaging <saltproject-packaging@vmware.com>  Mon, 02 Jun 2025 21:35:59 +0000

salt (3007.2) stable; urgency=medium

  # Fixed

  * Fixed `salt.*.get` shorthand via Salt-SSH [#41794](https://github.com/saltstack/salt/issues/41794)
  * Show a better error when running cmd.* commands using runas and the
    runas user does not exist [#56680](https://github.com/saltstack/salt/issues/56680)
  * Await on zmq monitor socket's poll method to fix publish server reliability in
    environment's with a large amount of minions. [#65265](https://github.com/saltstack/salt/issues/65265)
  * Fixed result detection of module.run from returned dict [#65842](https://github.com/saltstack/salt/issues/65842)
  * Fix vault module doesn't respect `server.verify` option during unwrap if verify is set to `False` or CA file on the disk [#66213](https://github.com/saltstack/salt/issues/66213)
  * Make sure the master_event_pub.ipc file has correct reed/write permissions for salt group. [#66228](https://github.com/saltstack/salt/issues/66228)
  * fix #66194: Exchange HTTPClient by AsyncHTTPClient in salt.utils.http [#66330](https://github.com/saltstack/salt/issues/66330)
  * Fixed `salt.*.*` attribute syntax for non-Jinja renderers via Salt-SSH [#66376](https://github.com/saltstack/salt/issues/66376)
  * Add integration tests for startup_states [#66592](https://github.com/saltstack/salt/issues/66592)
  * Fixed accessing wrapper modules in Salt-SSH Jinja templates via attribute syntax [#66600](https://github.com/saltstack/salt/issues/66600)
  * Fixed Salt-SSH crash when key deploy is skipped manually [#66610](https://github.com/saltstack/salt/issues/66610)
  * Fixed gpp module trust level reporting/crash with python-gnupg>=0.5.1 [#66685](https://github.com/saltstack/salt/issues/66685)
  * Update master cluster tutorial haproxy config with proper timeouts for publish port [#66888](https://github.com/saltstack/salt/issues/66888)
  * transports.tcp: ensure pull path is being used before attempting chmod.
    The fix prevents an unnecessary traceback when the TCP transport is
    not using unix sockets. No functionaly has changed as the traceback
    occurs when an async task was about to exit anyway. [#66931](https://github.com/saltstack/salt/issues/66931)
  * Fix an issue with the osrelease_info grain that was displaying empty strings [#66936](https://github.com/saltstack/salt/issues/66936)
  * Added support for MAINTAIN (m) privilege to salt.modules.postgres [#66962](https://github.com/saltstack/salt/issues/66962)
  * make file.symlink/_symlink_check() respect follow_symlinks [#66980](https://github.com/saltstack/salt/issues/66980)
  * Salt master waits for publish servers while starting up. [#66993](https://github.com/saltstack/salt/issues/66993)
  * Fix a stacktrace on Windows with pkg.installed and test=True. The
    `pkg.list_repo_pkgs` function does not exist on Windows. This uses the
    `pkg.list_available` function instead for Windows. [#67171](https://github.com/saltstack/salt/issues/67171)
  * Made the correct PKI directory available for key_cache use [#67185](https://github.com/saltstack/salt/issues/67185)
  * Removed support for end of life Python 3.8 from pre-commit and requirements [#67730](https://github.com/saltstack/salt/issues/67730)
  * Fixed if arguments are passed to the key delete all, -D, it will throw an error [#67903](https://github.com/saltstack/salt/issues/67903)
  * Set virtual grain for docker using systemd and virt-what [#67905](https://github.com/saltstack/salt/issues/67905)
  * Remove broken salt-common bash-completion links in root filesystem [#67915](https://github.com/saltstack/salt/issues/67915)
  * Fix refresh of osrelease and related grains on Python 3.10+ [#67932](https://github.com/saltstack/salt/issues/67932)
  * Re-add -oProxyCommand to ssh gateway arguments when ssh_gateway is present. [#67934](https://github.com/saltstack/salt/issues/67934)
  * Repair Git state comment formatting [#67944](https://github.com/saltstack/salt/issues/67944)
  * Use a Jscript Custom Action to stop the salt-minion service on Windows instead
    of a VBscript Custom Action due to future deprecation and security issues [#67982](https://github.com/saltstack/salt/issues/67982)


 -- Salt Project Packaging <saltproject-packaging@vmware.com>  Tue, 13 May 2025 09:20:27 +0000

salt (3007.1) stable; urgency=medium


  # Removed

  * The ``salt.utils.psutil_compat`` was deprecated and now removed in Salt 3008. Please use the ``psutil`` module directly. [#66160](https://github.com/saltstack/salt/issues/66160)

  # Fixed

  * Fixes multiple issues with the cmd module on Windows. Scripts are called using
    the ``*File`` parameter to the ``powershell.exe`` binary. ``CLIXML`` data in
    stderr is now removed (only applies to encoded commands). Commands can now be
    sent to ``cmd.powershell`` as a list. Makes sure JSON data returned is valid.
    Strips whitespace from the return when using ``runas``. [#61166](https://github.com/saltstack/salt/issues/61166)
  * Fixed the win_lgpo_netsh salt util to handle non-English systems. This was a
    rewrite to use PowerShell instead of netsh to make the changes on the system [#61534](https://github.com/saltstack/salt/issues/61534)
  * Fix typo in nftables module to ensure unique nft family values [#65295](https://github.com/saltstack/salt/issues/65295)
  * Corrected x509_v2 CRL creation `last_update` and `next_update` values when system timezone is not UTC [#65837](https://github.com/saltstack/salt/issues/65837)
  * Fix for NoneType can't be used in 'await' expression error. [#66177](https://github.com/saltstack/salt/issues/66177)
  * Log "Publish server binding pub to" messages to debug instead of error level. [#66179](https://github.com/saltstack/salt/issues/66179)
  * Fix syndic startup by making payload handler a coroutine [#66237](https://github.com/saltstack/salt/issues/66237)
  * Fixed `aptpkg.remove` "unable to locate package" error for non-existent package [#66260](https://github.com/saltstack/salt/issues/66260)
  * Fixed pillar.ls doesn't accept kwargs [#66262](https://github.com/saltstack/salt/issues/66262)
  * Fix cache directory setting in Master Cluster tutorial [#66264](https://github.com/saltstack/salt/issues/66264)
  * Change log level of successful master cluster key exchange from error to info. [#66266](https://github.com/saltstack/salt/issues/66266)
  * Made `file.managed` skip download of a remote source if the managed file already exists with the correct hash [#66342](https://github.com/saltstack/salt/issues/66342)
  * Fixed nftables.build_rule breaks ipv6 rules by using the wrong syntax for source and destination addresses [#66382](https://github.com/saltstack/salt/issues/66382)

  # Added

  * Added the ability to pass a version of chocolatey to install to the
    chocolatey.bootstrap function. Also added states to bootstrap and
    unbootstrap chocolatey. [#64722](https://github.com/saltstack/salt/issues/64722)
  * Add Ubuntu 24.04 support [#66180](https://github.com/saltstack/salt/issues/66180)
  * Add Fedora 40 support, replacing Fedora 39 [#66300](https://github.com/saltstack/salt/issues/66300)

  # Security

  * Bump to `pydantic==2.6.4` due to https://github.com/advisories/GHSA-mr82-8j83-vxmv [#66433](https://github.com/saltstack/salt/issues/66433)
  * Bump to ``jinja2==3.1.4`` due to https://github.com/advisories/GHSA-h75v-3vvj-5mfj [#66488](https://github.com/saltstack/salt/issues/66488)


 -- Salt Project Packaging <saltproject-packaging@vmware.com>  Sun, 19 May 2024 12:48:59 +0000

salt (3006.10) stable; urgency=medium


  * Remove psutil_compat.py file, which should have been removed when RHEL 6 EOL [#66467](https://github.com/saltstack/salt/issues/66467)
  * Removed dependency on bsdmainutils package for Debian and Ubuntu [#67184](https://github.com/saltstack/salt/issues/67184)

  # Deprecated

  * Drop Arch Linux support [#66886](https://github.com/saltstack/salt/issues/66886)
  * Removed support for end of life Python 3.7 and 3.8 from pre-commit and requirements [#67729](https://github.com/saltstack/salt/issues/67729)

  # Fixed

  * Commands on Windows are now prefixed with ``cmd /c`` so that compound
    commands (commands separated by ``&&``) run properly when using ``runas`` [#44736](https://github.com/saltstack/salt/issues/44736)
  * Issue 58969: Fixes an issue with `saltclass.expand_classes_in_order`
    function where it was losing nested classes states during class
    expansion. The logic now use `salt.utils.odict.OrderedDict` to keep
    the inclusion ordering. [#58969](https://github.com/saltstack/salt/issues/58969)
  * Fix issue with RunAs on Windows so that usernames of all numeric characters
    are handled as strings [#59344](https://github.com/saltstack/salt/issues/59344)
  * Fixed an issue on Windows where checking success_retcodes when using the
    runas parameter would fail. Now success_retcodes are checked correctly [#59977](https://github.com/saltstack/salt/issues/59977)
  * Fix an issue with cmd.script in Windows so that the exit code from a script will
    be passed through to the retcode of the state [#60884](https://github.com/saltstack/salt/issues/60884)
  * Fixed an issue uninstalling packages on Windows using pkg.removed where there
    are multiple versions of the same software installed [#61001](https://github.com/saltstack/salt/issues/61001)
  * Ensure file clients for runner, wheel, local and caller are available from the client_cache if called upon. [#61416](https://github.com/saltstack/salt/issues/61416)
  * Convert stdin string to bytes regardless of stdin_raw_newlines [#62501](https://github.com/saltstack/salt/issues/62501)
  * Issue 63933: Fixes an issue with `saltclass.expanded_dict_from_minion`
    function where it was passing a reference to minion `dict` which was
    overridden by nested classes during class expansion. Copy the node
    definition with `copy.deepcopy` instead of passing a reference. [#63933](https://github.com/saltstack/salt/issues/63933)
  * Fixed an intermittent issue with file.recurse where the state would
    report failure even on success. Makes sure symlinks are created
    after the target file is created [#64630](https://github.com/saltstack/salt/issues/64630)
  * The 'profile' outputter does not crash with incorrectly formatted data [#65104](https://github.com/saltstack/salt/issues/65104)
  * Updating version comparison for rpm and removed obsolete comparison methods for rpms [#65443](https://github.com/saltstack/salt/issues/65443)
  * Fix batch mode hang indefinitely in some scenarios [#66249](https://github.com/saltstack/salt/issues/66249)
  * Applying `selinux.fcontext_policy_present` to a shorter path than an existing entry now works [#66252](https://github.com/saltstack/salt/issues/66252)
  * Correct bash-completion for Debian / Ubuntu [#66560](https://github.com/saltstack/salt/issues/66560)
  * Fix minion config option startup_states [#66592](https://github.com/saltstack/salt/issues/66592)
  * Fixed an issue with cmd.run with requirements when the shell is not the
    default [#66596](https://github.com/saltstack/salt/issues/66596)
  * Fixes an issue when getting account names using the get_name function in the
    win_dacl.py salt util. Capability SIDs return ``None``. SIDs for deleted
    accounts return the SID. SIDs for domain accounts where the system is not
    connected to the domain return the SID. [#66637](https://github.com/saltstack/salt/issues/66637)
  * Fixed an issue where ``status.master`` wasn't detecting a connection to the
    specified master properly [#66716](https://github.com/saltstack/salt/issues/66716)
  * Fixed ``win_wua.available`` when some of the update objects are empty CDispatch
    objects. The ``available`` function no longer crashes [#66718](https://github.com/saltstack/salt/issues/66718)
  * Clean up multiprocessing file handles on minion [#66726](https://github.com/saltstack/salt/issues/66726)
  * Fixed nacl.keygen for not yet existing sk_file or pk_file [#66772](https://github.com/saltstack/salt/issues/66772)
  * fix yaml output [#66783](https://github.com/saltstack/salt/issues/66783)
  * Fixed an issue where enabling `grain_opts` in the minion config would cause
    some core grains to be overwritten. [#66784](https://github.com/saltstack/salt/issues/66784)
  * Fix an issue where files created using `salt.utils.atomicile.atomic_open()`
    were created with restrictive permissions instead of respecting the umask. [#66786](https://github.com/saltstack/salt/issues/66786)
  * Fix bad async_method name on AsyncPubClient class [#66789](https://github.com/saltstack/salt/issues/66789)
  * Ensure Manjaro ARM reports the correct os_family of Arch. [#66796](https://github.com/saltstack/salt/issues/66796)
  * Removed ``salt.utils.data.decode`` usage from the fileserver. This function was
    necessary to support Python 2. This speeds up loading the list cache by 80*90x. [#66835](https://github.com/saltstack/salt/issues/66835)
  * Issue 66837: Fixes an issue with the `network.local_port_tcp` function
    where it was not parsing the IPv4 mapped IPv6 address correctly. The
    ``::ffff:`` is now removed and only the IP address is returned. [#66837](https://github.com/saltstack/salt/issues/66837)
  * Better handling output of `systemctl --version` with salt.grains.core._systemd [#66856](https://github.com/saltstack/salt/issues/66856)
  * Upgrade relenv to 0.17.3. This release includes python 3.10.15, openssl 3.2.3,
    and fixes for pip 24.2. [#66858](https://github.com/saltstack/salt/issues/66858)
  * Remove caching of 'systemctl status' in systemd_service to fix automatic daemon-reload for repeated invocations. [#66864](https://github.com/saltstack/salt/issues/66864)
  * Added cryptogrpahy back to base.txt requirements as a dependency [#66883](https://github.com/saltstack/salt/issues/66883)
  * Remove "perms" from `linux_acl.list_absent()` documentation [#66891](https://github.com/saltstack/salt/issues/66891)
  * Ensure minion start event coroutines are run [#66932](https://github.com/saltstack/salt/issues/66932)
  * Allow for secure-boot efivars directory having SecureBoot-xxx files, not directories with a data file [#66955](https://github.com/saltstack/salt/issues/66955)
  * Removed the usage of wmic to get the disk and iscsi grains for Windows. The wmic
    binary is being deprecated. [#66959](https://github.com/saltstack/salt/issues/66959)
  * Fixes an issue with the LGPO module when trying to parse ADMX/ADML files
    that have a space in the XMLNS url in the policyDefinitionsResources header. [#66992](https://github.com/saltstack/salt/issues/66992)
  * Ensured global dunders like __env__ are defined in state module that are run in parallel on spawning platforms [#66996](https://github.com/saltstack/salt/issues/66996)
  * Filtered unpicklable objects from the context dict when invoking states in parallel on spawning platforms to avoid a crash [#66999](https://github.com/saltstack/salt/issues/66999)
  * Update for deprecation of hex in pygit2 1.15.0 and above [#67017](https://github.com/saltstack/salt/issues/67017)
  * Fixed blob path for salt.ufw in the firewall tutorial documentation [#67019](https://github.com/saltstack/salt/issues/67019)
  * Update locations for bootstrap scripts, to new infrastructure, GitHub releases for bootstrap [#67020](https://github.com/saltstack/salt/issues/67020)
  * Constrained the localfs module to operations inside the specified cachedir [#67031](https://github.com/saltstack/salt/issues/67031)
  * Added support for dnf5 (backport from 3007) and update to its new command syntax changes since 2023 [#67057](https://github.com/saltstack/salt/issues/67057)
  * Recognise newer AMD GPU devices [#67058](https://github.com/saltstack/salt/issues/67058)
  * Fix yumpkg module for Python<3.8 [#67091](https://github.com/saltstack/salt/issues/67091)
  * Fixed an issue with making changes to the Windows Firewall when the
    AllowInboundRules setting is set to True [#67122](https://github.com/saltstack/salt/issues/67122)
  * Added support and tests for dnf5 to services_need_restart for yum packages [#67177](https://github.com/saltstack/salt/issues/67177)
  * Use os.walk to traverse git branches, and no longer replace slash '/' in git branch names [#67722](https://github.com/saltstack/salt/issues/67722)
  * Set correct virtual grain in systemd based Podman containers [#67733](https://github.com/saltstack/salt/issues/67733)
  * Corrected option --upgrades for dnf[5] for function list_upgrades [#67743](https://github.com/saltstack/salt/issues/67743)
  * Fix salt-ssh for hosts that use password as the SSH password [#67754](https://github.com/saltstack/salt/issues/67754)
  * Corrected dnf5 option --downloadonly for dnf5 install [#67769](https://github.com/saltstack/salt/issues/67769)
  * Upgrade relenv to 0.18.1. Which includes python 3.10.16 and openssl 3.2.4.
    Openssl 3.2.4 fixes CVE*2024-12797 and CVE-2024-13176 [#67792](https://github.com/saltstack/salt/issues/67792)
  * Update jinja2 to 3.1.5, advisories GHSA-q2x7-8rv6-6q7h and GHSA-gmj6-6f8f-6699
    Update urllib3 to 1.26.18 advisories GHSA*34jh-p97f-mpxf [#67794](https://github.com/saltstack/salt/issues/67794)
  * Ensure salt-cloud has salt-master dependency on Debian and Ubuntu [#67810](https://github.com/saltstack/salt/issues/67810)
  * Fix traceback from _send_req_sync method on minion by raising proper timeout error. [#67891](https://github.com/saltstack/salt/issues/67891)

  # Added

  * Issue #33669: Fixes an issue with the ``ini_managed`` execution module
    where it would always wrap the separator with spaces. Adds a new parameter
    named ``no_spaces`` that will not warp the separator with spaces. [#33669](https://github.com/saltstack/salt/issues/33669)
  * Enhance json.find_json to return json even when it contains text on the same line of the last closing parenthesis [#67023](https://github.com/saltstack/salt/issues/67023)


 -- Salt Project Packaging <saltproject-packaging@vmware.com>  Wed, 19 Mar 2025 04:33:26 +0000

salt (3006.9) stable; urgency=medium


  # Deprecated

  * Drop CentOS 7 support [#66623](https://github.com/saltstack/salt/issues/66623)
  * No longer build RPM packages with CentOS Stream 9 [#66624](https://github.com/saltstack/salt/issues/66624)

  # Fixed

  * Made slsutil.renderer work with salt-ssh [#50196](https://github.com/saltstack/salt/issues/50196)
  * Fixed defaults.merge is not available when using salt-ssh [#51605](https://github.com/saltstack/salt/issues/51605)
  * Fixed config.get does not support merge option with salt-ssh [#56441](https://github.com/saltstack/salt/issues/56441)
  * Update to include croniter in pkg requirements [#57649](https://github.com/saltstack/salt/issues/57649)
  * Fixed state.test does not work with salt-ssh [#61100](https://github.com/saltstack/salt/issues/61100)
  * Made slsutil.findup work with salt-ssh [#61143](https://github.com/saltstack/salt/issues/61143)
  * file.replace and file.search work properly with /proc files [#63102](https://github.com/saltstack/salt/issues/63102)
  * Fix utf8 handling in 'pass' renderer [#64300](https://github.com/saltstack/salt/issues/64300)
  * Fixed incorrect version argument will be ignored for multiple package targets warning when using pkgs argument to yumpkg module. [#64563](https://github.com/saltstack/salt/issues/64563)
  * salt-cloud honors root_dir config setting for log_file location and fixes for root_dir locations on windows. [#64728](https://github.com/saltstack/salt/issues/64728)
  * Fixed slsutil.update with salt-ssh during template rendering [#65067](https://github.com/saltstack/salt/issues/65067)
  * Fix config.items when called on minion [#65251](https://github.com/saltstack/salt/issues/65251)
  * Ensure on rpm and deb systems, that user and group for existing Salt, is maintained on upgrade [#65264](https://github.com/saltstack/salt/issues/65264)
  * Fix typo in nftables module to ensure unique nft family values [#65295](https://github.com/saltstack/salt/issues/65295)
  * pkg.installed state aggregate does not honors requires requisite [#65304](https://github.com/saltstack/salt/issues/65304)
  * Added SSH wrapper for logmod [#65630](https://github.com/saltstack/salt/issues/65630)
  * Fix for GitFS failure to unlock lock file, and resource cleanup for process SIGTERM [#65816](https://github.com/saltstack/salt/issues/65816)
  * Corrected x509_v2 CRL creation `last_update` and `next_update` values when system timezone is not UTC [#65837](https://github.com/saltstack/salt/issues/65837)
  * Make sure the root minion process handles SIGUSR1 and emits a traceback like it's child processes [#66095](https://github.com/saltstack/salt/issues/66095)
  * Replaced pyvenv with builtin venv for virtualenv_mod [#66132](https://github.com/saltstack/salt/issues/66132)
  * Made `file.managed` skip download of a remote source if the managed file already exists with the correct hash [#66342](https://github.com/saltstack/salt/issues/66342)
  * Fix win_task ExecutionTimeLimit and result/error code interpretation [#66347](https://github.com/saltstack/salt/issues/66347), [#66441](https://github.com/saltstack/salt/issues/66441)
  * Fixed nftables.build_rule breaks ipv6 rules by using the wrong syntax for source and destination addresses [#66382](https://github.com/saltstack/salt/issues/66382)
  * Fixed x509_v2 certificate.managed crash for locally signed certificates if the signing policy defines signing_private_key [#66414](https://github.com/saltstack/salt/issues/66414)
  * Fixed parallel state execution with Salt-SSH [#66514](https://github.com/saltstack/salt/issues/66514)
  * Fix support for FIPS approved encryption and signing algorithms. [#66579](https://github.com/saltstack/salt/issues/66579)
  * Fix relative file_roots paths [#66588](https://github.com/saltstack/salt/issues/66588)
  * Fixed an issue with cmd.run with requirements when the shell is not the
    default [#66596](https://github.com/saltstack/salt/issues/66596)
  * Fix RPM package provides [#66604](https://github.com/saltstack/salt/issues/66604)
  * Upgrade relAenv to 0.16.1. This release fixes several package installs for salt-pip [#66632](https://github.com/saltstack/salt/issues/66632)
  * Upgrade relenv to 0.17.0 (https://github.com/saltstack/relenv/blob/v0.17.0/CHANGELOG.md) [#66663](https://github.com/saltstack/salt/issues/66663)
  * Upgrade dependencies due to security issues:
    * pymysql>=1.1.1
    * requests>=2.32.0
    * docker>=7.1.0 [#66666](https://github.com/saltstack/salt/issues/66666)
  * Corrected missed line in branch 3006.x when backporting from PR 61620 and 65044 [#66683](https://github.com/saltstack/salt/issues/66683)
  * Remove debug output from shell scripts for packaging [#66747](https://github.com/saltstack/salt/issues/66747)

  # Added

  * Add Ubuntu 24.04 support [#66180](https://github.com/saltstack/salt/issues/66180)
  * Add Fedora 40 support, replacing Fedora 39 [#66300](https://github.com/saltstack/salt/issues/66300)
  * Build RPM packages with Rocky Linux 9 (instead of CentOS Stream 9) [#66624](https://github.com/saltstack/salt/issues/66624)

  # Security

  * Bump to ``jinja2==3.1.4`` due to https://github.com/advisories/GHSA-h75v-3vvj-5mfj [#66488](https://github.com/saltstack/salt/issues/66488)
  * CVE-2024-37088 salt-call will fail with exit code 1 if bad pillar data is
    encountered. [#66702](https://github.com/saltstack/salt/issues/66702)


 -- Salt Project Packaging <saltproject-packaging@vmware.com>  Mon, 29 Jul 2024 07:42:36 +0000

salt (3006.8) stable; urgency=medium


  # Removed

  * Removed deprecated code scheduled to be removed on 2024-01-01:

    * ``TemporaryLoggingHandler`` and ``QueueHandler`` in ``salt/_logging/handlers.py``
    * All of the ``salt/log`` package.
    * The ``salt/modules/cassandra_mod.py`` module.
    * The ``salt/returners/cassandra_return.py`` returner.
    * The ``salt/returners/django_return.py`` returner. [#66147](https://github.com/saltstack/salt/issues/66147)

  # Deprecated

  * Drop Fedora 37 and Fedora 38 support [#65860](https://github.com/saltstack/salt/issues/65860)
  * Drop CentOS Stream 8 and 9 from CI/CD [#66104](https://github.com/saltstack/salt/issues/66104)
  * Drop Photon OS 3 support [#66105](https://github.com/saltstack/salt/issues/66105)
  * The ``salt.utils.psutil_compat`` module has been deprecated and will be removed in Salt 3008. Please use the ``psutil`` module directly. [#66139](https://github.com/saltstack/salt/issues/66139)

  # Fixed

  * ``user.add`` on Windows now allows you to add user names that contain all
    numeric characters [#53363](https://github.com/saltstack/salt/issues/53363)
  * Fix an issue with the win_system module detecting established connections on
    non*Windows systems. Uses psutils instead of parsing the return of netstat [#60508](https://github.com/saltstack/salt/issues/60508)
  * pkg.refresh_db on Windows now honors saltenv [#61807](https://github.com/saltstack/salt/issues/61807)
  * Fixed an issue with adding new machine policies and applying those same
    policies in the same state by adding a ``refresh_cache`` option to the
    ``lgpo.set`` state. [#62734](https://github.com/saltstack/salt/issues/62734)
  * file.managed correctly handles file path with '#' [#63060](https://github.com/saltstack/salt/issues/63060)
  * Fix master ip detection when DNS records change [#63654](https://github.com/saltstack/salt/issues/63654)
  * Fix user and group management on Windows to handle the Everyone group [#63667](https://github.com/saltstack/salt/issues/63667)
  * Fixes an issue in pkg.refresh_db on Windows where new package definition
    files were not being picked up on the first run [#63848](https://github.com/saltstack/salt/issues/63848)
  * Display a proper error when pki commands fail in the win_pki module [#64933](https://github.com/saltstack/salt/issues/64933)
  * Prevent full system upgrade on single package install for Arch Linux [#65200](https://github.com/saltstack/salt/issues/65200)
  * When using s3fs, if files are deleted from the bucket, they were not deleted in
    the master or minion local cache, which could lead to unexpected file copies or
    even state applications. This change makes the local cache consistent with the
    remote bucket by deleting files locally that are deleted from the bucket.

    **NOTE** this could lead to **breakage** on your affected systems if it was
    inadvertently depending on previously deleted files. [#65611](https://github.com/saltstack/salt/issues/65611)
  * Fixed an issue with file.directory state where paths would be modified in test
    mode if backupname is used. [#66049](https://github.com/saltstack/salt/issues/66049)
  * Execution modules have access to regular fileclient durring pillar rendering. [#66124](https://github.com/saltstack/salt/issues/66124)
  * Fixed a issue with server channel where a minion's public key
    would be rejected if it contained a final newline character. [#66126](https://github.com/saltstack/salt/issues/66126)
  * Fix content type backwards compatablity with http proxy post requests in the http utils module. [#66127](https://github.com/saltstack/salt/issues/66127)
  * Fix systemctl with "try-restart" instead of "retry-restart" within the RPM spec, properly restarting upgraded services [#66143](https://github.com/saltstack/salt/issues/66143)
  * Auto discovery of ssh, scp and ssh-keygen binaries. [#66205](https://github.com/saltstack/salt/issues/66205)
  * Add leading slash to salt helper file paths as per dh_links requirement [#66280](https://github.com/saltstack/salt/issues/66280)
  * Fixed x509.certificate_managed - ca_server did not return a certificate [#66284](https://github.com/saltstack/salt/issues/66284)
  * removed log line that did nothing. [#66289](https://github.com/saltstack/salt/issues/66289)
  * Chocolatey: Make sure the return dictionary from ``chocolatey.version``
    contains lowercase keys [#66290](https://github.com/saltstack/salt/issues/66290)
  * fix cacheing inline pillar, by not rendering inline pillar during cache save function. [#66292](https://github.com/saltstack/salt/issues/66292)
  * The file module correctly perserves file permissions on link target. [#66400](https://github.com/saltstack/salt/issues/66400)
  * Upgrade relenv to 0.16.0 and python to 3.10.14 [#66402](https://github.com/saltstack/salt/issues/66402)
  * backport the fix from #66164 to fix #65703. use OrderedDict to fix bad indexing. [#66705](https://github.com/saltstack/salt/issues/66705)

  # Added

  * Add Fedora 39 support [#65859](https://github.com/saltstack/salt/issues/65859)

  # Security

  * Upgrade to `cryptography==42.0.5` due to a few security issues:

    * https://github.com/advisories/GHSA*9v9h-cgj8-h64p
    * https://github.com/advisories/GHSA*3ww4-gg4f-jr7f
    * https://github.com/advisories/GHSA*6vqw-3v5j-54x4 [#66141](https://github.com/saltstack/salt/issues/66141)
  * Bump to `idna==3.7` due to https://github.com/advisories/GHSA-jjg7-2v4v-x38h [#66377](https://github.com/saltstack/salt/issues/66377)
  * Bump to `aiohttp==3.9.4` due to https://github.com/advisories/GHSA-7gpw-8wmc-pm8g [#66411](https://github.com/saltstack/salt/issues/66411)


 -- Salt Project Packaging <saltproject-packaging@vmware.com>  Mon, 29 Apr 2024 03:18:46 +0000

salt (3007.0) stable; urgency=medium


  # Removed

  * Removed RHEL 5 support since long since end-of-lifed [#62520](https://github.com/saltstack/salt/issues/62520)
  * Removing Azure-Cloud modules from the code base. [#64322](https://github.com/saltstack/salt/issues/64322)
  * Dropped Python 3.7 support since it's EOL in 27 Jun 2023 [#64417](https://github.com/saltstack/salt/issues/64417)
  * Remove salt.payload.Serial [#64459](https://github.com/saltstack/salt/issues/64459)
  * Remove netmiko_conn and pyeapi_conn from salt.modules.napalm_mod [#64460](https://github.com/saltstack/salt/issues/64460)
  * Removed 'transport' arg from salt.utils.event.get_event [#64461](https://github.com/saltstack/salt/issues/64461)
  * Removed the usage of retired Linode API v3 from Salt Cloud [#64517](https://github.com/saltstack/salt/issues/64517)

  # Deprecated

  * Deprecate all Proxmox cloud modules [#64224](https://github.com/saltstack/salt/issues/64224)
  * Deprecate all the Vault modules in favor of the Vault Salt Extension https://github.com/salt-extensions/saltext-vault. The Vault modules will be removed in Salt core in 3009.0. [#64893](https://github.com/saltstack/salt/issues/64893)
  * Deprecate all the Docker modules in favor of the Docker Salt Extension https://github.com/saltstack/saltext-docker. The Docker modules will be removed in Salt core in 3009.0. [#64894](https://github.com/saltstack/salt/issues/64894)
  * Deprecate all the Zabbix modules in favor of the Zabbix Salt Extension https://github.com/salt-extensions/saltext-zabbix. The Zabbix modules will be removed in Salt core in 3009.0. [#64896](https://github.com/saltstack/salt/issues/64896)
  * Deprecate all the Apache modules in favor of the Apache Salt Extension https://github.com/salt-extensions/saltext-apache. The Apache modules will be removed in Salt core in 3009.0. [#64909](https://github.com/saltstack/salt/issues/64909)
  * Deprecation warning for Salt's backport of ``OrderedDict`` class which will be removed in 3009 [#65542](https://github.com/saltstack/salt/issues/65542)
  * Deprecate Kubernetes modules for move to saltext-kubernetes in version 3009 [#65565](https://github.com/saltstack/salt/issues/65565)
  * Deprecated all Pushover modules in favor of the Salt Extension at https://github.com/salt-extensions/saltext-pushover. The Pushover modules will be removed from Salt core in 3009.0 [#65567](https://github.com/saltstack/salt/issues/65567)
  * Removed deprecated code:

    * All of ``salt/log/`` which has been on a deprecation path for a long time.
    * Some of the logging handlers found in ``salt/_logging/handlers`` have been removed since the standard library provides
      them.
    * Removed the deprecated ``salt/modules/cassandra_mod.py`` module and any tests for it.
    * Removed the deprecated ``salt/returners/cassandra_return.py`` module and any tests for it.
    * Removed the deprecated ``salt/returners/django_return.py`` module and any tests for it. [#65986](https://github.com/saltstack/salt/issues/65986)

  # Changed

  * Masquerade property will not default to false turning off masquerade if not specified. [#53120](https://github.com/saltstack/salt/issues/53120)
  * Addressed Python 3.11 deprecations:

    * Switch to `FullArgSpec` since Py 3.11 no longer has `ArgSpec`, deprecated since Py 3.0
    * Stopped using the deprecated `cgi` module.
    * Stopped using the deprecated `pipes` module
    * Stopped using the deprecated `imp` module [#64457](https://github.com/saltstack/salt/issues/64457)
  * changed 'gpg_decrypt_must_succeed' default from False to True [#64462](https://github.com/saltstack/salt/issues/64462)

  # Fixed

  * When an NFS or FUSE mount fails to unmount when mount options have changed, try again with a lazy umount before mounting again. [#18907](https://github.com/saltstack/salt/issues/18907)
  * fix autoaccept gpg keys by supporting it in refresh_db module [#42039](https://github.com/saltstack/salt/issues/42039)
  * Made cmd.script work with files from the fileserver via salt-ssh [#48067](https://github.com/saltstack/salt/issues/48067)
  * Made slsutil.renderer work with salt-ssh [#50196](https://github.com/saltstack/salt/issues/50196)
  * Fixed defaults.merge is not available when using salt-ssh [#51605](https://github.com/saltstack/salt/issues/51605)
  * Fix extfs.mkfs missing parameter handling for -C, -d, and -e [#51858](https://github.com/saltstack/salt/issues/51858)
  * Fixed Salt master does not renew token [#51986](https://github.com/saltstack/salt/issues/51986)
  * Fixed salt-ssh continues state/pillar rendering with incorrect data when an exception is raised by a module on the target [#52452](https://github.com/saltstack/salt/issues/52452)
  * Fix extfs.tune has 'reserved' documented twice and is missing the 'reserved_percentage' keyword argument [#54426](https://github.com/saltstack/salt/issues/54426)
  * Fix the ability of the 'selinux.port_policy_present' state to modify. [#55687](https://github.com/saltstack/salt/issues/55687)
  * Fixed config.get does not support merge option with salt-ssh [#56441](https://github.com/saltstack/salt/issues/56441)
  * Removed an unused assignment in file.patch [#57204](https://github.com/saltstack/salt/issues/57204)
  * Fixed vault module fetching more than one secret in one run with single-use tokens [#57561](https://github.com/saltstack/salt/issues/57561)
  * Use brew path from which in mac_brew_pkg module and rely on _homebrew_bin() everytime [#57946](https://github.com/saltstack/salt/issues/57946)
  * Fixed Vault verify option to work on minions when only specified in master config [#58174](https://github.com/saltstack/salt/issues/58174)
  * Fixed vault command errors configured locally [#58580](https://github.com/saltstack/salt/issues/58580)
  * Fixed issue with basic auth causing invalid header error and 401 Bad Request, by using HTTPBasicAuthHandler instead of header. [#58936](https://github.com/saltstack/salt/issues/58936)
  * Make the LXD module work with pyLXD > 2.10 [#59514](https://github.com/saltstack/salt/issues/59514)
  * Return error if patch file passed to state file.patch is malformed. [#59806](https://github.com/saltstack/salt/issues/59806)
  * Handle failure and error information from tuned module/state [#60500](https://github.com/saltstack/salt/issues/60500)
  * Fixed sdb.get_or_set_hash with Vault single-use tokens [#60779](https://github.com/saltstack/salt/issues/60779)
  * Fixed state.test does not work with salt-ssh [#61100](https://github.com/saltstack/salt/issues/61100)
  * Made slsutil.findup work with salt-ssh [#61143](https://github.com/saltstack/salt/issues/61143)
  * Allow all primitive grain types for autosign_grains [#61416](https://github.com/saltstack/salt/issues/61416), [#63708](https://github.com/saltstack/salt/issues/63708)
  * `ipset.new_set` no longer fails when creating a set type that uses the `family` create option [#61620](https://github.com/saltstack/salt/issues/61620)
  * Fixed Vault session storage to allow unlimited use tokens [#62380](https://github.com/saltstack/salt/issues/62380)
  * fix the efi grain on FreeBSD [#63052](https://github.com/saltstack/salt/issues/63052)
  * Fixed gpg.receive_keys returns success on failed import [#63144](https://github.com/saltstack/salt/issues/63144)
  * Fixed GPG state module always reports success without changes [#63153](https://github.com/saltstack/salt/issues/63153)
  * Fixed GPG state module does not respect test mode [#63156](https://github.com/saltstack/salt/issues/63156)
  * Fixed gpg.absent with gnupghome/user, fixed gpg.delete_key with gnupghome [#63159](https://github.com/saltstack/salt/issues/63159)
  * Fixed service module does not handle enable/disable if systemd service is an alias [#63214](https://github.com/saltstack/salt/issues/63214)
  * Made x509_v2 compound match detection use new runner instead of peer publishing [#63278](https://github.com/saltstack/salt/issues/63278)
  * Need to make sure we update __pillar__ during a pillar refresh to ensure that process_beacons has the updated beacons loaded from pillar. [#63583](https://github.com/saltstack/salt/issues/63583)
  * This implements the vpc_uuid parameter when creating a droplet. This parameter selects the correct virtual private cloud (private network interface). [#63714](https://github.com/saltstack/salt/issues/63714)
  * pkg.installed no longer reports failure when installing packages that are installed via the task manager [#63767](https://github.com/saltstack/salt/issues/63767)
  * mac_xattr.list and mac_xattr.read will replace undecode-able bytes to avoid raising CommandExecutionError. [#63779](https://github.com/saltstack/salt/issues/63779) [#63779](https://github.com/saltstack/salt/issues/63779)
  * Fix aptpkg.latest_version performance, reducing number of times to 'shell out' [#63982](https://github.com/saltstack/salt/issues/63982)
  * Added option to use a fresh connection for mysql cache [#63991](https://github.com/saltstack/salt/issues/63991)
  * [lxd] Fixed a bug in `container_create` which prevented devices which are not of type `disk` to be correctly created and added to the container when passed via the `devices` parameter. [#63996](https://github.com/saltstack/salt/issues/63996)
  * Skipped the `isfile` check to greatly increase speed of reading minion keys for systems with a large number of minions on slow file storage [#64260](https://github.com/saltstack/salt/issues/64260)
  * Fix utf8 handling in 'pass' renderer [#64300](https://github.com/saltstack/salt/issues/64300)
  * Upgade tornado to 6.3.2 [#64305](https://github.com/saltstack/salt/issues/64305)
  * Prevent errors due missing 'transactional_update.apply' on SLE Micro and MicroOS. [#64369](https://github.com/saltstack/salt/issues/64369)
  * Fix 'unable to unmount' failure to return False result instead of None [#64420](https://github.com/saltstack/salt/issues/64420)
  * Fixed issue uninstalling duplicate packages in ``win_appx`` execution module [#64450](https://github.com/saltstack/salt/issues/64450)
  * Clean up tech debt, IPC now uses tcp transport. [#64488](https://github.com/saltstack/salt/issues/64488)
  * Made salt-ssh more strict when handling unexpected situations and state.* wrappers treat a remote exception as failure, excluded salt-ssh error returns from mine [#64531](https://github.com/saltstack/salt/issues/64531)
  * Fix flaky test for LazyLoader with isolated mocking of threading.RLock [#64567](https://github.com/saltstack/salt/issues/64567)
  * Fix possible `KeyError` exceptions in `salt.utils.user.get_group_dict`
    while reading improper duplicated GID assigned for the user. [#64599](https://github.com/saltstack/salt/issues/64599)
  * changed vm_config() to deep-merge vm_overrides of specific VM, instead of simple-merging the whole vm_overrides [#64610](https://github.com/saltstack/salt/issues/64610)
  * Fix the way Salt tries to get the Homebrew's prefix

    The first attempt to get the Homebrew's prefix is to look for
    the `HOMEBREW_PREFIX` environment variable. If it's not set, then
    Salt tries to get the prefix from the `brew` command. However, the
    `brew` command can fail. So a last attempt is made to get the
    prefix by guessing the installation path. [#64924](https://github.com/saltstack/salt/issues/64924)
  * Add missing MySQL Grant SERVICE_CONNECTION_ADMIN to mysql module. [#64934](https://github.com/saltstack/salt/issues/64934)
  * Fixed slsutil.update with salt-ssh during template rendering [#65067](https://github.com/saltstack/salt/issues/65067)
  * Keep track when an included file only includes sls files but is a requisite. [#65080](https://github.com/saltstack/salt/issues/65080)
  * Fixed `gpg.present` succeeds when the keyserver is unreachable [#65169](https://github.com/saltstack/salt/issues/65169)
  * Fix typo in nftables module to ensure unique nft family values [#65295](https://github.com/saltstack/salt/issues/65295)
  * Dereference symlinks to set proper __cli opt [#65435](https://github.com/saltstack/salt/issues/65435)
  * Made salt-ssh merge master top returns for the same environment [#65480](https://github.com/saltstack/salt/issues/65480)
  * Account for situation where the metadata grain fails because the AWS environment requires an authentication token to query the metadata URL. [#65513](https://github.com/saltstack/salt/issues/65513)
  * Improve the condition of overriding target for pip with VENV_PIP_TARGET environment variable. [#65562](https://github.com/saltstack/salt/issues/65562)
  * Added SSH wrapper for logmod [#65630](https://github.com/saltstack/salt/issues/65630)
  * Include changes in the results when schedule.present state is run with test=True. [#65652](https://github.com/saltstack/salt/issues/65652)
  * Fix extfs.tune doesn't pass retcode to module.run [#65686](https://github.com/saltstack/salt/issues/65686)
  * Return an error message when the DNS plugin is not supported [#65739](https://github.com/saltstack/salt/issues/65739)
  * Execution modules have access to regular fileclient durring pillar rendering. [#66124](https://github.com/saltstack/salt/issues/66124)
  * Fixed a issue with server channel where a minion's public key
    would be rejected if it contained a final newline character. [#66126](https://github.com/saltstack/salt/issues/66126)

  # Added

  * Allowed publishing to regular minions from the SSH wrapper [#40943](https://github.com/saltstack/salt/issues/40943)
  * Added syncing of custom salt-ssh wrappers [#45450](https://github.com/saltstack/salt/issues/45450)
  * Made salt-ssh sync custom utils [#53666](https://github.com/saltstack/salt/issues/53666)
  * Add ability to use file.managed style check_cmd in file.serialize [#53982](https://github.com/saltstack/salt/issues/53982)
  * Revised use of deprecated net-tools and added support for ip neighbour with IPv4 ip_neighs, IPv6 ip_neighs6 [#57541](https://github.com/saltstack/salt/issues/57541)
  * Added password support to Redis returner. [#58044](https://github.com/saltstack/salt/issues/58044)
  * Added a state (win_task) for managing scheduled tasks on Windows [#59037](https://github.com/saltstack/salt/issues/59037)
  * Added keyring param to gpg modules [#59783](https://github.com/saltstack/salt/issues/59783)
  * Added new grain to detect the Salt package type: onedir, pip or system [#62589](https://github.com/saltstack/salt/issues/62589)
  * Added Vault AppRole and identity issuance to minions [#62823](https://github.com/saltstack/salt/issues/62823)
  * Added Vault AppRole auth mount path configuration option [#62825](https://github.com/saltstack/salt/issues/62825)
  * Added distribution of Vault authentication details via response wrapping [#62828](https://github.com/saltstack/salt/issues/62828)
  * Add salt package type information. Either onedir, pip or system. [#62961](https://github.com/saltstack/salt/issues/62961)
  * Added signature verification to file.managed/archive.extracted [#63143](https://github.com/saltstack/salt/issues/63143)
  * Added signed_by_any/signed_by_all parameters to gpg.verify [#63166](https://github.com/saltstack/salt/issues/63166)
  * Added match runner [#63278](https://github.com/saltstack/salt/issues/63278)
  * Added Vault token lifecycle management [#63406](https://github.com/saltstack/salt/issues/63406)
  * adding new call for openscap xccdf eval supporting new parameters [#63416](https://github.com/saltstack/salt/issues/63416)
  * Added Vault lease management utility [#63440](https://github.com/saltstack/salt/issues/63440)
  * implement removal of ptf packages in zypper pkg module [#63442](https://github.com/saltstack/salt/issues/63442)
  * add JUnit output for saltcheck [#63463](https://github.com/saltstack/salt/issues/63463)
  * Add ability for file.keyvalue to create a file if it doesn't exist [#63545](https://github.com/saltstack/salt/issues/63545)
  * added cleanup of temporary mountpoint dir for macpackage installed state [#63905](https://github.com/saltstack/salt/issues/63905)
  * Add pkg.installed show installable version in test mode [#63985](https://github.com/saltstack/salt/issues/63985)
  * Added patch option to Vault SDB driver [#64096](https://github.com/saltstack/salt/issues/64096)
  * Added flags to create local users and groups [#64256](https://github.com/saltstack/salt/issues/64256)
  * Added inline specification of trusted CA root certificate for Vault [#64379](https://github.com/saltstack/salt/issues/64379)
  * Add ability to return False result in test mode of configurable_test_state [#64418](https://github.com/saltstack/salt/issues/64418)
  * Switched Salt's onedir Python version to 3.11 [#64457](https://github.com/saltstack/salt/issues/64457)
  * Added support for dnf5 and its new command syntax [#64532](https://github.com/saltstack/salt/issues/64532)
  * Adding a new decorator to indicate when a module is deprecated in favor of a Salt extension. [#64569](https://github.com/saltstack/salt/issues/64569)
  * Add jq-esque to_entries and from_entries functions [#64600](https://github.com/saltstack/salt/issues/64600)
  * Added ability to use PYTHONWARNINGS=ignore to silence deprecation warnings. [#64660](https://github.com/saltstack/salt/issues/64660)
  * Add follow_symlinks to file.symlink exec module to switch to os.path.lexists when False [#64665](https://github.com/saltstack/salt/issues/64665)
  * Strenghten Salt's HA capabilities with master clustering. [#64939](https://github.com/saltstack/salt/issues/64939)
  * Added win_appx state and execution modules for managing Microsoft Store apps and deprovisioning them from systems [#64978](https://github.com/saltstack/salt/issues/64978)
  * Add support for show_jid to salt-run

    Adds support for show_jid master config option to salt*run, so its behaviour matches the salt cli command. [#65008](https://github.com/saltstack/salt/issues/65008)
  * Add ability to remove packages by wildcard via apt execution module [#65220](https://github.com/saltstack/salt/issues/65220)
  * Added support for master top modules on masterless minions [#65479](https://github.com/saltstack/salt/issues/65479)
  * Allowed accessing the regular mine from the SSH wrapper [#65645](https://github.com/saltstack/salt/issues/65645)
  * Allow enabling backup for Linode in Salt Cloud [#65697](https://github.com/saltstack/salt/issues/65697)
  * Add a backup schedule setter fFunction for Linode VMs [#65713](https://github.com/saltstack/salt/issues/65713)
  * Add acme support for manual plugin hooks [#65744](https://github.com/saltstack/salt/issues/65744)

  # Security

  * Upgrade to `tornado>=6.3.3` due to https://github.com/advisories/GHSA-qppv-j76h-2rpx [#64989](https://github.com/saltstack/salt/issues/64989)
  * Update to `gitpython>=3.1.35` due to https://github.com/advisories/GHSA-wfm5-v35h-vwf4 and https://github.com/advisories/GHSA-cwvm-v4w8-q58c [#65137](https://github.com/saltstack/salt/issues/65137)


 -- Salt Project Packaging <saltproject-packaging@vmware.com>  Sun, 03 Mar 2024 06:51:04 +0000

salt (3006.7) stable; urgency=medium


  # Deprecated

  * Deprecate and stop using ``salt.features`` [#65951](https://github.com/saltstack/salt/issues/65951)

  # Changed

  * Change module search path priority, so Salt extensions can be overridden by syncable modules and module_dirs. You can switch back to the old logic by setting features.enable_deprecated_module_search_path_priority to true, but it will be removed in Salt 3008. [#65938](https://github.com/saltstack/salt/issues/65938)

  # Fixed

  * Fix an issue with mac_shadow that was causing a command execution error when
    retrieving values that were not yet set. For example, retrieving last login
    before the user had logged in. [#34658](https://github.com/saltstack/salt/issues/34658)
  * Fixed an issue when keys didn't match because of line endings [#52289](https://github.com/saltstack/salt/issues/52289)
  * Corrected encoding of credentials for use with Artifactory [#63063](https://github.com/saltstack/salt/issues/63063)
  * Use `send_multipart` instead of `send` when sending multipart message. [#65018](https://github.com/saltstack/salt/issues/65018)
  * Fix an issue where the minion would crash on Windows if some of the grains
    failed to resolve [#65154](https://github.com/saltstack/salt/issues/65154)
  * Fix issue with openscap when the error was outside the expected scope. It now
    returns failed with the error code and the error [#65193](https://github.com/saltstack/salt/issues/65193)
  * Upgrade relenv to 0.15.0 to fix namespaced packages installed by salt-pip [#65433](https://github.com/saltstack/salt/issues/65433)
  * Fix regression of fileclient re-use when rendering sls pillars and states [#65450](https://github.com/saltstack/salt/issues/65450)
  * Fixes the s3fs backend computing the local cache's files with the wrong hash type [#65589](https://github.com/saltstack/salt/issues/65589)
  * Fixed Salt-SSH pillar rendering and state rendering with nested SSH calls when called via saltutil.cmd or in an orchestration [#65670](https://github.com/saltstack/salt/issues/65670)
  * Fix boto execution module loading [#65691](https://github.com/saltstack/salt/issues/65691)
  * Removed PR 65185 changes since incomplete solution [#65692](https://github.com/saltstack/salt/issues/65692)
  * catch only ret/ events not all returning events. [#65727](https://github.com/saltstack/salt/issues/65727)
  * Fix nonsensical time in fileclient timeout error. [#65752](https://github.com/saltstack/salt/issues/65752)
  * Fixes an issue when reading/modifying ini files that contain unicode characters [#65777](https://github.com/saltstack/salt/issues/65777)
  * added https proxy to the list of proxies so that requests knows what to do with https based proxies [#65824](https://github.com/saltstack/salt/issues/65824)
  * Ensure minion channels are closed on any master connection error. [#65932](https://github.com/saltstack/salt/issues/65932)
  * Fixed issue where Salt can't find libcrypto when pip installed from a cloned repo [#65954](https://github.com/saltstack/salt/issues/65954)
  * Fix RPM package systemd scriptlets to make RPM packages more universal [#65987](https://github.com/saltstack/salt/issues/65987)
  * Fixed an issue where fileclient requests during Pillar rendering cause
    fileserver backends to be needlessly refreshed. [#65990](https://github.com/saltstack/salt/issues/65990)
  * Fix exceptions being set on futures that are already done in ZeroMQ transport [#66006](https://github.com/saltstack/salt/issues/66006)
  * Use hmac compare_digest method in hashutil module to mitigate potential timing attacks [#66041](https://github.com/saltstack/salt/issues/66041)
  * Fix request channel default timeout regression. In 3006.5 it was changed from
    60 to 30 and is now set back to 60 by default. [#66061](https://github.com/saltstack/salt/issues/66061)
  * Upgrade relenv to 0.15.1 to fix debugpy support. [#66094](https://github.com/saltstack/salt/issues/66094)

  # Security

  * Bump to ``cryptography==42.0.0`` due to https://github.com/advisories/GHSA-3ww4-gg4f-jr7f

    In the process, we were also required to update to ``pyOpenSSL==24.0.0`` [#66004](https://github.com/saltstack/salt/issues/66004)
  * Bump to `cryptography==42.0.3` due to https://github.com/advisories/GHSA-3ww4-gg4f-jr7f [#66090](https://github.com/saltstack/salt/issues/66090)


 -- Salt Project Packaging <saltproject-packaging@vmware.com>  Tue, 20 Feb 2024 21:54:35 +0000

salt (3006.6) stable; urgency=medium


  # Changed

  * Salt no longer time bombs user installations on code using `salt.utils.versions.warn_until_date` [#665924](https://github.com/saltstack/salt/issues/665924)

  # Fixed

  * Fix un-closed transport in tornado netapi [#65759](https://github.com/saltstack/salt/issues/65759)

  # Security

  * CVE-2024-22231 Prevent directory traversal when creating syndic cache directory on the master
    CVE*2024-22232 Prevent directory traversal attacks in the master's serve_file method.
    These vulerablities were discovered and reported by:
    Yudi Zhao(Huawei Nebula Security Lab),Chenwei Jiang(Huawei Nebula Security Lab) [#565](https://github.com/saltstack/salt/issues/565)
  * Update some requirements which had some security issues:

    * Bump to `pycryptodome==3.19.1` and `pycryptodomex==3.19.1` due to https://github.com/advisories/GHSA*j225-cvw7-qrx7
    * Bump to `gitpython==3.1.41` due to https://github.com/advisories/GHSA*2mqj-m65w-jghx
    * Bump to `jinja2==3.1.3` due to https://github.com/advisories/GHSA*h5c8-rqwp-cp95 [#65830](https://github.com/saltstack/salt/issues/65830)


 -- Salt Project Packaging <saltproject-packaging@vmware.com>  Fri, 26 Jan 2024 11:56:46 +0000

salt (3007.0rc1) stable; urgency=medium


  # Removed

  * Removed RHEL 5 support since long since end-of-lifed [#62520](https://github.com/saltstack/salt/issues/62520)
  * Removing Azure-Cloud modules from the code base. [#64322](https://github.com/saltstack/salt/issues/64322)
  * Dropped Python 3.7 support since it's EOL in 27 Jun 2023 [#64417](https://github.com/saltstack/salt/issues/64417)
  * Remove salt.payload.Serial [#64459](https://github.com/saltstack/salt/issues/64459)
  * Remove netmiko_conn and pyeapi_conn from salt.modules.napalm_mod [#64460](https://github.com/saltstack/salt/issues/64460)
  * Removed 'transport' arg from salt.utils.event.get_event [#64461](https://github.com/saltstack/salt/issues/64461)
  * Removed the usage of retired Linode API v3 from Salt Cloud [#64517](https://github.com/saltstack/salt/issues/64517)

  # Deprecated

  * Deprecate all Proxmox cloud modules [#64224](https://github.com/saltstack/salt/issues/64224)
  * Deprecate all the Vault modules in favor of the Vault Salt Extension https://github.com/salt-extensions/saltext-vault. The Vault modules will be removed in Salt core in 3009.0. [#64893](https://github.com/saltstack/salt/issues/64893)
  * Deprecate all the Docker modules in favor of the Docker Salt Extension https://github.com/saltstack/saltext-docker. The Docker modules will be removed in Salt core in 3009.0. [#64894](https://github.com/saltstack/salt/issues/64894)
  * Deprecate all the Zabbix modules in favor of the Zabbix Salt Extension https://github.com/salt-extensions/saltext-zabbix. The Zabbix modules will be removed in Salt core in 3009.0. [#64896](https://github.com/saltstack/salt/issues/64896)
  * Deprecate all the Apache modules in favor of the Apache Salt Extension https://github.com/salt-extensions/saltext-apache. The Apache modules will be removed in Salt core in 3009.0. [#64909](https://github.com/saltstack/salt/issues/64909)
  * Deprecation warning for Salt's backport of ``OrderedDict`` class which will be removed in 3009 [#65542](https://github.com/saltstack/salt/issues/65542)
  * Deprecate Kubernetes modules for move to saltext-kubernetes in version 3009 [#65565](https://github.com/saltstack/salt/issues/65565)
  * Deprecated all Pushover modules in favor of the Salt Extension at https://github.com/salt-extensions/saltext-pushover. The Pushover modules will be removed from Salt core in 3009.0 [#65567](https://github.com/saltstack/salt/issues/65567)

  # Changed

  * Masquerade property will not default to false turning off masquerade if not specified. [#53120](https://github.com/saltstack/salt/issues/53120)
  * Addressed Python 3.11 deprecations:

    * Switch to `FullArgSpec` since Py 3.11 no longer has `ArgSpec`, deprecated since Py 3.0
    * Stopped using the deprecated `cgi` module.
    * Stopped using the deprecated `pipes` module
    * Stopped using the deprecated `imp` module [#64457](https://github.com/saltstack/salt/issues/64457)
  * changed 'gpg_decrypt_must_succeed' default from False to True [#64462](https://github.com/saltstack/salt/issues/64462)

  # Fixed

  * When an NFS or FUSE mount fails to unmount when mount options have changed, try again with a lazy umount before mounting again. [#18907](https://github.com/saltstack/salt/issues/18907)
  * fix autoaccept gpg keys by supporting it in refresh_db module [#42039](https://github.com/saltstack/salt/issues/42039)
  * Made cmd.script work with files from the fileserver via salt-ssh [#48067](https://github.com/saltstack/salt/issues/48067)
  * Made slsutil.renderer work with salt-ssh [#50196](https://github.com/saltstack/salt/issues/50196)
  * Fixed defaults.merge is not available when using salt-ssh [#51605](https://github.com/saltstack/salt/issues/51605)
  * Fix extfs.mkfs missing parameter handling for -C, -d, and -e [#51858](https://github.com/saltstack/salt/issues/51858)
  * Fixed Salt master does not renew token [#51986](https://github.com/saltstack/salt/issues/51986)
  * Fixed salt-ssh continues state/pillar rendering with incorrect data when an exception is raised by a module on the target [#52452](https://github.com/saltstack/salt/issues/52452)
  * Fix extfs.tune has 'reserved' documented twice and is missing the 'reserved_percentage' keyword argument [#54426](https://github.com/saltstack/salt/issues/54426)
  * Fix the ability of the 'selinux.port_policy_present' state to modify. [#55687](https://github.com/saltstack/salt/issues/55687)
  * Fixed config.get does not support merge option with salt-ssh [#56441](https://github.com/saltstack/salt/issues/56441)
  * Removed an unused assignment in file.patch [#57204](https://github.com/saltstack/salt/issues/57204)
  * Fixed vault module fetching more than one secret in one run with single-use tokens [#57561](https://github.com/saltstack/salt/issues/57561)
  * Use brew path from which in mac_brew_pkg module and rely on _homebrew_bin() everytime [#57946](https://github.com/saltstack/salt/issues/57946)
  * Fixed Vault verify option to work on minions when only specified in master config [#58174](https://github.com/saltstack/salt/issues/58174)
  * Fixed vault command errors configured locally [#58580](https://github.com/saltstack/salt/issues/58580)
  * Fixed issue with basic auth causing invalid header error and 401 Bad Request, by using HTTPBasicAuthHandler instead of header. [#58936](https://github.com/saltstack/salt/issues/58936)
  * Make the LXD module work with pyLXD > 2.10 [#59514](https://github.com/saltstack/salt/issues/59514)
  * Return error if patch file passed to state file.patch is malformed. [#59806](https://github.com/saltstack/salt/issues/59806)
  * Handle failure and error information from tuned module/state [#60500](https://github.com/saltstack/salt/issues/60500)
  * Fixed sdb.get_or_set_hash with Vault single-use tokens [#60779](https://github.com/saltstack/salt/issues/60779)
  * Fixed state.test does not work with salt-ssh [#61100](https://github.com/saltstack/salt/issues/61100)
  * Made slsutil.findup work with salt-ssh [#61143](https://github.com/saltstack/salt/issues/61143)
  * Allow all primitive grain types for autosign_grains [#61416](https://github.com/saltstack/salt/issues/61416), [#63708](https://github.com/saltstack/salt/issues/63708)
  * `ipset.new_set` no longer fails when creating a set type that uses the `family` create option [#61620](https://github.com/saltstack/salt/issues/61620)
  * Fixed Vault session storage to allow unlimited use tokens [#62380](https://github.com/saltstack/salt/issues/62380)
  * fix the efi grain on FreeBSD [#63052](https://github.com/saltstack/salt/issues/63052)
  * Fixed gpg.receive_keys returns success on failed import [#63144](https://github.com/saltstack/salt/issues/63144)
  * Fixed GPG state module always reports success without changes [#63153](https://github.com/saltstack/salt/issues/63153)
  * Fixed GPG state module does not respect test mode [#63156](https://github.com/saltstack/salt/issues/63156)
  * Fixed gpg.absent with gnupghome/user, fixed gpg.delete_key with gnupghome [#63159](https://github.com/saltstack/salt/issues/63159)
  * Fixed service module does not handle enable/disable if systemd service is an alias [#63214](https://github.com/saltstack/salt/issues/63214)
  * Made x509_v2 compound match detection use new runner instead of peer publishing [#63278](https://github.com/saltstack/salt/issues/63278)
  * Need to make sure we update __pillar__ during a pillar refresh to ensure that process_beacons has the updated beacons loaded from pillar. [#63583](https://github.com/saltstack/salt/issues/63583)
  * This implements the vpc_uuid parameter when creating a droplet. This parameter selects the correct virtual private cloud (private network interface). [#63714](https://github.com/saltstack/salt/issues/63714)
  * pkg.installed no longer reports failure when installing packages that are installed via the task manager [#63767](https://github.com/saltstack/salt/issues/63767)
  * mac_xattr.list and mac_xattr.read will replace undecode-able bytes to avoid raising CommandExecutionError. [#63779](https://github.com/saltstack/salt/issues/63779) [#63779](https://github.com/saltstack/salt/issues/63779)
  * Fix aptpkg.latest_version performance, reducing number of times to 'shell out' [#63982](https://github.com/saltstack/salt/issues/63982)
  * Added option to use a fresh connection for mysql cache [#63991](https://github.com/saltstack/salt/issues/63991)
  * [lxd] Fixed a bug in `container_create` which prevented devices which are not of type `disk` to be correctly created and added to the container when passed via the `devices` parameter. [#63996](https://github.com/saltstack/salt/issues/63996)
  * Skipped the `isfile` check to greatly increase speed of reading minion keys for systems with a large number of minions on slow file storage [#64260](https://github.com/saltstack/salt/issues/64260)
  * Fix utf8 handling in 'pass' renderer [#64300](https://github.com/saltstack/salt/issues/64300)
  * Upgade tornado to 6.3.2 [#64305](https://github.com/saltstack/salt/issues/64305)
  * Prevent errors due missing 'transactional_update.apply' on SLE Micro and MicroOS. [#64369](https://github.com/saltstack/salt/issues/64369)
  * Fix 'unable to unmount' failure to return False result instead of None [#64420](https://github.com/saltstack/salt/issues/64420)
  * Fixed issue uninstalling duplicate packages in ``win_appx`` execution module [#64450](https://github.com/saltstack/salt/issues/64450)
  * Clean up tech debt, IPC now uses tcp transport. [#64488](https://github.com/saltstack/salt/issues/64488)
  * Made salt-ssh more strict when handling unexpected situations and state.* wrappers treat a remote exception as failure, excluded salt-ssh error returns from mine [#64531](https://github.com/saltstack/salt/issues/64531)
  * Fix flaky test for LazyLoader with isolated mocking of threading.RLock [#64567](https://github.com/saltstack/salt/issues/64567)
  * Fix possible `KeyError` exceptions in `salt.utils.user.get_group_dict`
    while reading improper duplicated GID assigned for the user. [#64599](https://github.com/saltstack/salt/issues/64599)
  * changed vm_config() to deep-merge vm_overrides of specific VM, instead of simple-merging the whole vm_overrides [#64610](https://github.com/saltstack/salt/issues/64610)
  * Fix the way Salt tries to get the Homebrew's prefix

    The first attempt to get the Homebrew's prefix is to look for
    the `HOMEBREW_PREFIX` environment variable. If it's not set, then
    Salt tries to get the prefix from the `brew` command. However, the
    `brew` command can fail. So a last attempt is made to get the
    prefix by guessing the installation path. [#64924](https://github.com/saltstack/salt/issues/64924)
  * Add missing MySQL Grant SERVICE_CONNECTION_ADMIN to mysql module. [#64934](https://github.com/saltstack/salt/issues/64934)
  * Fixed slsutil.update with salt-ssh during template rendering [#65067](https://github.com/saltstack/salt/issues/65067)
  * Keep track when an included file only includes sls files but is a requisite. [#65080](https://github.com/saltstack/salt/issues/65080)
  * Fixed `gpg.present` succeeds when the keyserver is unreachable [#65169](https://github.com/saltstack/salt/issues/65169)
  * Fix issue with openscap when the error was outside the expected scope. It now
    returns failed with the error code and the error [#65193](https://github.com/saltstack/salt/issues/65193)
  * Fix typo in nftables module to ensure unique nft family values [#65295](https://github.com/saltstack/salt/issues/65295)
  * Dereference symlinks to set proper __cli opt [#65435](https://github.com/saltstack/salt/issues/65435)
  * Made salt-ssh merge master top returns for the same environment [#65480](https://github.com/saltstack/salt/issues/65480)
  * Account for situation where the metadata grain fails because the AWS environment requires an authentication token to query the metadata URL. [#65513](https://github.com/saltstack/salt/issues/65513)
  * Improve the condition of overriding target for pip with VENV_PIP_TARGET environment variable. [#65562](https://github.com/saltstack/salt/issues/65562)
  * Added SSH wrapper for logmod [#65630](https://github.com/saltstack/salt/issues/65630)
  * Include changes in the results when schedule.present state is run with test=True. [#65652](https://github.com/saltstack/salt/issues/65652)
  * Fixed Salt-SSH pillar rendering and state rendering with nested SSH calls when called via saltutil.cmd or in an orchestration [#65670](https://github.com/saltstack/salt/issues/65670)
  * Fix extfs.tune doesn't pass retcode to module.run [#65686](https://github.com/saltstack/salt/issues/65686)
  * Fix boto execution module loading [#65691](https://github.com/saltstack/salt/issues/65691)
  * Removed PR 65185 changes since incomplete solution [#65692](https://github.com/saltstack/salt/issues/65692)
  * Return an error message when the DNS plugin is not supported [#65739](https://github.com/saltstack/salt/issues/65739)

  # Added

  * Allowed publishing to regular minions from the SSH wrapper [#40943](https://github.com/saltstack/salt/issues/40943)
  * Added syncing of custom salt-ssh wrappers [#45450](https://github.com/saltstack/salt/issues/45450)
  * Made salt-ssh sync custom utils [#53666](https://github.com/saltstack/salt/issues/53666)
  * Add ability to use file.managed style check_cmd in file.serialize [#53982](https://github.com/saltstack/salt/issues/53982)
  * Revised use of deprecated net-tools and added support for ip neighbour with IPv4 ip_neighs, IPv6 ip_neighs6 [#57541](https://github.com/saltstack/salt/issues/57541)
  * Added password support to Redis returner. [#58044](https://github.com/saltstack/salt/issues/58044)
  * Added keyring param to gpg modules [#59783](https://github.com/saltstack/salt/issues/59783)
  * Added new grain to detect the Salt package type: onedir, pip or system [#62589](https://github.com/saltstack/salt/issues/62589)
  * Added Vault AppRole and identity issuance to minions [#62823](https://github.com/saltstack/salt/issues/62823)
  * Added Vault AppRole auth mount path configuration option [#62825](https://github.com/saltstack/salt/issues/62825)
  * Added distribution of Vault authentication details via response wrapping [#62828](https://github.com/saltstack/salt/issues/62828)
  * Add salt package type information. Either onedir, pip or system. [#62961](https://github.com/saltstack/salt/issues/62961)
  * Added signature verification to file.managed/archive.extracted [#63143](https://github.com/saltstack/salt/issues/63143)
  * Added signed_by_any/signed_by_all parameters to gpg.verify [#63166](https://github.com/saltstack/salt/issues/63166)
  * Added match runner [#63278](https://github.com/saltstack/salt/issues/63278)
  * Added Vault token lifecycle management [#63406](https://github.com/saltstack/salt/issues/63406)
  * adding new call for openscap xccdf eval supporting new parameters [#63416](https://github.com/saltstack/salt/issues/63416)
  * Added Vault lease management utility [#63440](https://github.com/saltstack/salt/issues/63440)
  * implement removal of ptf packages in zypper pkg module [#63442](https://github.com/saltstack/salt/issues/63442)
  * add JUnit output for saltcheck [#63463](https://github.com/saltstack/salt/issues/63463)
  * Add ability for file.keyvalue to create a file if it doesn't exist [#63545](https://github.com/saltstack/salt/issues/63545)
  * added cleanup of temporary mountpoint dir for macpackage installed state [#63905](https://github.com/saltstack/salt/issues/63905)
  * Add pkg.installed show installable version in test mode [#63985](https://github.com/saltstack/salt/issues/63985)
  * Added patch option to Vault SDB driver [#64096](https://github.com/saltstack/salt/issues/64096)
  * Added flags to create local users and groups [#64256](https://github.com/saltstack/salt/issues/64256)
  * Added inline specification of trusted CA root certificate for Vault [#64379](https://github.com/saltstack/salt/issues/64379)
  * Add ability to return False result in test mode of configurable_test_state [#64418](https://github.com/saltstack/salt/issues/64418)
  * Switched Salt's onedir Python version to 3.11 [#64457](https://github.com/saltstack/salt/issues/64457)
  * Added support for dnf5 and its new command syntax [#64532](https://github.com/saltstack/salt/issues/64532)
  * Adding a new decorator to indicate when a module is deprecated in favor of a Salt extension. [#64569](https://github.com/saltstack/salt/issues/64569)
  * Add jq-esque to_entries and from_entries functions [#64600](https://github.com/saltstack/salt/issues/64600)
  * Added ability to use PYTHONWARNINGS=ignore to silence deprecation warnings. [#64660](https://github.com/saltstack/salt/issues/64660)
  * Add follow_symlinks to file.symlink exec module to switch to os.path.lexists when False [#64665](https://github.com/saltstack/salt/issues/64665)
  * Added win_appx state and execution modules for managing Microsoft Store apps and deprovisioning them from systems [#64978](https://github.com/saltstack/salt/issues/64978)
  * Add support for show_jid to salt-run

    Adds support for show_jid master config option to salt*run, so its behaviour matches the salt cli command. [#65008](https://github.com/saltstack/salt/issues/65008)
  * Add ability to remove packages by wildcard via apt execution module [#65220](https://github.com/saltstack/salt/issues/65220)
  * Added support for master top modules on masterless minions [#65479](https://github.com/saltstack/salt/issues/65479)
  * Allowed accessing the regular mine from the SSH wrapper [#65645](https://github.com/saltstack/salt/issues/65645)
  * Allow enabling backup for Linode in Salt Cloud [#65697](https://github.com/saltstack/salt/issues/65697)
  * Add a backup schedule setter fFunction for Linode VMs [#65713](https://github.com/saltstack/salt/issues/65713)
  * Add acme support for manual plugin hooks [#65744](https://github.com/saltstack/salt/issues/65744)

  # Security

  * Upgrade to `tornado>=6.3.3` due to https://github.com/advisories/GHSA-qppv-j76h-2rpx [#64989](https://github.com/saltstack/salt/issues/64989)
  * Update to `gitpython>=3.1.35` due to https://github.com/advisories/GHSA-wfm5-v35h-vwf4 and https://github.com/advisories/GHSA-cwvm-v4w8-q58c [#65137](https://github.com/saltstack/salt/issues/65137)


 -- Salt Project Packaging <saltproject-packaging@vmware.com>  Tue, 02 Jan 2024 21:36:56 +0000


salt (3006.5) stable; urgency=medium


  # Removed

  * Tech Debt - support for pysss removed due to functionality addition in Python 3.3 [#65029](https://github.com/saltstack/salt/issues/65029)

  # Fixed

  * Improved error message when state arguments are accidentally passed as a string [#38098](https://github.com/saltstack/salt/issues/38098)
  * Allow `pip.install` to create a log file that is passed in if the parent directory is writeable [#44722](https://github.com/saltstack/salt/issues/44722)
  * Fixed merging of complex pillar overrides with salt-ssh states [#59802](https://github.com/saltstack/salt/issues/59802)
  * Fixed gpg pillar rendering with salt-ssh [#60002](https://github.com/saltstack/salt/issues/60002)
  * Made salt-ssh states not re-render pillars unnecessarily [#62230](https://github.com/saltstack/salt/issues/62230)
  * Made Salt maintain options in Debian package repo definitions [#64130](https://github.com/saltstack/salt/issues/64130)
  * Migrated all [`invoke`](https://www.pyinvoke.org/) tasks to [`python-tools-scripts`](https://github.com/s0undt3ch/python-tools-scripts).

    * `tasks/docs.py` *> `tools/precommit/docs.py`
    * `tasks/docstrings.py` *> `tools/precommit/docstrings.py`
    * `tasks/loader.py` *> `tools/precommit/loader.py`
    * `tasks/filemap.py` *> `tools/precommit/filemap.py` [#64374](https://github.com/saltstack/salt/issues/64374)
  * Fix salt user login shell path in Debian packages [#64377](https://github.com/saltstack/salt/issues/64377)
  * Fill out lsb_distrib_xxxx (best estimate) grains if problems with retrieving lsb_release data [#64473](https://github.com/saltstack/salt/issues/64473)
  * Fixed an issue in the ``file.directory`` state where the ``children_only`` keyword
    argument was not being respected. [#64497](https://github.com/saltstack/salt/issues/64497)
  * Move salt.ufw to correct location /etc/ufw/applications.d/ [#64572](https://github.com/saltstack/salt/issues/64572)
  * Fixed salt-ssh stacktrace when retcode is not an integer [#64575](https://github.com/saltstack/salt/issues/64575)
  * Fixed SSH shell seldomly fails to report any exit code [#64588](https://github.com/saltstack/salt/issues/64588)
  * Fixed some issues in x509_v2 execution module private key functions [#64597](https://github.com/saltstack/salt/issues/64597)
  * Fixed grp.getgrall() in utils/user.py causing performance issues [#64888](https://github.com/saltstack/salt/issues/64888)
  * Fix user.list_groups omits remote groups via sssd, etc. [#64953](https://github.com/saltstack/salt/issues/64953)
  * Ensure sync from _grains occurs before attempting pillar compilation in case custom grain used in pillar file [#65027](https://github.com/saltstack/salt/issues/65027)
  * Moved gitfs locks to salt working dir to avoid lock wipes [#65086](https://github.com/saltstack/salt/issues/65086)
  * Only attempt to create a keys directory when `--gen-keys` is passed to the `salt-key` CLI [#65093](https://github.com/saltstack/salt/issues/65093)
  * Fix nonce verification, request server replies do not stomp on eachother. [#65114](https://github.com/saltstack/salt/issues/65114)
  * speed up yumpkg list_pkgs by not requiring digest or signature verification on lookup. [#65152](https://github.com/saltstack/salt/issues/65152)
  * Fix pkg.latest failing on windows for winrepo packages where the package is already up to date [#65165](https://github.com/saltstack/salt/issues/65165)
  * Ensure __kwarg__ is preserved when checking for kwargs.  This change affects proxy minions when used with Deltaproxy, which had kwargs popped when targeting multiple minions id. [#65179](https://github.com/saltstack/salt/issues/65179)
  * Fixes traceback when state id is an int in a reactor SLS file. [#65210](https://github.com/saltstack/salt/issues/65210)
  * Install logrotate config as /etc/logrotate.d/salt-common for Debian packages
    Remove broken /etc/logrotate.d/salt directory from 3006.3 if it exists. [#65231](https://github.com/saltstack/salt/issues/65231)
  * Use ``sha256`` as the default ``hash_type``. It has been the default since Salt v2016.9 [#65287](https://github.com/saltstack/salt/issues/65287)
  * Preserve ownership on log rotation [#65288](https://github.com/saltstack/salt/issues/65288)
  * Ensure that the correct value of jid_inclue is passed if the argument is included in the passed keyword arguments. [#65302](https://github.com/saltstack/salt/issues/65302)
  * Uprade relenv to 0.14.2
     * Update openssl to address CVE-2023-5363.
     * Fix bug in openssl setup when openssl binary can't be found.
     * Add M1 mac support. [#65316](https://github.com/saltstack/salt/issues/65316)
  * Fix regex for filespec adding/deleting fcontext policy in selinux [#65340](https://github.com/saltstack/salt/issues/65340)
  * Ensure CLI options take priority over Saltfile options [#65358](https://github.com/saltstack/salt/issues/65358)
  * Test mode for state function `saltmod.wheel` no longer set's `result` to `(None,)` [#65372](https://github.com/saltstack/salt/issues/65372)
  * Client only process events which tag conforms to an event return. [#65400](https://github.com/saltstack/salt/issues/65400)
  * Fixes an issue setting user or machine policy on Windows when the Group Policy
    directory is missing [#65411](https://github.com/saltstack/salt/issues/65411)
  * Fix regression in file module which was not re-using a file client. [#65450](https://github.com/saltstack/salt/issues/65450)
  * pip.installed state will now properly fail when a specified user does not exists [#65458](https://github.com/saltstack/salt/issues/65458)
  * Publish channel connect callback method properly closes it's request channel. [#65464](https://github.com/saltstack/salt/issues/65464)
  * Ensured the pillar in SSH wrapper modules is the same as the one used in template rendering when overrides are passed [#65483](https://github.com/saltstack/salt/issues/65483)
  * Fix file.comment ignore_missing not working with multiline char [#65501](https://github.com/saltstack/salt/issues/65501)
  * Warn when an un-closed transport client is being garbage collected. [#65554](https://github.com/saltstack/salt/issues/65554)
  * Only generate the HMAC's for ``libssl.so.1.1`` and ``libcrypto.so.1.1`` if those files exist. [#65581](https://github.com/saltstack/salt/issues/65581)
  * Fixed an issue where Salt Cloud would fail if it could not delete lingering
    PAexec binaries [#65584](https://github.com/saltstack/salt/issues/65584)

  # Added

  * Added Salt support for Debian 12 [#64223](https://github.com/saltstack/salt/issues/64223)
  * Added Salt support for Amazon Linux 2023 [#64455](https://github.com/saltstack/salt/issues/64455)

  # Security

  * Bump to `cryptography==41.0.4` due to https://github.com/advisories/GHSA-v8gr-m533-ghj9 [#65268](https://github.com/saltstack/salt/issues/65268)
  * Bump to `cryptography==41.0.7` due to https://github.com/advisories/GHSA-jfhm-5ghh-2f97 [#65643](https://github.com/saltstack/salt/issues/65643)


 -- Salt Project Packaging <saltproject-packaging@vmware.com>  Tue, 12 Dec 2023 17:52:33 +0000

salt (3006.4) stable; urgency=medium


  # Security

  * Fix CVE-2023-34049 by ensuring we do not use a predictable name for the script and correctly check returncode of scp command.
    This only impacts salt*ssh users using the pre-flight option. [#cve-2023-34049](https://github.com/saltstack/salt/issues/cve-2023-34049)
  * Update to `gitpython>=3.1.35` due to https://github.com/advisories/GHSA-wfm5-v35h-vwf4 and https://github.com/advisories/GHSA-cwvm-v4w8-q58c [#65163](https://github.com/saltstack/salt/issues/65163)
  * Bump to `cryptography==41.0.4` due to https://github.com/advisories/GHSA-v8gr-m533-ghj9 [#65268](https://github.com/saltstack/salt/issues/65268)
  * Upgrade relenv to 0.13.12 to address CVE-2023-4807 [#65316](https://github.com/saltstack/salt/issues/65316)
  * Bump to `urllib3==1.26.17` or `urllib3==2.0.6` due to https://github.com/advisories/GHSA-v845-jxx5-vc9f [#65334](https://github.com/saltstack/salt/issues/65334)
  * Bump to `gitpython==3.1.37` due to https://github.com/advisories/GHSA-cwvm-v4w8-q58c [#65383](https://github.com/saltstack/salt/issues/65383)


 -- Salt Project Packaging <saltproject-packaging@vmware.com>  Mon, 16 Oct 2023 17:22:41 +0000

salt (3006.3) stable; urgency=medium


  # Removed

  * Fedora 36 support was removed because it reached EOL [#64315](https://github.com/saltstack/salt/issues/64315)
  * Handle deprecation warnings:

    * Switch to `FullArgSpec` since Py 3.11 no longer has `ArgSpec`, deprecated since Py 3.0
    * Stop using the deprecated `cgi` module
    * Stop using the deprecated `pipes` module
    * Stop using the deprecated `imp` module [#64553](https://github.com/saltstack/salt/issues/64553)

  # Changed

  * Replace libnacl with PyNaCl [#64372](https://github.com/saltstack/salt/issues/64372)
  * Don't hardcode the python version on the Salt Package tests and on the `pkg/debian/salt-cloud.postinst` file [#64553](https://github.com/saltstack/salt/issues/64553)
  * Some more deprecated code fixes:

    * Stop using the deprecated `locale.getdefaultlocale()` function
    * Stop accessing deprecated attributes
    * `pathlib.Path.__enter__()` usage is deprecated and not required, a no*op [#64565](https://github.com/saltstack/salt/issues/64565)
  * Bump to `pyyaml==6.0.1` due to https://github.com/yaml/pyyaml/issues/601 and address lint issues [#64657](https://github.com/saltstack/salt/issues/64657)

  # Fixed

  * Fix for assume role when used salt-cloud to create aws ec2. [#52501](https://github.com/saltstack/salt/issues/52501)
  * fixes aptpkg module by checking for blank comps. [#58667](https://github.com/saltstack/salt/issues/58667)
  * `wheel.file_roots.find` is now able to find files in subdirectories of the roots. [#59800](https://github.com/saltstack/salt/issues/59800)
  * pkg.latest no longer fails when multiple versions are reported to be installed (e.g. updating the kernel) [#60931](https://github.com/saltstack/salt/issues/60931)
  * Do not update the credentials dictionary in `utils/aws.py` while iterating over it, and use the correct delete functionality [#61049](https://github.com/saltstack/salt/issues/61049)
  * fixed runner not having a proper exit code when runner modules throw an exception. [#61173](https://github.com/saltstack/salt/issues/61173)
  * `pip.list_all_versions` now works with `index_url` and `extra_index_url` [#61610](https://github.com/saltstack/salt/issues/61610)
  * speed up file.recurse by using prefix with cp.list_master_dir and remove an un-needed loop. [#61998](https://github.com/saltstack/salt/issues/61998)
  * Preserve test=True condition while running sub states. [#62590](https://github.com/saltstack/salt/issues/62590)
  * Job returns are only sent to originating master [#62834](https://github.com/saltstack/salt/issues/62834)
  * Fixes an issue with failing subsequent state runs with the lgpo state module.
    The ``lgpo.get_polcy`` function now returns all boolean settings. [#63296](https://github.com/saltstack/salt/issues/63296)
  * Fix SELinux get policy with trailing whitespace [#63336](https://github.com/saltstack/salt/issues/63336)
  * Fixes an issue with boolean settings not being reported after being set. The
    ``lgpo.get_polcy`` function now returns all boolean settings. [#63473](https://github.com/saltstack/salt/issues/63473)
  * Ensure body is returned when salt.utils.http returns something other than 200 with tornado backend. [#63557](https://github.com/saltstack/salt/issues/63557)
  * Allow long running pillar and file client requests to finish using request_channel_timeout and request_channel_tries minion config. [#63824](https://github.com/saltstack/salt/issues/63824)
  * Fix state_queue type checking to allow int values [#64122](https://github.com/saltstack/salt/issues/64122)
  * Call global logger when catching pip.list exceptions in states.pip.installed
    Rename global logger `log` to `logger` inside pip_state [#64169](https://github.com/saltstack/salt/issues/64169)
  * Fixes permissions created by the Debian and RPM packages for the salt user.

    The salt user created by the Debian and RPM packages to run the salt*master process, was previously given ownership of various directories in a way which compromised the benefits of running the salt-master process as a non-root user.

    This fix sets the salt user to only have write access to those files and
    directories required for the salt*master process to run. [#64193](https://github.com/saltstack/salt/issues/64193)
  * Fix user.present state when groups is unset to ensure the groups are unchanged, as documented. [#64211](https://github.com/saltstack/salt/issues/64211)
  * Fixes issue with MasterMinion class loading configuration from `/etc/salt/minion.d/*.conf.

    The MasterMinion class (used for running orchestraions on master and other functionality) was incorrectly loading configuration from `/etc/salt/minion.d/*.conf`, when it should only load configuration from `/etc/salt/master` and `/etc/salt/master.d/*.conf`. [#64219](https://github.com/saltstack/salt/issues/64219)
  * Fixed issue in mac_user.enable_auto_login that caused the user's keychain to be reset at each boot [#64226](https://github.com/saltstack/salt/issues/64226)
  * Fixed KeyError in logs when running a state that fails. [#64231](https://github.com/saltstack/salt/issues/64231)
  * Fixed x509_v2 `create_private_key`/`create_crl` unknown kwargs: __pub_fun... [#64232](https://github.com/saltstack/salt/issues/64232)
  * remove the hard coded python version in error. [#64237](https://github.com/saltstack/salt/issues/64237)
  * `salt-pip` now properly errors out when being called from a non `onedir` environment. [#64249](https://github.com/saltstack/salt/issues/64249)
  * Ensure we return an error when adding the key fails in the pkgrepo state for debian hosts. [#64253](https://github.com/saltstack/salt/issues/64253)
  * Fixed file client private attribute reference on `SaltMakoTemplateLookup` [#64280](https://github.com/saltstack/salt/issues/64280)
  * Fix pkgrepo.absent failures on apt-based systems when repo either a) contains a
    trailing slash, or b) there is an arch mismatch. [#64286](https://github.com/saltstack/salt/issues/64286)
  * Fix detection of Salt codename by "salt_version" execution module [#64306](https://github.com/saltstack/salt/issues/64306)
  * Ensure selinux values are handled lowercase [#64318](https://github.com/saltstack/salt/issues/64318)
  * Remove the `clr.AddReference`, it is causing an `Illegal characters in path` exception [#64339](https://github.com/saltstack/salt/issues/64339)
  * Update `pkg.group_installed` state to support repo options [#64348](https://github.com/saltstack/salt/issues/64348)
  * Fix salt user login shell path in Debian packages [#64377](https://github.com/saltstack/salt/issues/64377)
  * Allow for multiple user's keys presented when authenticating, for example: root, salt, etc. [#64398](https://github.com/saltstack/salt/issues/64398)
  * Fixed an issue with ``lgpo_reg`` where existing entries for the same key in
    ``Registry.pol`` were being overwritten in subsequent runs if the value name in
    the subesequent run was contained in the existing value name. For example, a
    key named ``SetUpdateNotificationLevel`` would be overwritten by a subsequent
    run attempting to set ``UpdateNotificationLevel`` [#64401](https://github.com/saltstack/salt/issues/64401)
  * Add search for %ProgramData%\Chocolatey\choco.exe to determine if Chocolatey is installed or not [#64427](https://github.com/saltstack/salt/issues/64427)
  * Fix regression for user.present on handling groups with dupe GIDs [#64430](https://github.com/saltstack/salt/issues/64430)
  * Fix inconsistent use of args in ssh_auth.managed [#64442](https://github.com/saltstack/salt/issues/64442)
  * Ensure we raise an error when the name argument is invalid in pkgrepo.managed state for systems using apt. [#64451](https://github.com/saltstack/salt/issues/64451)
  * Fix file.symlink will not replace/update existing symlink [#64477](https://github.com/saltstack/salt/issues/64477)
  * Fixed salt-ssh state.* commands returning retcode 0 when state/pillar rendering fails [#64514](https://github.com/saltstack/salt/issues/64514)
  * Fix pkg.install when using a port in the url. [#64516](https://github.com/saltstack/salt/issues/64516)
  * `win_pkg` Fixes an issue runing `pkg.install` with `version=latest` where the
    new installer would not be cached if there was already an installer present
    with the same name. [#64519](https://github.com/saltstack/salt/issues/64519)
  * Added a `test:full` label in the salt repository, which, when selected, will force a full test run. [#64539](https://github.com/saltstack/salt/issues/64539)
  * Syndic's async_req_channel uses the asynchornous version of request channel [#64552](https://github.com/saltstack/salt/issues/64552)
  * Ensure runners properly save information to job cache. [#64570](https://github.com/saltstack/salt/issues/64570)
  * Added salt.ufw to salt-master install on Debian and Ubuntu [#64572](https://github.com/saltstack/salt/issues/64572)
  * Added support for Chocolatey 2.0.0+ while maintaining support for older versions [#64622](https://github.com/saltstack/salt/issues/64622)
  * Updated semanage fcontext to use --modify if context already exists when adding context [#64625](https://github.com/saltstack/salt/issues/64625)
  * Preserve request client socket between requests. [#64627](https://github.com/saltstack/salt/issues/64627)
  * Show user friendly message when pillars timeout [#64651](https://github.com/saltstack/salt/issues/64651)
  * File client timeouts durring jobs show user friendly errors instead of tracbacks [#64653](https://github.com/saltstack/salt/issues/64653)
  * SaltClientError does not log a traceback on minions, we expect these to happen so a user friendly log is shown. [#64729](https://github.com/saltstack/salt/issues/64729)
  * Look in location salt is running from, this accounts for running from an unpacked onedir file that has not been installed. [#64877](https://github.com/saltstack/salt/issues/64877)
  * Preserve credentials on spawning platforms, minions no longer re-authenticate
    with every job when using `multiprocessing=True`. [#64914](https://github.com/saltstack/salt/issues/64914)
  * Fixed uninstaller to not remove the `salt` directory by default. This allows
    the `extras*3.##` folder to persist so salt-pip dependencies are not wiped out
    during an upgrade. [#64957](https://github.com/saltstack/salt/issues/64957)
  * fix msteams by adding the missing header that Microsoft is now enforcing. [#64973](https://github.com/saltstack/salt/issues/64973)
  * Fix __env__ and improve cache cleaning see more info at pull #65017. [#65002](https://github.com/saltstack/salt/issues/65002)
  * Better error message on inconsistent decoded payload [#65020](https://github.com/saltstack/salt/issues/65020)
  * Handle permissions access error when calling `lsb_release` with the salt user [#65024](https://github.com/saltstack/salt/issues/65024)
  * Allow schedule state module to update schedule when the minion is offline. [#65033](https://github.com/saltstack/salt/issues/65033)
  * Fixed creation of wildcard DNS in SAN in `x509_v2` [#65072](https://github.com/saltstack/salt/issues/65072)
  * The macOS installer no longer removes the extras directory [#65073](https://github.com/saltstack/salt/issues/65073)

  # Added

  * Added a script to automate setting up a 2nd minion in a user context on Windows [#64439](https://github.com/saltstack/salt/issues/64439)
  * Several fixes to the CI workflow:

    * Don't override the `on` Jinja block on the `ci.yaml` template. This enables reacting to labels getting added/removed
      to/from pull requests.
    * Switch to using `tools` and re*use the event payload available instead of querying the GH API again to get the pull
      request labels
    * Concentrate test selection by labels to a single place
    * Enable code coverage on pull*requests by setting the `test:coverage` label [#64547](https://github.com/saltstack/salt/issues/64547)

  # Security

  * Upgrade to `cryptography==41.0.3`(and therefor `pyopenssl==23.2.0` due to https://github.com/advisories/GHSA-jm77-qphf-c4w8)

    This only really impacts pip installs of Salt and the windows onedir since the linux and macos onedir build every package dependency from source, not from pre*existing wheels.

    Also resolves the following cryptography advisories:

    Due to:
      * https://github.com/advisories/GHSA*5cpq-8wj7-hf2v
      * https://github.com/advisories/GHSA*x4qr-2fvf-3mr5
      * https://github.com/advisories/GHSA*w7pp-m8wf-vj6r [#64595](https://github.com/saltstack/salt/issues/64595)
  * Bump to `aiohttp==3.8.5` due to https://github.com/advisories/GHSA-45c4-8wx5-qw6w [#64687](https://github.com/saltstack/salt/issues/64687)
  * Bump to `certifi==2023.07.22` due to https://github.com/advisories/GHSA-xqr8-7jwr-rhp7 [#64718](https://github.com/saltstack/salt/issues/64718)
  * Upgrade `relenv` to `0.13.2` and Python to `3.10.12`

    Addresses multiple CVEs in Python's dependencies: https://docs.python.org/release/3.10.12/whatsnew/changelog.html#python*3-10-12 [#64719](https://github.com/saltstack/salt/issues/64719)
  * Update to `gitpython>=3.1.32` due to https://github.com/advisories/GHSA-pr76-5cm5-w9cj [#64988](https://github.com/saltstack/salt/issues/64988)


 -- Salt Project Packaging <saltproject-packaging@vmware.com>  Wed, 06 Sep 2023 16:51:25 +0000

salt (3006.2) stable; urgency=medium


  # Fixed

  * In scenarios where PythonNet fails to load, Salt will now fall back to WMI for
    gathering grains information [#64897](https://github.com/saltstack/salt/issues/64897)

  # Security

  * fix CVE-2023-20897 by catching exception instead of letting exception disrupt connection [#cve-2023-20897](https://github.com/saltstack/salt/issues/cve-2023-20897)
  * Fixed gitfs cachedir_basename to avoid hash collisions. Added MP Lock to gitfs. These changes should stop race conditions. [#cve-2023-20898](https://github.com/saltstack/salt/issues/cve-2023-20898)
  * Upgrade to `requests==2.31.0`

    Due to:
      * https://github.com/advisories/GHSA*j8r2-6x86-q33q [#64336](https://github.com/saltstack/salt/issues/64336)
  * Upgrade to `cryptography==41.0.3`(and therefor `pyopenssl==23.2.0` due to https://github.com/advisories/GHSA-jm77-qphf-c4w8)

    This only really impacts pip installs of Salt and the windows onedir since the linux and macos onedir build every package dependency from source, not from pre*existing wheels.

    Also resolves the following cryptography advisories:

    Due to:
      * https://github.com/advisories/GHSA*5cpq-8wj7-hf2v
      * https://github.com/advisories/GHSA*x4qr-2fvf-3mr5
      * https://github.com/advisories/GHSA*w7pp-m8wf-vj6r

    There is no security upgrade available for Py3.5 [#64595](https://github.com/saltstack/salt/issues/64595)
  * Bump to `certifi==2023.07.22` due to https://github.com/advisories/GHSA-xqr8-7jwr-rhp7 [#64718](https://github.com/saltstack/salt/issues/64718)
  * Upgrade `relenv` to `0.13.2` and Python to `3.10.12`

    Addresses multiple CVEs in Python's dependencies: https://docs.python.org/release/3.10.12/whatsnew/changelog.html#python*3-10-12 [#64719](https://github.com/saltstack/salt/issues/64719)


 -- Salt Project Packaging <saltproject-packaging@vmware.com>  Wed, 09 Aug 2023 12:01:52 +0000

salt (3006.1) stable; urgency=medium


  # Fixed

  * Check that the return data from the cloud create function is a dictionary before attempting to pull values out. [#61236](https://github.com/saltstack/salt/issues/61236)
  * Ensure NamedLoaderContext's have their value() used if passing to other modules [#62477](https://github.com/saltstack/salt/issues/62477)
  * add documentation note about reactor state ids. [#63589](https://github.com/saltstack/salt/issues/63589)
  * Added support for ``test=True`` to the ``file.cached`` state module [#63785](https://github.com/saltstack/salt/issues/63785)
  * Updated `source_hash` documentation and added a log warning when `source_hash` is used with a source other than `http`, `https` and `ftp`. [#63810](https://github.com/saltstack/salt/issues/63810)
  * Fixed clear pillar cache on every highstate and added clean_pillar_cache=False to saltutil functions. [#64081](https://github.com/saltstack/salt/issues/64081)
  * Fix dmsetup device names with hyphen being picked up. [#64082](https://github.com/saltstack/salt/issues/64082)
  * Update all the scheduler functions to include a fire_event argument which will determine whether to fire the completion event onto the event bus.
    This event is only used when these functions are called via the schedule execution modules.
    Update all the calls to the schedule related functions in the deltaproxy proxy minion to include fire_event=False, as the event bus is not available when these functions are called. [#64102](https://github.com/saltstack/salt/issues/64102), [#64103](https://github.com/saltstack/salt/issues/64103)
  * Default to a 0 timeout if none is given for the terraform roster to avoid `-o ConnectTimeout=None` when using `salt-ssh` [#64109](https://github.com/saltstack/salt/issues/64109)
  * Disable class level caching of the file client on `SaltCacheLoader` and properly use context managers to take care of initialization and termination of the file client. [#64111](https://github.com/saltstack/salt/issues/64111)
  * Fixed several file client uses which were not properly terminating it by switching to using it as a context manager
    whenever possible or making sure `.destroy()` was called when using a context manager was not possible. [#64113](https://github.com/saltstack/salt/issues/64113)
  * Fix running setup.py when passing in --salt-config-dir and --salt-cache-dir arguments. [#64114](https://github.com/saltstack/salt/issues/64114)
  * Moved /etc/salt/proxy and /lib/systemd/system/salt-proxy@.service to the salt-minion DEB package [#64117](https://github.com/saltstack/salt/issues/64117)
  * Stop passing `**kwargs` and be explicit about the keyword arguments to pass, namely, to `cp.cache_file` call in `salt.states.pkg` [#64118](https://github.com/saltstack/salt/issues/64118)
  * lgpo_reg.set_value now returns ``True`` on success instead of ``None`` [#64126](https://github.com/saltstack/salt/issues/64126)
  * Make salt user's home /opt/saltstack/salt [#64141](https://github.com/saltstack/salt/issues/64141)
  * Fix cmd.run doesn't output changes in test mode [#64150](https://github.com/saltstack/salt/issues/64150)
  * Move salt user and group creation to common package [#64158](https://github.com/saltstack/salt/issues/64158)
  * Fixed issue in salt-cloud so that multiple masters specified in the cloud
    are written to the minion config properly [#64170](https://github.com/saltstack/salt/issues/64170)
  * Make sure the `salt-ssh` CLI calls it's `fsclient.destroy()` method when done. [#64184](https://github.com/saltstack/salt/issues/64184)
  * Stop using the deprecated `salt.transport.client` imports. [#64186](https://github.com/saltstack/salt/issues/64186)
  * Add a `.pth` to the Salt onedir env to ensure packages in extras are importable. Bump relenv to 0.12.3. [#64192](https://github.com/saltstack/salt/issues/64192)
  * Fix ``lgpo_reg`` state to work with User policy [#64200](https://github.com/saltstack/salt/issues/64200)
  * Cloud deployment directories are owned by salt user and group [#64204](https://github.com/saltstack/salt/issues/64204)
  * ``lgpo_reg`` state now enforces and reports changes to the registry [#64222](https://github.com/saltstack/salt/issues/64222)


 -- Salt Project Packaging <saltproject-packaging@vmware.com>  Fri, 05 May 2023 17:44:35 +0000

salt (3006.0) stable; urgency=medium


  # Removed

  * Remove and deprecate the __orchestration__ key from salt.runner and salt.wheel return data. To get it back, set features.enable_deprecated_orchestration_flag master configuration option to True. The flag will be completely removed in Salt 3008 Argon. [#59917](https://github.com/saltstack/salt/issues/59917)
  * Removed distutils and replaced with setuptools, given distutils is deprecated and removed in Python 3.12 [#60476](https://github.com/saltstack/salt/issues/60476)
  * Removed ``runtests`` targets from ``noxfile.py`` [#62239](https://github.com/saltstack/salt/issues/62239)
  * Removed the PyObjC dependency.

    This addresses problems with building a one dir build for macOS.
    It became problematic because depending on the macOS version, it pulls different dependencies, and we would either have to build a macos onedir for each macOS supported release, or ship a crippled onedir(because it would be tied to the macOS version where the onedir was built).
    Since it's currently not being used, it's removed. [#62432](https://github.com/saltstack/salt/issues/62432)
  * Removed `SixRedirectImporter` from Salt. Salt hasn't shipped `six` since Salt 3004. [#63874](https://github.com/saltstack/salt/issues/63874)

  # Deprecated

  * renamed `keep_jobs`, specifying job cache TTL in hours, to `keep_jobs_seconds`, specifying TTL in seconds.
    `keep_jobs` will be removed in the Argon release [#55295](https://github.com/saltstack/salt/issues/55295)
  * Removing all references to napalm-base which is no longer supported. [#61542](https://github.com/saltstack/salt/issues/61542)
  * The 'ip_bracket' function has been moved from salt/utils/zeromq.py in salt/utils/network.py [#62009](https://github.com/saltstack/salt/issues/62009)
  * The `expand_repo_def` function in `salt.modules.aptpkg` is now deprecated. It's only used in `salt.states.pkgrepo` and it has no use of being exposed to the CLI. [#62485](https://github.com/saltstack/salt/issues/62485)
  * Deprecated defunct Django returner [#62644](https://github.com/saltstack/salt/issues/62644)
  * Deprecate core ESXi and associated states and modules, vcenter and vsphere support in favor of Salt VMware Extensions [#62754](https://github.com/saltstack/salt/issues/62754)
  * Removing manufacture grain which has been deprecated. [#62914](https://github.com/saltstack/salt/issues/62914)
  * Removing deprecated utils/boto3_elasticsearch.py [#62915](https://github.com/saltstack/salt/issues/62915)
  * Removing support for the now deprecated _ext_nodes from salt/master.py. [#62917](https://github.com/saltstack/salt/issues/62917)
  * Deprecating the Salt Slack engine in favor of the Salt Slack Bolt Engine. [#63095](https://github.com/saltstack/salt/issues/63095)
  * `salt.utils.version.StrictVersion` is now deprecated and it's use should be replaced with `salt.utils.version.Version`. [#63383](https://github.com/saltstack/salt/issues/63383)

  # Changed

  * More intelligent diffing in changes of file.serialize state. [#48609](https://github.com/saltstack/salt/issues/48609)
  * Move deprecation of the neutron module to Argon. Please migrate to the neutronng module instead. [#49430](https://github.com/saltstack/salt/issues/49430)
  * ``umask`` is now a global state argument, instead of only applying to ``cmd``
    states. [#57803](https://github.com/saltstack/salt/issues/57803)
  * Update pillar.obfuscate to accept kwargs in addition to args.  This is useful when passing in keyword arguments like saltenv that are then passed along to pillar.items. [#58971](https://github.com/saltstack/salt/issues/58971)
  * Improve support for listing macOS brew casks [#59439](https://github.com/saltstack/salt/issues/59439)
  * Add missing MariaDB Grants to mysql module.
    MariaDB has added some grants in 10.4.x and 10.5.x that are not present here, which results in an error when creating.
    Also improved exception handling in `grant_add` which did not log the original error message and replaced it with a generic error. [#61409](https://github.com/saltstack/salt/issues/61409)
  * Use VENV_PIP_TARGET environment variable as a default target for pip if present. [#62089](https://github.com/saltstack/salt/issues/62089)
  * Disabled FQDNs grains on macOS by default [#62168](https://github.com/saltstack/salt/issues/62168)
  * Replaced pyroute2.IPDB with pyroute2.NDB, as the former is deprecated [#62218](https://github.com/saltstack/salt/issues/62218)
  * Enhance capture of error messages for Zypper calls in zypperpkg module. [#62346](https://github.com/saltstack/salt/issues/62346)
  * Removed GPG_1_3_1 check [#62895](https://github.com/saltstack/salt/issues/62895)
  * Requisite state chunks now all consistently contain `__id__`, `__sls__` and `name`. [#63012](https://github.com/saltstack/salt/issues/63012)
  * netapi_enable_clients option to allow enabling/disabling of clients in salt-api.
    By default all clients will now be disabled. Users of salt*api will need
    to update their master config to enable the clients that they use. Not adding
    the netapi_enable_clients option with required clients to the master config will
    disable salt*api. [#63050](https://github.com/saltstack/salt/issues/63050)
  * Stop relying on `salt/_version.py` to write Salt's version. Instead use `salt/_version.txt` which only contains the version string. [#63383](https://github.com/saltstack/salt/issues/63383)
  * Set enable_fqdns_grains to be False by default. [#63595](https://github.com/saltstack/salt/issues/63595)
  * Changelog snippet files must now have a `.md` file extension to be more explicit on what type of rendering is done when they are included in the main `CHANGELOG.md` file. [#63710](https://github.com/saltstack/salt/issues/63710)
  * Upgraded to `relenv==0.9.0` [#63883](https://github.com/saltstack/salt/issues/63883)

  # Fixed

  * Add kwargs to handle extra parameters for http.query [#36138](https://github.com/saltstack/salt/issues/36138)
  * Fix mounted bind mounts getting active mount options added [#39292](https://github.com/saltstack/salt/issues/39292)
  * Fix `sysctl.present` converts spaces to tabs. [#40054](https://github.com/saltstack/salt/issues/40054)
  * Fixes state pkg.purged to purge removed packages on Debian family systems [#42306](https://github.com/saltstack/salt/issues/42306)
  * Fix fun_args missing from syndic returns [#45823](https://github.com/saltstack/salt/issues/45823)
  * Fix mount.mounted with 'mount: False' reports unmounted file system as unchanged when running with test=True [#47201](https://github.com/saltstack/salt/issues/47201)
  * Issue #49310: Allow users to touch a file with Unix date of birth [#49310](https://github.com/saltstack/salt/issues/49310)
  * Do not raise an exception in pkg.info_installed on nonzero return code [#51620](https://github.com/saltstack/salt/issues/51620)
  * Passes the value of the force parameter from file.copy to its call to file.remove so that files with the read-only attribute are handled. [#51739](https://github.com/saltstack/salt/issues/51739)
  * Fixed x509.certificate_managed creates new certificate every run in the new cryptography x509 module. Please migrate to the new cryptography x509 module for this improvement. [#52167](https://github.com/saltstack/salt/issues/52167)
  * Don't check for cached pillar errors on state.apply [#52354](https://github.com/saltstack/salt/issues/52354), [#57180](https://github.com/saltstack/salt/issues/57180), [#59339](https://github.com/saltstack/salt/issues/59339)
  * Swapping out args and kwargs for arg and kwarg respectively in the Slack engine when the command passed is a runner. [#52400](https://github.com/saltstack/salt/issues/52400)
  * Ensure when we're adding chunks to the rules when running aggregation with the iptables state module we use a copy of the chunk otherwise we end up with a recursive mess. [#53353](https://github.com/saltstack/salt/issues/53353)
  * When user_create or user_remove fail, return False instead of returning the error. [#53377](https://github.com/saltstack/salt/issues/53377)
  * Include sync_roster when sync_all is called. [#53914](https://github.com/saltstack/salt/issues/53914)
  * Avoid warning noise in lograte.get [#53988](https://github.com/saltstack/salt/issues/53988)
  * Fixed listing revoked keys with gpg.list_keys [#54347](https://github.com/saltstack/salt/issues/54347)
  * Fix mount.mounted does not handle blanks properly [#54508](https://github.com/saltstack/salt/issues/54508)
  * Fixed grain num_cpus get wrong CPUs count in case of inconsistent CPU numbering. [#54682](https://github.com/saltstack/salt/issues/54682)
  * Fix spelling error for python_shell argument in dpkg_lower module [#54907](https://github.com/saltstack/salt/issues/54907)
  * Cleaned up bytes response data before sending to non-bytes compatible returners (postgres, mysql) [#55226](https://github.com/saltstack/salt/issues/55226)
  * Fixed malformed state return when testing file.managed with unavailable source file [#55269](https://github.com/saltstack/salt/issues/55269)
  * Included stdout in error message for Zypper calls in zypperpkg module. [#56016](https://github.com/saltstack/salt/issues/56016)
  * Fixed pillar.filter_by with salt-ssh [#56093](https://github.com/saltstack/salt/issues/56093)
  * Fix boto_route53 issue with (multiple) VPCs. [#57139](https://github.com/saltstack/salt/issues/57139)
  * Remove log from mine runner which was not used. [#57463](https://github.com/saltstack/salt/issues/57463)
  * Fixed x509.read_certificate error when reading a Microsoft CA issued certificate in the new cryptography x509 module. Please migrate to the new cryptography x509 module for this improvement. [#57535](https://github.com/saltstack/salt/issues/57535)
  * Updating Slack engine to use slack_bolt library. [#57842](https://github.com/saltstack/salt/issues/57842)
  * Fixed warning about replace=True with x509.certificate_managed in the new cryptography x509 module. [#58165](https://github.com/saltstack/salt/issues/58165)
  * Fix salt.modules.pip:is_installed doesn't handle locally installed packages [#58202](https://github.com/saltstack/salt/issues/58202)
  * Add missing MariaDB Grants to mysql module. MariaDB has added some grants in 10.4.x and 10.5.x that are not present here, which results in an error when creating. [#58297](https://github.com/saltstack/salt/issues/58297)
  * linux_shadow: Fix cases where malformed shadow entries cause `user.present`
    states to fail. [#58423](https://github.com/saltstack/salt/issues/58423)
  * Fixed salt.utils.compat.cmp to work with dictionaries [#58729](https://github.com/saltstack/salt/issues/58729)
  * Fixed formatting for terse output mode [#58953](https://github.com/saltstack/salt/issues/58953)
  * Fixed RecursiveDictDiffer with added nested dicts [#59017](https://github.com/saltstack/salt/issues/59017)
  * Fixed x509.certificate_managed has DoS effect on master in the new cryptography x509 module. Please migrate to the new cryptography x509 module for this improvement. [#59169](https://github.com/saltstack/salt/issues/59169)
  * Fixed saltnado websockets disconnecting immediately [#59183](https://github.com/saltstack/salt/issues/59183)
  * Fixed x509.certificate_managed rolls certificates every now and then in the new cryptography x509 module. Please migrate to the new cryptography x509 module for this improvement. [#59315](https://github.com/saltstack/salt/issues/59315)
  * Fix postgres_privileges.present not idempotent for functions [#59585](https://github.com/saltstack/salt/issues/59585)
  * Fixed influxdb_continuous_query.present state to provide the client args to the underlying module on create. [#59766](https://github.com/saltstack/salt/issues/59766)
  * Warn when using insecure (http:// based) key_urls for apt-based systems in pkgrepo.managed, and add a kwarg that determines the validity of such a url. [#59786](https://github.com/saltstack/salt/issues/59786)
  * add load balancing policy default option and ensure the module can be executed with arguments from CLI [#59909](https://github.com/saltstack/salt/issues/59909)
  * Fix salt-ssh when using imports with extra-filerefs. [#60003](https://github.com/saltstack/salt/issues/60003)
  * Fixed cache directory corruption startup error [#60170](https://github.com/saltstack/salt/issues/60170)
  * Update docs remove dry_run in docstring of file.blockreplace state. [#60227](https://github.com/saltstack/salt/issues/60227)
  * Adds Parrot to OS_Family_Map in grains. [#60249](https://github.com/saltstack/salt/issues/60249)
  * Fixed stdout and stderr being empty sometimes when use_vt=True for the cmd.run[*] functions [#60365](https://github.com/saltstack/salt/issues/60365)
  * Use return code in iptables --check to verify rule exists. [#60467](https://github.com/saltstack/salt/issues/60467)
  * Fix regression pip.installed does not pass env_vars when calling pip.list [#60557](https://github.com/saltstack/salt/issues/60557)
  * Fix xfs module when additional output included in mkfs.xfs command. [#60853](https://github.com/saltstack/salt/issues/60853)
  * Fixed parsing new format of terraform states in roster.terraform [#60915](https://github.com/saltstack/salt/issues/60915)
  * Fixed recognizing installed ARMv7 rpm packages in compatible architectures. [#60994](https://github.com/saltstack/salt/issues/60994)
  * Fixing changes dict in pkg state to be consistent when installing and test=True. [#60995](https://github.com/saltstack/salt/issues/60995)
  * Fix cron.present duplicating entries when changing timespec to special. [#60997](https://github.com/saltstack/salt/issues/60997)
  * Made salt-ssh respect --wipe again [#61083](https://github.com/saltstack/salt/issues/61083)
  * state.orchestrate_single only passes a pillar if it is set to the state
    function. This allows it to be used with state functions that don't accept a
    pillar keyword argument. [#61092](https://github.com/saltstack/salt/issues/61092)
  * Fix ipset state when the comment kwarg is set. [#61122](https://github.com/saltstack/salt/issues/61122)
  * Fix issue with archive.unzip where the password was not being encoded for the extract function [#61422](https://github.com/saltstack/salt/issues/61422)
  * Some Linux distributions (like AlmaLinux, Astra Linux, Debian, Mendel, Linux
    Mint, Pop!_OS, Rocky Linux) report different `oscodename`, `osfullname`,
    `osfinger` grains if lsb*release is installed or not. They have been changed to
    only derive these OS grains from `/etc/os*release`. [#61618](https://github.com/saltstack/salt/issues/61618)
  * Pop!_OS uses the full version (YY.MM) in the osfinger grain now, not just the year. This allows differentiating for example between 20.04 and 20.10. [#61619](https://github.com/saltstack/salt/issues/61619)
  * Fix ssh config roster to correctly parse the ssh config files that contain spaces. [#61650](https://github.com/saltstack/salt/issues/61650)
  * Fix SoftLayer configuration not raising an exception when a domain is missing [#61727](https://github.com/saltstack/salt/issues/61727)
  * Allow the minion to start or salt-call to run even if the user doesn't have permissions to read the root_dir value from the registry [#61789](https://github.com/saltstack/salt/issues/61789)
  * Need to move the creation of the proxy object for the ProxyMinion further down in the initialization for sub proxies to ensure that all modules, especially any custom proxy modules, are available before attempting to run the init function. [#61805](https://github.com/saltstack/salt/issues/61805)
  * Fixed malformed state return when merge-serializing to an improperly formatted file [#61814](https://github.com/saltstack/salt/issues/61814)
  * Made cmdmod._run[_all]_quiet work during minion startup on MacOS with runas specified (which fixed mac_service) [#61816](https://github.com/saltstack/salt/issues/61816)
  * When deleting the vault cache, also delete from the session cache [#61821](https://github.com/saltstack/salt/issues/61821)
  * Ignore errors on reading license info with dpkg_lowpkg to prevent tracebacks on getting package information. [#61827](https://github.com/saltstack/salt/issues/61827)
  * win_lgpo: Display conflicting policy names when more than one policy is found [#61859](https://github.com/saltstack/salt/issues/61859)
  * win_lgpo: Fixed intermittent KeyError when getting policy setting using lgpo.get_policy [#61860](https://github.com/saltstack/salt/issues/61860)
  * Fixed listing minions on OpenBSD [#61966](https://github.com/saltstack/salt/issues/61966)
  * Make Salt to return an error on "pkg" modules and states when targeting duplicated package names [#62019](https://github.com/saltstack/salt/issues/62019)
  * Fix return of REST-returned permissions when auth_list is set [#62022](https://github.com/saltstack/salt/issues/62022)
  * Normalize package names once on using pkg.installed/removed with yum to make it possible to install packages with the name containing a part similar to a name of architecture. [#62029](https://github.com/saltstack/salt/issues/62029)
  * Fix inconsitency regarding name and pkgs parameters between zypperpkg.upgrade() and yumpkg.upgrade() [#62030](https://github.com/saltstack/salt/issues/62030)
  * Fix attr=all handling in pkg.list_pkgs() (yum/zypper). [#62032](https://github.com/saltstack/salt/issues/62032)
  * Fixed the humanname being ignored in pkgrepo.managed on openSUSE Leap [#62053](https://github.com/saltstack/salt/issues/62053)
  * Fixed issue with some LGPO policies having whitespace at the beginning or end of the element alias [#62058](https://github.com/saltstack/salt/issues/62058)
  * Fix ordering of args to libcloud_storage.download_object module [#62074](https://github.com/saltstack/salt/issues/62074)
  * Ignore extend declarations in sls files that are excluded. [#62082](https://github.com/saltstack/salt/issues/62082)
  * Remove leftover usage of impacket [#62101](https://github.com/saltstack/salt/issues/62101)
  * Pass executable path from _get_path_exec() is used when calling the program.
    The $HOME env is no longer modified globally.
    Only trailing newlines are stripped from the fetched secret.
    Pass process arguments are handled in a secure way. [#62120](https://github.com/saltstack/salt/issues/62120)
  * Ignore some command return codes in openbsdrcctl_service to prevent spurious errors [#62131](https://github.com/saltstack/salt/issues/62131)
  * Fixed extra period in filename output in tls module. Instead of "server.crt." it will now be "server.crt". [#62139](https://github.com/saltstack/salt/issues/62139)
  * Make sure lingering PAexec-*.exe files in the Windows directory are cleaned up [#62152](https://github.com/saltstack/salt/issues/62152)
  * Restored Salt's DeprecationWarnings [#62185](https://github.com/saltstack/salt/issues/62185)
  * Fixed issue with forward slashes on Windows with file.recurse and clean=True [#62197](https://github.com/saltstack/salt/issues/62197)
  * Recognize OSMC as Debian-based [#62198](https://github.com/saltstack/salt/issues/62198)
  * Fixed Zypper module failing on RPM lock file being temporarily unavailable. [#62204](https://github.com/saltstack/salt/issues/62204)
  * Improved error handling and diagnostics in the proxmox salt-cloud driver [#62211](https://github.com/saltstack/salt/issues/62211)
  * Added EndeavourOS to the Arch os_family. [#62220](https://github.com/saltstack/salt/issues/62220)
  * Fix salt-ssh not detecting `platform-python` as a valid interpreter on EL8 [#62235](https://github.com/saltstack/salt/issues/62235)
  * Fix pkg.version_cmp on openEuler and a few other os flavors. [#62248](https://github.com/saltstack/salt/issues/62248)
  * Fix localhost detection in glusterfs.peers [#62273](https://github.com/saltstack/salt/issues/62273)
  * Fix Salt Package Manager (SPM) exception when calling spm create_repo . [#62281](https://github.com/saltstack/salt/issues/62281)
  * Fix matcher slowness due to loader invocation [#62283](https://github.com/saltstack/salt/issues/62283)
  * Fixes the Puppet module for non-aio Puppet packages for example running the Puppet module on FreeBSD. [#62323](https://github.com/saltstack/salt/issues/62323)
  * Issue 62334: Displays a debug log message instead of an error log message when the publisher fails to connect [#62334](https://github.com/saltstack/salt/issues/62334)
  * Fix pyobjects renderer access to opts and sls [#62336](https://github.com/saltstack/salt/issues/62336)
  * Fix use of random shuffle and sample functions as Jinja filters [#62372](https://github.com/saltstack/salt/issues/62372)
  * Fix groups with duplicate GIDs are not returned by get_group_list [#62377](https://github.com/saltstack/salt/issues/62377)
  * Fix the "zpool.present" state when enabling zpool features that are already active. [#62390](https://github.com/saltstack/salt/issues/62390)
  * Fix ability to execute remote file client methods in saltcheck [#62398](https://github.com/saltstack/salt/issues/62398)
  * Update all platforms to use pycparser 2.21 or greater for Py 3.9 or higher, fixes fips fault with openssl v3.x [#62400](https://github.com/saltstack/salt/issues/62400)
  * Due to changes in the Netmiko library for the exception paths, need to check the version of Netmiko python library and then import the exceptions from different locations depending on the result. [#62405](https://github.com/saltstack/salt/issues/62405)
  * When using preq on a state, then prereq state will first be run with test=True to determine if there are changes.  When there are changes, the state with the prereq option will be run prior to the prereq state.  If this state fails then the prereq state will not run and the state output uses the test=True run.  However, the proposed changes are included for the prereq state are included from the test=True run.  We should pull those out as there weren't actually changes since the prereq state did not run. [#62408](https://github.com/saltstack/salt/issues/62408)
  * Added directory mode for file.copy with makedirs [#62426](https://github.com/saltstack/salt/issues/62426)
  * Provide better error handling in the various napalm proxy minion functions when the device is not accessible. [#62435](https://github.com/saltstack/salt/issues/62435)
  * When handling aggregation, change the order to ensure that the requisites are aggregated first and then the state functions are aggregated.  Caching whether aggregate functions are available for particular states so we don't need to attempt to load them everytime. [#62439](https://github.com/saltstack/salt/issues/62439)
  * The patch allows to boostrap kubernetes clusters in the version above 1.13 via salt module [#62451](https://github.com/saltstack/salt/issues/62451)
  * sysctl.persist now updates the in-memory value on FreeBSD even if the on-disk value was already correct. [#62461](https://github.com/saltstack/salt/issues/62461)
  * Fixed parsing CDROM apt sources [#62474](https://github.com/saltstack/salt/issues/62474)
  * Update sanitizing masking for Salt SSH to include additional password like strings. [#62483](https://github.com/saltstack/salt/issues/62483)
  * Fix user/group checking on file state functions in the test mode. [#62499](https://github.com/saltstack/salt/issues/62499)
  * Fix user.present to allow removing groups using optional_groups parameter and enforcing idempotent group membership. [#62502](https://github.com/saltstack/salt/issues/62502)
  * Fix possible tracebacks if there is a package with '------' or '======' in the description is installed on the Debian based minion. [#62519](https://github.com/saltstack/salt/issues/62519)
  * Fixed the omitted "pool" parameter when cloning a VM with the proxmox salt-cloud driver [#62521](https://github.com/saltstack/salt/issues/62521)
  * Fix rendering of pyobjects states in saltcheck [#62523](https://github.com/saltstack/salt/issues/62523)
  * Fixes pillar where a corrupted CacheDisk file forces the pillar to be rebuilt [#62527](https://github.com/saltstack/salt/issues/62527)
  * Use str() method instead of repo_line for when python3-apt is installed or not in aptpkg.py. [#62546](https://github.com/saltstack/salt/issues/62546)
  * Remove the connection_timeout from netmiko_connection_args before netmiko_connection_args is added to __context__["netmiko_device"]["args"] which is passed along to the Netmiko library. [#62547](https://github.com/saltstack/salt/issues/62547)
  * Fix order specific mount.mounted options for persist [#62556](https://github.com/saltstack/salt/issues/62556)
  * Fixed salt-cloud cloning a proxmox VM with a specified new vmid. [#62558](https://github.com/saltstack/salt/issues/62558)
  * Fix runas with cmd module when using the onedir bundled packages [#62565](https://github.com/saltstack/salt/issues/62565)
  * Update setproctitle version for all platforms [#62576](https://github.com/saltstack/salt/issues/62576)
  * Fixed missing parameters when cloning a VM with the proxmox salt-cloud driver [#62580](https://github.com/saltstack/salt/issues/62580)
  * Handle PermissionError when importing crypt when FIPS is enabled. [#62587](https://github.com/saltstack/salt/issues/62587)
  * Correctly reraise exceptions in states.http [#62595](https://github.com/saltstack/salt/issues/62595)
  * Fixed syndic eauth. Now jobs will be published when a valid eauth user is targeting allowed minions/functions. [#62618](https://github.com/saltstack/salt/issues/62618)
  * updated rest_cherry/app to properly detect arg sent as a string as curl will do when only one arg is supplied. [#62624](https://github.com/saltstack/salt/issues/62624)
  * Prevent possible tracebacks in core grains module by ignoring non utf8 characters in /proc/1/environ, /proc/1/cmdline, /proc/cmdline [#62633](https://github.com/saltstack/salt/issues/62633)
  * Fixed vault ext pillar return data for KV v2 [#62651](https://github.com/saltstack/salt/issues/62651)
  * Fix saltcheck _get_top_states doesn't pass saltenv to state.show_top [#62654](https://github.com/saltstack/salt/issues/62654)
  * Fix groupadd.* functions hard code relative command name [#62657](https://github.com/saltstack/salt/issues/62657)
  * Fixed pdbedit.create trying to use a bytes-like hash as string. [#62670](https://github.com/saltstack/salt/issues/62670)
  * Fix depenency on legacy boto module in boto3 modules [#62672](https://github.com/saltstack/salt/issues/62672)
  * Modified "_get_flags" function so that it returns regex flags instead of integers [#62676](https://github.com/saltstack/salt/issues/62676)
  * Change startup ReqServer log messages from error to info level. [#62728](https://github.com/saltstack/salt/issues/62728)
  * Fix kmod.* functions hard code relative command name [#62772](https://github.com/saltstack/salt/issues/62772)
  * Remove mako as a dependency in Windows and macOS. [#62785](https://github.com/saltstack/salt/issues/62785)
  * Fix mac_brew_pkg to work with null taps [#62793](https://github.com/saltstack/salt/issues/62793)
  * Fixing a bug when listing the running schedule if "schedule.enable" and/or "schedule.disable" has been run, where the "enabled" items is being treated as a schedule item. [#62795](https://github.com/saltstack/salt/issues/62795)
  * Prevent annoying RuntimeWarning message about line buffering (buffering=1) not being supported in binary mode [#62817](https://github.com/saltstack/salt/issues/62817)
  * Include UID and GID checks in modules.file.check_perms as well as comparing
    ownership by username and group name. [#62818](https://github.com/saltstack/salt/issues/62818)
  * Fix presence events on TCP transport by removing a client's presence when minion disconnects from publish channel correctly [#62826](https://github.com/saltstack/salt/issues/62826)
  * Remove Azure deprecation messages from functions that always run w/ salt-cloud [#62845](https://github.com/saltstack/salt/issues/62845)
  * Use select instead of iterating over entrypoints as a dictionary for importlib_metadata>=5.0.0 [#62854](https://github.com/saltstack/salt/issues/62854)
  * Fixed master job scheduler using when [#62858](https://github.com/saltstack/salt/issues/62858)
  * LGPO: Added support for missing domain controller policies: VulnerableChannelAllowList and LdapEnforceChannelBinding [#62873](https://github.com/saltstack/salt/issues/62873)
  * Fix unnecessarily complex gce metadata grains code to use googles metadata service more effectively. [#62878](https://github.com/saltstack/salt/issues/62878)
  * Fixed dockermod version_info function for docker-py 6.0.0+ [#62882](https://github.com/saltstack/salt/issues/62882)
  * Moving setting the LOAD_BALANCING_POLICY_MAP dictionary into the try except block that determines if the cassandra_cql module should be made available. [#62886](https://github.com/saltstack/salt/issues/62886)
  * Updating various MongoDB module functions to work with latest version of pymongo. [#62900](https://github.com/saltstack/salt/issues/62900)
  * Restored channel for Syndic minions to send job returns to the Salt master. [#62933](https://github.com/saltstack/salt/issues/62933)
  * removed _resolve_deps as it required a library that is not generally avalible. and switched to apt-get for everything as that can auto resolve dependencies. [#62934](https://github.com/saltstack/salt/issues/62934)
  * Updated pyzmq to version 22.0.3 on Windows builds because the old version was causing salt-minion/salt-call to hang [#62937](https://github.com/saltstack/salt/issues/62937)
  * Allow root user to modify crontab lines for non-root users (except AIX and Solaris). Align crontab line changes with the file ones and also with listing crontab. [#62940](https://github.com/saltstack/salt/issues/62940)
  * Fix systemd_service.* functions hard code relative command name [#62942](https://github.com/saltstack/salt/issues/62942)
  * Fix file.symlink backupname operation can copy remote contents to local disk [#62953](https://github.com/saltstack/salt/issues/62953)
  * Issue #62968: Fix issue where cloud deployments were putting the keys in the wrong location on Windows hosts [#62968](https://github.com/saltstack/salt/issues/62968)
  * Fixed gpg_passphrase issue with gpg decrypt/encrypt functions [#62977](https://github.com/saltstack/salt/issues/62977)
  * Fix file.tidied FileNotFoundError [#62986](https://github.com/saltstack/salt/issues/62986)
  * Fixed bug where module.wait states were detected as running legacy module.run syntax [#62988](https://github.com/saltstack/salt/issues/62988)
  * Fixed issue with win_wua module where it wouldn't load if the CryptSvc was set to Manual start [#62993](https://github.com/saltstack/salt/issues/62993)
  * The `__opts__` dunder dictionary is now added to the loader's `pack` if not
    already present, which makes it accessible via the
    `salt.loader.context.NamedLoaderContext` class. [#63013](https://github.com/saltstack/salt/issues/63013)
  * Issue #63024: Fix issue where grains and config data were being place in the wrong location on Windows hosts [#63024](https://github.com/saltstack/salt/issues/63024)
  * Fix btrfs.subvolume_snapshot command failing [#63025](https://github.com/saltstack/salt/issues/63025)
  * Fix file.retention_schedule always reports changes [#63033](https://github.com/saltstack/salt/issues/63033)
  * Fix mongo authentication for mongo ext_pillar and mongo returner

    This fix also include the ability to use the mongo connection string for mongo ext_pillar [#63058](https://github.com/saltstack/salt/issues/63058)
  * Fixed x509.create_csr creates invalid CSR by default in the new cryptography x509 module. [#63103](https://github.com/saltstack/salt/issues/63103)
  * TCP transport documentation now contains proper master/minion-side filtering information [#63120](https://github.com/saltstack/salt/issues/63120)
  * Fixed gpg.verify does not respect gnupghome [#63145](https://github.com/saltstack/salt/issues/63145)
  * User responsible for the runner is now correctly reported in the events on the event bus for the runner. [#63148](https://github.com/saltstack/salt/issues/63148)
  * Made pillar cache pass extra minion data as well [#63208](https://github.com/saltstack/salt/issues/63208)
  * Fix serious performance issues with the file.tidied module [#63231](https://github.com/saltstack/salt/issues/63231)
  * Fix rpm_lowpkg version comparison logic when using rpm-vercmp and only one version has a release number. [#63317](https://github.com/saltstack/salt/issues/63317)
  * Import StrictVersion and LooseVersion from setuptools.distutils.verison or setuptools._distutils.version, if first not available [#63350](https://github.com/saltstack/salt/issues/63350)
  * ``service.status`` on Windows does no longer throws a CommandExecutionError if
    the service is not found on the system. It now returns "Not Found" instead. [#63577](https://github.com/saltstack/salt/issues/63577)
  * When the shell is passed as powershell or pwsh, only wrapper the shell in quotes if cmd.run is running on Windows.  When quoted on Linux hosts, this results in an error when the keyword arguments are appended. [#63590](https://github.com/saltstack/salt/issues/63590)
  * LGPO: Added support for "Relax minimum password length limits" [#63596](https://github.com/saltstack/salt/issues/63596)
  * Fixed the ability to set a scheduled task to auto delete if not scheduled to run again (``delete_after``) [#63650](https://github.com/saltstack/salt/issues/63650)
  * When a job is disabled only increase it's _next_fire_time value if the job would have run at the current time, eg. the current _next_fire_time == now. [#63699](https://github.com/saltstack/salt/issues/63699)
  * have salt.template.compile_template_str cleanup its temp files. [#63724](https://github.com/saltstack/salt/issues/63724)
  * Check file is not empty before attempting to read pillar disk cache file [#63729](https://github.com/saltstack/salt/issues/63729)
  * Fixed an issue with generating fingerprints for public keys with different line endings [#63742](https://github.com/saltstack/salt/issues/63742)
  * Add `fileserver_interval` and `maintenance_interval` master configuration options. These options control how often to restart the FileServerUpdate and Maintenance processes. Some file server and pillar configurations are known to cause memory leaks over time. A notable example of this are configurations that use pygit2. Salt can not guarantee dependency libraries like pygit2 won't leak memory. Restarting any long running processes that use pygit2 guarantees we can keep the master's memory usage in check. [#63747](https://github.com/saltstack/salt/issues/63747)
  * mac_xattr.list and mac_xattr.read will replace undecode-able bytes to avoid raising CommandExecutionError. [#63779](https://github.com/saltstack/salt/issues/63779) [#63779](https://github.com/saltstack/salt/issues/63779)
  * Change default GPG keyserver from pgp.mit.edu to keys.openpgp.org. [#63806](https://github.com/saltstack/salt/issues/63806)
  * fix cherrypy 400 error output to be less generic. [#63835](https://github.com/saltstack/salt/issues/63835)
  * Ensure kwargs is passed along to _call_apt when passed into install function. [#63847](https://github.com/saltstack/salt/issues/63847)
  * remove eval and update logging to be more informative on bad config [#63879](https://github.com/saltstack/salt/issues/63879)
  * add linux_distribution to util to stop dep warning [#63904](https://github.com/saltstack/salt/issues/63904)
  * Fix valuerror when trying to close fileclient. Remove usage of __del__ and close the filclient properly. [#63920](https://github.com/saltstack/salt/issues/63920)
  * Handle the situation when a sub proxy minion does not init properly, eg. an exception happens, and the sub proxy object is not available. [#63923](https://github.com/saltstack/salt/issues/63923)
  * Clarifying documentation for extension_modules configuration option. [#63929](https://github.com/saltstack/salt/issues/63929)
  * Windows pkg module now properly handles versions containing strings [#63935](https://github.com/saltstack/salt/issues/63935)
  * Handle the scenario when the check_cmd requisite is used with a state function when the state has a local check_cmd function but that function isn't used by that function. [#63948](https://github.com/saltstack/salt/issues/63948)
  * Issue #63981: Allow users to pass verify_ssl to pkg.install/pkg.installed on Windows [#63981](https://github.com/saltstack/salt/issues/63981)
  * Hardened permissions on workers.ipc and master_event_pub.ipc. [#64063](https://github.com/saltstack/salt/issues/64063)

  # Added

  * Introduce a `LIB_STATE_DIR` syspaths variable which defaults to `CONFIG_DIR`,
    but can be individually customized during installation by specifying
    `*-salt-lib-state-dir` during installation. Change the default `pki_dir` to
    `<LIB_STATE_DIR>/pki/master` (for the master) and `<LIB_STATE_DIR>/pki/minion`
    (for the minion). [#3396](https://github.com/saltstack/salt/issues/3396)
  * Allow users to enable 'queue=True' for all state runs via config file [#31468](https://github.com/saltstack/salt/issues/31468)
  * Added pillar templating to vault policies [#43287](https://github.com/saltstack/salt/issues/43287)
  * Add support for NVMeF as a transport protocol for hosts in a Pure Storage FlashArray [#51088](https://github.com/saltstack/salt/issues/51088)
  * A new salt-ssh roster that generates a roster by parses a known_hosts file. [#54679](https://github.com/saltstack/salt/issues/54679)
  * Added Windows Event Viewer support [#54713](https://github.com/saltstack/salt/issues/54713)
  * Added the win_lgpo_reg state and execution modules which will allow registry based group policy to be set directly in the Registry.pol file [#56013](https://github.com/saltstack/salt/issues/56013)
  * Added resource tagging functions to boto_dynamodb execution module [#57500](https://github.com/saltstack/salt/issues/57500)
  * Added `openvswitch_db` state module and functions `bridge_to_parent`,
    `bridge_to_vlan`, `db_get`, and `db_set` to the `openvswitch` execution module.
    Also added optional `parent` and `vlan` parameters to the
    `openvswitch_bridge.present` state module function and the
    `openvswitch.bridge_create` execution module function. [#58986](https://github.com/saltstack/salt/issues/58986)
  * State module to manage SysFS attributes [#60154](https://github.com/saltstack/salt/issues/60154)
  * Added ability for `salt.wait_for_event` to handle `event_id`s that have a list value. [#60430](https://github.com/saltstack/salt/issues/60430)
  * Added suport for Linux ppc64le core grains (cpu_model, virtual, productname, manufacturer, serialnumber) and arm core grains (serialnumber, productname) [#60518](https://github.com/saltstack/salt/issues/60518)
  * Added autostart option to virt.defined and virt.running states, along with virt.update execution modules. [#60700](https://github.com/saltstack/salt/issues/60700)
  * Added .0 back to our versioning scheme for future versions (e.g. 3006.0) [#60722](https://github.com/saltstack/salt/issues/60722)
  * Initial work to allow parallel startup of proxy minions when used as sub proxies with Deltaproxy. [#61153](https://github.com/saltstack/salt/issues/61153)
  * Added node label support for GCE [#61245](https://github.com/saltstack/salt/issues/61245)
  * Support the --priority flag when adding sources to Chocolatey. [#61319](https://github.com/saltstack/salt/issues/61319)
  * Add namespace option to ext_pillar.http_json [#61335](https://github.com/saltstack/salt/issues/61335)
  * Added a filter function to ps module to get a list of processes on a minion according to their state. [#61420](https://github.com/saltstack/salt/issues/61420)
  * Add postgres.timeout option to postgres module for limiting postgres query times [#61433](https://github.com/saltstack/salt/issues/61433)
  * Added new optional vault option, ``config_location``. This can be either ``master`` or ``local`` and defines where vault will look for connection details, either requesting them from the master or using the local config. [#61857](https://github.com/saltstack/salt/issues/61857)
  * Add ipwrap() jinja filter to wrap IPv6 addresses with brackets. [#61931](https://github.com/saltstack/salt/issues/61931)
  * 'tcp' transport is now available in ipv6-only network [#62009](https://github.com/saltstack/salt/issues/62009)
  * Add `diff_attr` parameter to pkg.upgrade() (zypper/yum). [#62031](https://github.com/saltstack/salt/issues/62031)
  * Config option pass_variable_prefix allows to distinguish variables that contain paths to pass secrets.
    Config option pass_strict_fetch allows to error out when a secret cannot be fetched from pass.
    Config option pass_dir allows setting the PASSWORD_STORE_DIR env for pass.
    Config option pass_gnupghome allows setting the $GNUPGHOME env for pass. [#62120](https://github.com/saltstack/salt/issues/62120)
  * Add file.pruned state and expanded file.rmdir exec module functionality [#62178](https://github.com/saltstack/salt/issues/62178)
  * Added "dig.PTR" function to resolve PTR records for IPs, as well as tests and documentation [#62275](https://github.com/saltstack/salt/issues/62275)
  * Added the ability to remove a KB using the DISM state/execution modules [#62366](https://github.com/saltstack/salt/issues/62366)
  * Add "<tiamat> python" subcommand to allow execution or arbitrary scripts via bundled Python runtime [#62381](https://github.com/saltstack/salt/issues/62381)
  * Add ability to provide conditions which convert normal state actions to no-op when true [#62446](https://github.com/saltstack/salt/issues/62446)
  * Added debug log messages displaying the command being run when installing packages on Windows [#62480](https://github.com/saltstack/salt/issues/62480)
  * Add biosvendor grain [#62496](https://github.com/saltstack/salt/issues/62496)
  * Add ifelse Jinja function as found in CFEngine [#62508](https://github.com/saltstack/salt/issues/62508)
  * Implementation of Amazon EC2 instance detection and setting `virtual_subtype` grain accordingly including the product if possible to identify. [#62539](https://github.com/saltstack/salt/issues/62539)
  * Adds __env__substitution to ext_pillar.stack; followup of #61531, improved exception handling for stacked template (jinja) template rendering and yaml parsing in ext_pillar.stack [#62578](https://github.com/saltstack/salt/issues/62578)
  * Increase file.tidied flexibility with regard to age and size [#62678](https://github.com/saltstack/salt/issues/62678)
  * Added "connected_devices" feature to netbox pillar module. It contains extra information about devices connected to the minion [#62761](https://github.com/saltstack/salt/issues/62761)
  * Add atomic file operation for symlink changes [#62768](https://github.com/saltstack/salt/issues/62768)
  * Add password/account locking/unlocking in user.present state on supported operating systems [#62856](https://github.com/saltstack/salt/issues/62856)
  * Added onchange configuration for script engine [#62867](https://github.com/saltstack/salt/issues/62867)
  * Added output and bare functionality to export_key gpg module function [#62978](https://github.com/saltstack/salt/issues/62978)
  * Add keyvalue serializer for environment files [#62983](https://github.com/saltstack/salt/issues/62983)
  * Add ability to ignore symlinks in file.tidied [#63042](https://github.com/saltstack/salt/issues/63042)
  * salt-cloud support IMDSv2 tokens when using 'use-instance-role-credentials' [#63067](https://github.com/saltstack/salt/issues/63067)
  * Fix running fast tests twice and add git labels to suite. [#63081](https://github.com/saltstack/salt/issues/63081)
  * Add ability for file.symlink to not set ownership on existing links [#63093](https://github.com/saltstack/salt/issues/63093)
  * Restore the previous slack engine and deprecate it, rename replace the slack engine to slack_bolt until deprecation [#63095](https://github.com/saltstack/salt/issues/63095)
  * Add functions that will return the underlying block device, mount point, and filesystem type for a given path [#63098](https://github.com/saltstack/salt/issues/63098)
  * Add ethtool execution and state module functions for pause [#63128](https://github.com/saltstack/salt/issues/63128)
  * Add boardname grain [#63131](https://github.com/saltstack/salt/issues/63131)
  * Added management of ECDSA/EdDSA private keys with x509 modules in the new cryptography x509 module. Please migrate to the new cryptography x509 module for this improvement. [#63248](https://github.com/saltstack/salt/issues/63248)
  * Added x509 modules support for different output formats in the new cryptography x509 module. Please migrate to the new cryptography x509 module for this improvement. [#63249](https://github.com/saltstack/salt/issues/63249)
  * Added deprecation_warning test state for ensuring that deprecation warnings are correctly emitted. [#63315](https://github.com/saltstack/salt/issues/63315)
  * Adds a state_events option to state.highstate, state.apply, state.sls, state.sls_id.
    This allows users to enable state_events on a per use basis rather than having to
    enable them globally for all state runs. [#63316](https://github.com/saltstack/salt/issues/63316)
  * Allow max queue size setting for state runs to prevent performance problems from queue growth [#63356](https://github.com/saltstack/salt/issues/63356)
  * Add support of exposing meta_server_grains for Azure VMs [#63606](https://github.com/saltstack/salt/issues/63606)
  * Include the version of `relenv` in the versions report. [#63827](https://github.com/saltstack/salt/issues/63827)
  * Added debug log messages displaying the command being run when removing packages on Windows [#63866](https://github.com/saltstack/salt/issues/63866)
  * Adding the ability to exclude arguments from a state that end up passed to cmd.retcode when requisites such as onlyif or unless are used. [#63956](https://github.com/saltstack/salt/issues/63956)
  * Add --next-release argument to salt/version.py, which prints the next upcoming release. [#64023](https://github.com/saltstack/salt/issues/64023)

  # Security

  * Upgrade Requirements Due to Security Issues.

    * Upgrade to `cryptography>=39.0.1` due to:
      * https://github.com/advisories/GHSA*x4qr-2fvf-3mr5
      * https://github.com/advisories/GHSA*w7pp-m8wf-vj6r
    * Upgrade to `pyopenssl==23.0.0` due to the cryptography upgrade.
    * Update to `markdown*it-py==2.2.0` due to:
      * https://github.com/advisories/GHSA*jrwr-5x3p-hvc3
      * https://github.com/advisories/GHSA*vrjv-mxr7-vjf8 [#63882](https://github.com/saltstack/salt/issues/63882)


 -- Salt Project Packaging <saltproject-packaging@vmware.com>  Tue, 18 Apr 2023 20:56:10 +0000

salt (1:3006.0rc3) stable; urgency=medium


  # Removed

  * Remove and deprecate the __orchestration__ key from salt.runner and salt.wheel return data. To get it back, set features.enable_deprecated_orchestration_flag master configuration option to True. The flag will be completely removed in Salt 3008 Argon. [#59917](https://github.com/saltstack/salt/issues/59917)
  * Removed distutils and replaced with setuptools, given distutils is deprecated and removed in Python 3.12 [#60476](https://github.com/saltstack/salt/issues/60476)
  * Removed ``runtests`` targets from ``noxfile.py`` [#62239](https://github.com/saltstack/salt/issues/62239)
  * Removed the PyObjC dependency.

    This addresses problems with building a one dir build for macOS.
    It became problematic because depending on the macOS version, it pulls different dependencies, and we would either have to build a macos onedir for each macOS supported release, or ship a crippled onedir(because it would be tied to the macOS version where the onedir was built).
    Since it's currently not being used, it's removed. [#62432](https://github.com/saltstack/salt/issues/62432)
  * Removed `SixRedirectImporter` from Salt. Salt hasn't shipped `six` since Salt 3004. [#63874](https://github.com/saltstack/salt/issues/63874)

  # Deprecated

  * renamed `keep_jobs`, specifying job cache TTL in hours, to `keep_jobs_seconds`, specifying TTL in seconds.
    `keep_jobs` will be removed in the Argon release [#55295](https://github.com/saltstack/salt/issues/55295)
  * Removing all references to napalm-base which is no longer supported. [#61542](https://github.com/saltstack/salt/issues/61542)
  * The 'ip_bracket' function has been moved from salt/utils/zeromq.py in salt/utils/network.py [#62009](https://github.com/saltstack/salt/issues/62009)
  * The `expand_repo_def` function in `salt.modules.aptpkg` is now deprecated. It's only used in `salt.states.pkgrepo` and it has no use of being exposed to the CLI. [#62485](https://github.com/saltstack/salt/issues/62485)
  * Deprecated defunct Django returner [#62644](https://github.com/saltstack/salt/issues/62644)
  * Deprecate core ESXi and associated states and modules, vcenter and vsphere support in favor of Salt VMware Extensions [#62754](https://github.com/saltstack/salt/issues/62754)
  * Removing manufacture grain which has been deprecated. [#62914](https://github.com/saltstack/salt/issues/62914)
  * Removing deprecated utils/boto3_elasticsearch.py [#62915](https://github.com/saltstack/salt/issues/62915)
  * Removing support for the now deprecated _ext_nodes from salt/master.py. [#62917](https://github.com/saltstack/salt/issues/62917)
  * Deprecating the Salt Slack engine in favor of the Salt Slack Bolt Engine. [#63095](https://github.com/saltstack/salt/issues/63095)
  * `salt.utils.version.StrictVersion` is now deprecated and it's use should be replaced with `salt.utils.version.Version`. [#63383](https://github.com/saltstack/salt/issues/63383)

  # Changed

  * More intelligent diffing in changes of file.serialize state. [#48609](https://github.com/saltstack/salt/issues/48609)
  * Move deprecation of the neutron module to Argon. Please migrate to the neutronng module instead. [#49430](https://github.com/saltstack/salt/issues/49430)
  * ``umask`` is now a global state argument, instead of only applying to ``cmd``
    states. [#57803](https://github.com/saltstack/salt/issues/57803)
  * Update pillar.obfuscate to accept kwargs in addition to args.  This is useful when passing in keyword arguments like saltenv that are then passed along to pillar.items. [#58971](https://github.com/saltstack/salt/issues/58971)
  * Improve support for listing macOS brew casks [#59439](https://github.com/saltstack/salt/issues/59439)
  * Add missing MariaDB Grants to mysql module.
    MariaDB has added some grants in 10.4.x and 10.5.x that are not present here, which results in an error when creating.
    Also improved exception handling in `grant_add` which did not log the original error message and replaced it with a generic error. [#61409](https://github.com/saltstack/salt/issues/61409)
  * Use VENV_PIP_TARGET environment variable as a default target for pip if present. [#62089](https://github.com/saltstack/salt/issues/62089)
  * Disabled FQDNs grains on macOS by default [#62168](https://github.com/saltstack/salt/issues/62168)
  * Replaced pyroute2.IPDB with pyroute2.NDB, as the former is deprecated [#62218](https://github.com/saltstack/salt/issues/62218)
  * Enhance capture of error messages for Zypper calls in zypperpkg module. [#62346](https://github.com/saltstack/salt/issues/62346)
  * Removed GPG_1_3_1 check [#62895](https://github.com/saltstack/salt/issues/62895)
  * Requisite state chunks now all consistently contain `__id__`, `__sls__` and `name`. [#63012](https://github.com/saltstack/salt/issues/63012)
  * netapi_enable_clients option to allow enabling/disabling of clients in salt-api.
    By default all clients will now be disabled. Users of salt*api will need
    to update their master config to enable the clients that they use. Not adding
    the netapi_enable_clients option with required clients to the master config will
    disable salt*api. [#63050](https://github.com/saltstack/salt/issues/63050)
  * Stop relying on `salt/_version.py` to write Salt's version. Instead use `salt/_version.txt` which only contains the version string. [#63383](https://github.com/saltstack/salt/issues/63383)
  * Set enable_fqdns_grains to be False by default. [#63595](https://github.com/saltstack/salt/issues/63595)
  * Changelog snippet files must now have a `.md` file extension to be more explicit on what type of rendering is done when they are included in the main `CHANGELOG.md` file. [#63710](https://github.com/saltstack/salt/issues/63710)
  * Upgraded to `relenv==0.9.0` [#63883](https://github.com/saltstack/salt/issues/63883)

  # Fixed

  * Add kwargs to handle extra parameters for http.query [#36138](https://github.com/saltstack/salt/issues/36138)
  * Fix mounted bind mounts getting active mount options added [#39292](https://github.com/saltstack/salt/issues/39292)
  * Fix `sysctl.present` converts spaces to tabs. [#40054](https://github.com/saltstack/salt/issues/40054)
  * Fixes state pkg.purged to purge removed packages on Debian family systems [#42306](https://github.com/saltstack/salt/issues/42306)
  * Fix fun_args missing from syndic returns [#45823](https://github.com/saltstack/salt/issues/45823)
  * Fix mount.mounted with 'mount: False' reports unmounted file system as unchanged when running with test=True [#47201](https://github.com/saltstack/salt/issues/47201)
  * Issue #49310: Allow users to touch a file with Unix date of birth [#49310](https://github.com/saltstack/salt/issues/49310)
  * Do not raise an exception in pkg.info_installed on nonzero return code [#51620](https://github.com/saltstack/salt/issues/51620)
  * Passes the value of the force parameter from file.copy to its call to file.remove so that files with the read-only attribute are handled. [#51739](https://github.com/saltstack/salt/issues/51739)
  * Fixed x509.certificate_managed creates new certificate every run in the new cryptography x509 module. Please migrate to the new cryptography x509 module for this improvement. [#52167](https://github.com/saltstack/salt/issues/52167)
  * Don't check for cached pillar errors on state.apply [#52354](https://github.com/saltstack/salt/issues/52354), [#57180](https://github.com/saltstack/salt/issues/57180), [#59339](https://github.com/saltstack/salt/issues/59339)
  * Swapping out args and kwargs for arg and kwarg respectively in the Slack engine when the command passed is a runner. [#52400](https://github.com/saltstack/salt/issues/52400)
  * Ensure when we're adding chunks to the rules when running aggregation with the iptables state module we use a copy of the chunk otherwise we end up with a recursive mess. [#53353](https://github.com/saltstack/salt/issues/53353)
  * When user_create or user_remove fail, return False instead of returning the error. [#53377](https://github.com/saltstack/salt/issues/53377)
  * Include sync_roster when sync_all is called. [#53914](https://github.com/saltstack/salt/issues/53914)
  * Avoid warning noise in lograte.get [#53988](https://github.com/saltstack/salt/issues/53988)
  * Fixed listing revoked keys with gpg.list_keys [#54347](https://github.com/saltstack/salt/issues/54347)
  * Fix mount.mounted does not handle blanks properly [#54508](https://github.com/saltstack/salt/issues/54508)
  * Fixed grain num_cpus get wrong CPUs count in case of inconsistent CPU numbering. [#54682](https://github.com/saltstack/salt/issues/54682)
  * Fix spelling error for python_shell argument in dpkg_lower module [#54907](https://github.com/saltstack/salt/issues/54907)
  * Cleaned up bytes response data before sending to non-bytes compatible returners (postgres, mysql) [#55226](https://github.com/saltstack/salt/issues/55226)
  * Fixed malformed state return when testing file.managed with unavailable source file [#55269](https://github.com/saltstack/salt/issues/55269)
  * Included stdout in error message for Zypper calls in zypperpkg module. [#56016](https://github.com/saltstack/salt/issues/56016)
  * Fixed pillar.filter_by with salt-ssh [#56093](https://github.com/saltstack/salt/issues/56093)
  * Fix boto_route53 issue with (multiple) VPCs. [#57139](https://github.com/saltstack/salt/issues/57139)
  * Remove log from mine runner which was not used. [#57463](https://github.com/saltstack/salt/issues/57463)
  * Fixed x509.read_certificate error when reading a Microsoft CA issued certificate in the new cryptography x509 module. Please migrate to the new cryptography x509 module for this improvement. [#57535](https://github.com/saltstack/salt/issues/57535)
  * Updating Slack engine to use slack_bolt library. [#57842](https://github.com/saltstack/salt/issues/57842)
  * Fixed warning about replace=True with x509.certificate_managed in the new cryptography x509 module. [#58165](https://github.com/saltstack/salt/issues/58165)
  * Fix salt.modules.pip:is_installed doesn't handle locally installed packages [#58202](https://github.com/saltstack/salt/issues/58202)
  * Add missing MariaDB Grants to mysql module. MariaDB has added some grants in 10.4.x and 10.5.x that are not present here, which results in an error when creating. [#58297](https://github.com/saltstack/salt/issues/58297)
  * linux_shadow: Fix cases where malformed shadow entries cause `user.present`
    states to fail. [#58423](https://github.com/saltstack/salt/issues/58423)
  * Fixed salt.utils.compat.cmp to work with dictionaries [#58729](https://github.com/saltstack/salt/issues/58729)
  * Fixed formatting for terse output mode [#58953](https://github.com/saltstack/salt/issues/58953)
  * Fixed RecursiveDictDiffer with added nested dicts [#59017](https://github.com/saltstack/salt/issues/59017)
  * Fixed x509.certificate_managed has DoS effect on master in the new cryptography x509 module. Please migrate to the new cryptography x509 module for this improvement. [#59169](https://github.com/saltstack/salt/issues/59169)
  * Fixed saltnado websockets disconnecting immediately [#59183](https://github.com/saltstack/salt/issues/59183)
  * Fixed x509.certificate_managed rolls certificates every now and then in the new cryptography x509 module. Please migrate to the new cryptography x509 module for this improvement. [#59315](https://github.com/saltstack/salt/issues/59315)
  * Fix postgres_privileges.present not idempotent for functions [#59585](https://github.com/saltstack/salt/issues/59585)
  * Fixed influxdb_continuous_query.present state to provide the client args to the underlying module on create. [#59766](https://github.com/saltstack/salt/issues/59766)
  * Warn when using insecure (http:// based) key_urls for apt-based systems in pkgrepo.managed, and add a kwarg that determines the validity of such a url. [#59786](https://github.com/saltstack/salt/issues/59786)
  * add load balancing policy default option and ensure the module can be executed with arguments from CLI [#59909](https://github.com/saltstack/salt/issues/59909)
  * Fix salt-ssh when using imports with extra-filerefs. [#60003](https://github.com/saltstack/salt/issues/60003)
  * Fixed cache directory corruption startup error [#60170](https://github.com/saltstack/salt/issues/60170)
  * Update docs remove dry_run in docstring of file.blockreplace state. [#60227](https://github.com/saltstack/salt/issues/60227)
  * Adds Parrot to OS_Family_Map in grains. [#60249](https://github.com/saltstack/salt/issues/60249)
  * Fixed stdout and stderr being empty sometimes when use_vt=True for the cmd.run[*] functions [#60365](https://github.com/saltstack/salt/issues/60365)
  * Use return code in iptables --check to verify rule exists. [#60467](https://github.com/saltstack/salt/issues/60467)
  * Fix regression pip.installed does not pass env_vars when calling pip.list [#60557](https://github.com/saltstack/salt/issues/60557)
  * Fix xfs module when additional output included in mkfs.xfs command. [#60853](https://github.com/saltstack/salt/issues/60853)
  * Fixed parsing new format of terraform states in roster.terraform [#60915](https://github.com/saltstack/salt/issues/60915)
  * Fixed recognizing installed ARMv7 rpm packages in compatible architectures. [#60994](https://github.com/saltstack/salt/issues/60994)
  * Fixing changes dict in pkg state to be consistent when installing and test=True. [#60995](https://github.com/saltstack/salt/issues/60995)
  * Fix cron.present duplicating entries when changing timespec to special. [#60997](https://github.com/saltstack/salt/issues/60997)
  * Made salt-ssh respect --wipe again [#61083](https://github.com/saltstack/salt/issues/61083)
  * state.orchestrate_single only passes a pillar if it is set to the state
    function. This allows it to be used with state functions that don't accept a
    pillar keyword argument. [#61092](https://github.com/saltstack/salt/issues/61092)
  * Fix ipset state when the comment kwarg is set. [#61122](https://github.com/saltstack/salt/issues/61122)
  * Fix issue with archive.unzip where the password was not being encoded for the extract function [#61422](https://github.com/saltstack/salt/issues/61422)
  * Some Linux distributions (like AlmaLinux, Astra Linux, Debian, Mendel, Linux
    Mint, Pop!_OS, Rocky Linux) report different `oscodename`, `osfullname`,
    `osfinger` grains if lsb*release is installed or not. They have been changed to
    only derive these OS grains from `/etc/os*release`. [#61618](https://github.com/saltstack/salt/issues/61618)
  * Pop!_OS uses the full version (YY.MM) in the osfinger grain now, not just the year. This allows differentiating for example between 20.04 and 20.10. [#61619](https://github.com/saltstack/salt/issues/61619)
  * Fix ssh config roster to correctly parse the ssh config files that contain spaces. [#61650](https://github.com/saltstack/salt/issues/61650)
  * Fix SoftLayer configuration not raising an exception when a domain is missing [#61727](https://github.com/saltstack/salt/issues/61727)
  * Allow the minion to start or salt-call to run even if the user doesn't have permissions to read the root_dir value from the registry [#61789](https://github.com/saltstack/salt/issues/61789)
  * Need to move the creation of the proxy object for the ProxyMinion further down in the initialization for sub proxies to ensure that all modules, especially any custom proxy modules, are available before attempting to run the init function. [#61805](https://github.com/saltstack/salt/issues/61805)
  * Fixed malformed state return when merge-serializing to an improperly formatted file [#61814](https://github.com/saltstack/salt/issues/61814)
  * Made cmdmod._run[_all]_quiet work during minion startup on MacOS with runas specified (which fixed mac_service) [#61816](https://github.com/saltstack/salt/issues/61816)
  * When deleting the vault cache, also delete from the session cache [#61821](https://github.com/saltstack/salt/issues/61821)
  * Ignore errors on reading license info with dpkg_lowpkg to prevent tracebacks on getting package information. [#61827](https://github.com/saltstack/salt/issues/61827)
  * win_lgpo: Display conflicting policy names when more than one policy is found [#61859](https://github.com/saltstack/salt/issues/61859)
  * win_lgpo: Fixed intermittent KeyError when getting policy setting using lgpo.get_policy [#61860](https://github.com/saltstack/salt/issues/61860)
  * Fixed listing minions on OpenBSD [#61966](https://github.com/saltstack/salt/issues/61966)
  * Make Salt to return an error on "pkg" modules and states when targeting duplicated package names [#62019](https://github.com/saltstack/salt/issues/62019)
  * Fix return of REST-returned permissions when auth_list is set [#62022](https://github.com/saltstack/salt/issues/62022)
  * Normalize package names once on using pkg.installed/removed with yum to make it possible to install packages with the name containing a part similar to a name of architecture. [#62029](https://github.com/saltstack/salt/issues/62029)
  * Fix inconsitency regarding name and pkgs parameters between zypperpkg.upgrade() and yumpkg.upgrade() [#62030](https://github.com/saltstack/salt/issues/62030)
  * Fix attr=all handling in pkg.list_pkgs() (yum/zypper). [#62032](https://github.com/saltstack/salt/issues/62032)
  * Fixed the humanname being ignored in pkgrepo.managed on openSUSE Leap [#62053](https://github.com/saltstack/salt/issues/62053)
  * Fixed issue with some LGPO policies having whitespace at the beginning or end of the element alias [#62058](https://github.com/saltstack/salt/issues/62058)
  * Fix ordering of args to libcloud_storage.download_object module [#62074](https://github.com/saltstack/salt/issues/62074)
  * Ignore extend declarations in sls files that are excluded. [#62082](https://github.com/saltstack/salt/issues/62082)
  * Remove leftover usage of impacket [#62101](https://github.com/saltstack/salt/issues/62101)
  * Pass executable path from _get_path_exec() is used when calling the program.
    The $HOME env is no longer modified globally.
    Only trailing newlines are stripped from the fetched secret.
    Pass process arguments are handled in a secure way. [#62120](https://github.com/saltstack/salt/issues/62120)
  * Ignore some command return codes in openbsdrcctl_service to prevent spurious errors [#62131](https://github.com/saltstack/salt/issues/62131)
  * Fixed extra period in filename output in tls module. Instead of "server.crt." it will now be "server.crt". [#62139](https://github.com/saltstack/salt/issues/62139)
  * Make sure lingering PAexec-*.exe files in the Windows directory are cleaned up [#62152](https://github.com/saltstack/salt/issues/62152)
  * Restored Salt's DeprecationWarnings [#62185](https://github.com/saltstack/salt/issues/62185)
  * Fixed issue with forward slashes on Windows with file.recurse and clean=True [#62197](https://github.com/saltstack/salt/issues/62197)
  * Recognize OSMC as Debian-based [#62198](https://github.com/saltstack/salt/issues/62198)
  * Fixed Zypper module failing on RPM lock file being temporarily unavailable. [#62204](https://github.com/saltstack/salt/issues/62204)
  * Improved error handling and diagnostics in the proxmox salt-cloud driver [#62211](https://github.com/saltstack/salt/issues/62211)
  * Added EndeavourOS to the Arch os_family. [#62220](https://github.com/saltstack/salt/issues/62220)
  * Fix salt-ssh not detecting `platform-python` as a valid interpreter on EL8 [#62235](https://github.com/saltstack/salt/issues/62235)
  * Fix pkg.version_cmp on openEuler and a few other os flavors. [#62248](https://github.com/saltstack/salt/issues/62248)
  * Fix localhost detection in glusterfs.peers [#62273](https://github.com/saltstack/salt/issues/62273)
  * Fix Salt Package Manager (SPM) exception when calling spm create_repo . [#62281](https://github.com/saltstack/salt/issues/62281)
  * Fix matcher slowness due to loader invocation [#62283](https://github.com/saltstack/salt/issues/62283)
  * Fixes the Puppet module for non-aio Puppet packages for example running the Puppet module on FreeBSD. [#62323](https://github.com/saltstack/salt/issues/62323)
  * Issue 62334: Displays a debug log message instead of an error log message when the publisher fails to connect [#62334](https://github.com/saltstack/salt/issues/62334)
  * Fix pyobjects renderer access to opts and sls [#62336](https://github.com/saltstack/salt/issues/62336)
  * Fix use of random shuffle and sample functions as Jinja filters [#62372](https://github.com/saltstack/salt/issues/62372)
  * Fix groups with duplicate GIDs are not returned by get_group_list [#62377](https://github.com/saltstack/salt/issues/62377)
  * Fix the "zpool.present" state when enabling zpool features that are already active. [#62390](https://github.com/saltstack/salt/issues/62390)
  * Fix ability to execute remote file client methods in saltcheck [#62398](https://github.com/saltstack/salt/issues/62398)
  * Update all platforms to use pycparser 2.21 or greater for Py 3.9 or higher, fixes fips fault with openssl v3.x [#62400](https://github.com/saltstack/salt/issues/62400)
  * Due to changes in the Netmiko library for the exception paths, need to check the version of Netmiko python library and then import the exceptions from different locations depending on the result. [#62405](https://github.com/saltstack/salt/issues/62405)
  * When using preq on a state, then prereq state will first be run with test=True to determine if there are changes.  When there are changes, the state with the prereq option will be run prior to the prereq state.  If this state fails then the prereq state will not run and the state output uses the test=True run.  However, the proposed changes are included for the prereq state are included from the test=True run.  We should pull those out as there weren't actually changes since the prereq state did not run. [#62408](https://github.com/saltstack/salt/issues/62408)
  * Added directory mode for file.copy with makedirs [#62426](https://github.com/saltstack/salt/issues/62426)
  * Provide better error handling in the various napalm proxy minion functions when the device is not accessible. [#62435](https://github.com/saltstack/salt/issues/62435)
  * When handling aggregation, change the order to ensure that the requisites are aggregated first and then the state functions are aggregated.  Caching whether aggregate functions are available for particular states so we don't need to attempt to load them everytime. [#62439](https://github.com/saltstack/salt/issues/62439)
  * The patch allows to boostrap kubernetes clusters in the version above 1.13 via salt module [#62451](https://github.com/saltstack/salt/issues/62451)
  * sysctl.persist now updates the in-memory value on FreeBSD even if the on-disk value was already correct. [#62461](https://github.com/saltstack/salt/issues/62461)
  * Fixed parsing CDROM apt sources [#62474](https://github.com/saltstack/salt/issues/62474)
  * Update sanitizing masking for Salt SSH to include additional password like strings. [#62483](https://github.com/saltstack/salt/issues/62483)
  * Fix user/group checking on file state functions in the test mode. [#62499](https://github.com/saltstack/salt/issues/62499)
  * Fix user.present to allow removing groups using optional_groups parameter and enforcing idempotent group membership. [#62502](https://github.com/saltstack/salt/issues/62502)
  * Fix possible tracebacks if there is a package with '------' or '======' in the description is installed on the Debian based minion. [#62519](https://github.com/saltstack/salt/issues/62519)
  * Fixed the omitted "pool" parameter when cloning a VM with the proxmox salt-cloud driver [#62521](https://github.com/saltstack/salt/issues/62521)
  * Fix rendering of pyobjects states in saltcheck [#62523](https://github.com/saltstack/salt/issues/62523)
  * Fixes pillar where a corrupted CacheDisk file forces the pillar to be rebuilt [#62527](https://github.com/saltstack/salt/issues/62527)
  * Use str() method instead of repo_line for when python3-apt is installed or not in aptpkg.py. [#62546](https://github.com/saltstack/salt/issues/62546)
  * Remove the connection_timeout from netmiko_connection_args before netmiko_connection_args is added to __context__["netmiko_device"]["args"] which is passed along to the Netmiko library. [#62547](https://github.com/saltstack/salt/issues/62547)
  * Fix order specific mount.mounted options for persist [#62556](https://github.com/saltstack/salt/issues/62556)
  * Fixed salt-cloud cloning a proxmox VM with a specified new vmid. [#62558](https://github.com/saltstack/salt/issues/62558)
  * Fix runas with cmd module when using the onedir bundled packages [#62565](https://github.com/saltstack/salt/issues/62565)
  * Update setproctitle version for all platforms [#62576](https://github.com/saltstack/salt/issues/62576)
  * Fixed missing parameters when cloning a VM with the proxmox salt-cloud driver [#62580](https://github.com/saltstack/salt/issues/62580)
  * Handle PermissionError when importing crypt when FIPS is enabled. [#62587](https://github.com/saltstack/salt/issues/62587)
  * Correctly reraise exceptions in states.http [#62595](https://github.com/saltstack/salt/issues/62595)
  * Fixed syndic eauth. Now jobs will be published when a valid eauth user is targeting allowed minions/functions. [#62618](https://github.com/saltstack/salt/issues/62618)
  * updated rest_cherry/app to properly detect arg sent as a string as curl will do when only one arg is supplied. [#62624](https://github.com/saltstack/salt/issues/62624)
  * Prevent possible tracebacks in core grains module by ignoring non utf8 characters in /proc/1/environ, /proc/1/cmdline, /proc/cmdline [#62633](https://github.com/saltstack/salt/issues/62633)
  * Fixed vault ext pillar return data for KV v2 [#62651](https://github.com/saltstack/salt/issues/62651)
  * Fix saltcheck _get_top_states doesn't pass saltenv to state.show_top [#62654](https://github.com/saltstack/salt/issues/62654)
  * Fix groupadd.* functions hard code relative command name [#62657](https://github.com/saltstack/salt/issues/62657)
  * Fixed pdbedit.create trying to use a bytes-like hash as string. [#62670](https://github.com/saltstack/salt/issues/62670)
  * Fix depenency on legacy boto module in boto3 modules [#62672](https://github.com/saltstack/salt/issues/62672)
  * Modified "_get_flags" function so that it returns regex flags instead of integers [#62676](https://github.com/saltstack/salt/issues/62676)
  * Change startup ReqServer log messages from error to info level. [#62728](https://github.com/saltstack/salt/issues/62728)
  * Fix kmod.* functions hard code relative command name [#62772](https://github.com/saltstack/salt/issues/62772)
  * Fix mac_brew_pkg to work with null taps [#62793](https://github.com/saltstack/salt/issues/62793)
  * Fixing a bug when listing the running schedule if "schedule.enable" and/or "schedule.disable" has been run, where the "enabled" items is being treated as a schedule item. [#62795](https://github.com/saltstack/salt/issues/62795)
  * Prevent annoying RuntimeWarning message about line buffering (buffering=1) not being supported in binary mode [#62817](https://github.com/saltstack/salt/issues/62817)
  * Include UID and GID checks in modules.file.check_perms as well as comparing
    ownership by username and group name. [#62818](https://github.com/saltstack/salt/issues/62818)
  * Fix presence events on TCP transport by removing a client's presence when minion disconnects from publish channel correctly [#62826](https://github.com/saltstack/salt/issues/62826)
  * Remove Azure deprecation messages from functions that always run w/ salt-cloud [#62845](https://github.com/saltstack/salt/issues/62845)
  * Use select instead of iterating over entrypoints as a dictionary for importlib_metadata>=5.0.0 [#62854](https://github.com/saltstack/salt/issues/62854)
  * Fixed master job scheduler using when [#62858](https://github.com/saltstack/salt/issues/62858)
  * LGPO: Added support for missing domain controller policies: VulnerableChannelAllowList and LdapEnforceChannelBinding [#62873](https://github.com/saltstack/salt/issues/62873)
  * Fix unnecessarily complex gce metadata grains code to use googles metadata service more effectively. [#62878](https://github.com/saltstack/salt/issues/62878)
  * Fixed dockermod version_info function for docker-py 6.0.0+ [#62882](https://github.com/saltstack/salt/issues/62882)
  * Moving setting the LOAD_BALANCING_POLICY_MAP dictionary into the try except block that determines if the cassandra_cql module should be made available. [#62886](https://github.com/saltstack/salt/issues/62886)
  * Updating various MongoDB module functions to work with latest version of pymongo. [#62900](https://github.com/saltstack/salt/issues/62900)
  * Restored channel for Syndic minions to send job returns to the Salt master. [#62933](https://github.com/saltstack/salt/issues/62933)
  * removed _resolve_deps as it required a library that is not generally avalible. and switched to apt-get for everything as that can auto resolve dependencies. [#62934](https://github.com/saltstack/salt/issues/62934)
  * Updated pyzmq to version 22.0.3 on Windows builds because the old version was causing salt-minion/salt-call to hang [#62937](https://github.com/saltstack/salt/issues/62937)
  * Allow root user to modify crontab lines for non-root users (except AIX and Solaris). Align crontab line changes with the file ones and also with listing crontab. [#62940](https://github.com/saltstack/salt/issues/62940)
  * Fix systemd_service.* functions hard code relative command name [#62942](https://github.com/saltstack/salt/issues/62942)
  * Fix file.symlink backupname operation can copy remote contents to local disk [#62953](https://github.com/saltstack/salt/issues/62953)
  * Issue #62968: Fix issue where cloud deployments were putting the keys in the wrong location on Windows hosts [#62968](https://github.com/saltstack/salt/issues/62968)
  * Fixed gpg_passphrase issue with gpg decrypt/encrypt functions [#62977](https://github.com/saltstack/salt/issues/62977)
  * Fix file.tidied FileNotFoundError [#62986](https://github.com/saltstack/salt/issues/62986)
  * Fixed bug where module.wait states were detected as running legacy module.run syntax [#62988](https://github.com/saltstack/salt/issues/62988)
  * Fixed issue with win_wua module where it wouldn't load if the CryptSvc was set to Manual start [#62993](https://github.com/saltstack/salt/issues/62993)
  * The `__opts__` dunder dictionary is now added to the loader's `pack` if not
    already present, which makes it accessible via the
    `salt.loader.context.NamedLoaderContext` class. [#63013](https://github.com/saltstack/salt/issues/63013)
  * Issue #63024: Fix issue where grains and config data were being place in the wrong location on Windows hosts [#63024](https://github.com/saltstack/salt/issues/63024)
  * Fix btrfs.subvolume_snapshot command failing [#63025](https://github.com/saltstack/salt/issues/63025)
  * Fix file.retention_schedule always reports changes [#63033](https://github.com/saltstack/salt/issues/63033)
  * Fix mongo authentication for mongo ext_pillar and mongo returner

    This fix also include the ability to use the mongo connection string for mongo ext_pillar [#63058](https://github.com/saltstack/salt/issues/63058)
  * Fixed x509.create_csr creates invalid CSR by default in the new cryptography x509 module. [#63103](https://github.com/saltstack/salt/issues/63103)
  * TCP transport documentation now contains proper master/minion-side filtering information [#63120](https://github.com/saltstack/salt/issues/63120)
  * Fixed gpg.verify does not respect gnupghome [#63145](https://github.com/saltstack/salt/issues/63145)
  * Made pillar cache pass extra minion data as well [#63208](https://github.com/saltstack/salt/issues/63208)
  * Fix serious performance issues with the file.tidied module [#63231](https://github.com/saltstack/salt/issues/63231)
  * Fix rpm_lowpkg version comparison logic when using rpm-vercmp and only one version has a release number. [#63317](https://github.com/saltstack/salt/issues/63317)
  * Import StrictVersion and LooseVersion from setuptools.distutils.verison or setuptools._distutils.version, if first not available [#63350](https://github.com/saltstack/salt/issues/63350)
  * When the shell is passed as powershell or pwsh, only wrapper the shell in quotes if cmd.run is running on Windows.  When quoted on Linux hosts, this results in an error when the keyword arguments are appended. [#63590](https://github.com/saltstack/salt/issues/63590)
  * LGPO: Added support for "Relax minimum password length limits" [#63596](https://github.com/saltstack/salt/issues/63596)
  * Fixed the ability to set a scheduled task to auto delete if not scheduled to run again (``delete_after``) [#63650](https://github.com/saltstack/salt/issues/63650)
  * When a job is disabled only increase it's _next_fire_time value if the job would have run at the current time, eg. the current _next_fire_time == now. [#63699](https://github.com/saltstack/salt/issues/63699)
  * have salt.template.compile_template_str cleanup its temp files. [#63724](https://github.com/saltstack/salt/issues/63724)
  * Check file is not empty before attempting to read pillar disk cache file [#63729](https://github.com/saltstack/salt/issues/63729)
  * Fixed an issue with generating fingerprints for public keys with different line endings [#63742](https://github.com/saltstack/salt/issues/63742)
  * Change default GPG keyserver from pgp.mit.edu to keys.openpgp.org. [#63806](https://github.com/saltstack/salt/issues/63806)
  * fix cherrypy 400 error output to be less generic. [#63835](https://github.com/saltstack/salt/issues/63835)
  * Ensure kwargs is passed along to _call_apt when passed into install function. [#63847](https://github.com/saltstack/salt/issues/63847)
  * remove eval and update logging to be more informative on bad config [#63879](https://github.com/saltstack/salt/issues/63879)
  * add linux_distribution to util to stop dep warning [#63904](https://github.com/saltstack/salt/issues/63904)
  * Handle the situation when a sub proxy minion does not init properly, eg. an exception happens, and the sub proxy object is not available. [#63923](https://github.com/saltstack/salt/issues/63923)
  * Clarifying documentation for extension_modules configuration option. [#63929](https://github.com/saltstack/salt/issues/63929)
  * Windows pkg module now properly handles versions containing strings [#63935](https://github.com/saltstack/salt/issues/63935)
  * Handle the scenario when the check_cmd requisite is used with a state function when the state has a local check_cmd function but that function isn't used by that function. [#63948](https://github.com/saltstack/salt/issues/63948)
  * Issue #63981: Allow users to pass verify_ssl to pkg.install/pkg.installed on Windows [#63981](https://github.com/saltstack/salt/issues/63981)

  # Added

  * Introduce a `LIB_STATE_DIR` syspaths variable which defaults to `CONFIG_DIR`,
    but can be individually customized during installation by specifying
    `*-salt-lib-state-dir` during installation. Change the default `pki_dir` to
    `<LIB_STATE_DIR>/pki/master` (for the master) and `<LIB_STATE_DIR>/pki/minion`
    (for the minion). [#3396](https://github.com/saltstack/salt/issues/3396)
  * Allow users to enable 'queue=True' for all state runs via config file [#31468](https://github.com/saltstack/salt/issues/31468)
  * Added pillar templating to vault policies [#43287](https://github.com/saltstack/salt/issues/43287)
  * Add support for NVMeF as a transport protocol for hosts in a Pure Storage FlashArray [#51088](https://github.com/saltstack/salt/issues/51088)
  * A new salt-ssh roster that generates a roster by parses a known_hosts file. [#54679](https://github.com/saltstack/salt/issues/54679)
  * Added Windows Event Viewer support [#54713](https://github.com/saltstack/salt/issues/54713)
  * Added the win_lgpo_reg state and execution modules which will allow registry based group policy to be set directly in the Registry.pol file [#56013](https://github.com/saltstack/salt/issues/56013)
  * Added resource tagging functions to boto_dynamodb execution module [#57500](https://github.com/saltstack/salt/issues/57500)
  * Added `openvswitch_db` state module and functions `bridge_to_parent`,
    `bridge_to_vlan`, `db_get`, and `db_set` to the `openvswitch` execution module.
    Also added optional `parent` and `vlan` parameters to the
    `openvswitch_bridge.present` state module function and the
    `openvswitch.bridge_create` execution module function. [#58986](https://github.com/saltstack/salt/issues/58986)
  * State module to manage SysFS attributes [#60154](https://github.com/saltstack/salt/issues/60154)
  * Added ability for `salt.wait_for_event` to handle `event_id`s that have a list value. [#60430](https://github.com/saltstack/salt/issues/60430)
  * Added suport for Linux ppc64le core grains (cpu_model, virtual, productname, manufacturer, serialnumber) and arm core grains (serialnumber, productname) [#60518](https://github.com/saltstack/salt/issues/60518)
  * Added autostart option to virt.defined and virt.running states, along with virt.update execution modules. [#60700](https://github.com/saltstack/salt/issues/60700)
  * Added .0 back to our versioning scheme for future versions (e.g. 3006.0) [#60722](https://github.com/saltstack/salt/issues/60722)
  * Initial work to allow parallel startup of proxy minions when used as sub proxies with Deltaproxy. [#61153](https://github.com/saltstack/salt/issues/61153)
  * Added node label support for GCE [#61245](https://github.com/saltstack/salt/issues/61245)
  * Support the --priority flag when adding sources to Chocolatey. [#61319](https://github.com/saltstack/salt/issues/61319)
  * Add namespace option to ext_pillar.http_json [#61335](https://github.com/saltstack/salt/issues/61335)
  * Added a filter function to ps module to get a list of processes on a minion according to their state. [#61420](https://github.com/saltstack/salt/issues/61420)
  * Add postgres.timeout option to postgres module for limiting postgres query times [#61433](https://github.com/saltstack/salt/issues/61433)
  * Added new optional vault option, ``config_location``. This can be either ``master`` or ``local`` and defines where vault will look for connection details, either requesting them from the master or using the local config. [#61857](https://github.com/saltstack/salt/issues/61857)
  * Add ipwrap() jinja filter to wrap IPv6 addresses with brackets. [#61931](https://github.com/saltstack/salt/issues/61931)
  * 'tcp' transport is now available in ipv6-only network [#62009](https://github.com/saltstack/salt/issues/62009)
  * Add `diff_attr` parameter to pkg.upgrade() (zypper/yum). [#62031](https://github.com/saltstack/salt/issues/62031)
  * Config option pass_variable_prefix allows to distinguish variables that contain paths to pass secrets.
    Config option pass_strict_fetch allows to error out when a secret cannot be fetched from pass.
    Config option pass_dir allows setting the PASSWORD_STORE_DIR env for pass.
    Config option pass_gnupghome allows setting the $GNUPGHOME env for pass. [#62120](https://github.com/saltstack/salt/issues/62120)
  * Add file.pruned state and expanded file.rmdir exec module functionality [#62178](https://github.com/saltstack/salt/issues/62178)
  * Added "dig.PTR" function to resolve PTR records for IPs, as well as tests and documentation [#62275](https://github.com/saltstack/salt/issues/62275)
  * Added the ability to remove a KB using the DISM state/execution modules [#62366](https://github.com/saltstack/salt/issues/62366)
  * Add "<tiamat> python" subcommand to allow execution or arbitrary scripts via bundled Python runtime [#62381](https://github.com/saltstack/salt/issues/62381)
  * Add ability to provide conditions which convert normal state actions to no-op when true [#62446](https://github.com/saltstack/salt/issues/62446)
  * Added debug log messages displaying the command being run when installing packages on Windows [#62480](https://github.com/saltstack/salt/issues/62480)
  * Add biosvendor grain [#62496](https://github.com/saltstack/salt/issues/62496)
  * Add ifelse Jinja function as found in CFEngine [#62508](https://github.com/saltstack/salt/issues/62508)
  * Implementation of Amazon EC2 instance detection and setting `virtual_subtype` grain accordingly including the product if possible to identify. [#62539](https://github.com/saltstack/salt/issues/62539)
  * Adds __env__substitution to ext_pillar.stack; followup of #61531, improved exception handling for stacked template (jinja) template rendering and yaml parsing in ext_pillar.stack [#62578](https://github.com/saltstack/salt/issues/62578)
  * Increase file.tidied flexibility with regard to age and size [#62678](https://github.com/saltstack/salt/issues/62678)
  * Added "connected_devices" feature to netbox pillar module. It contains extra information about devices connected to the minion [#62761](https://github.com/saltstack/salt/issues/62761)
  * Add atomic file operation for symlink changes [#62768](https://github.com/saltstack/salt/issues/62768)
  * Add password/account locking/unlocking in user.present state on supported operating systems [#62856](https://github.com/saltstack/salt/issues/62856)
  * Added onchange configuration for script engine [#62867](https://github.com/saltstack/salt/issues/62867)
  * Added output and bare functionality to export_key gpg module function [#62978](https://github.com/saltstack/salt/issues/62978)
  * Add keyvalue serializer for environment files [#62983](https://github.com/saltstack/salt/issues/62983)
  * Add ability to ignore symlinks in file.tidied [#63042](https://github.com/saltstack/salt/issues/63042)
  * salt-cloud support IMDSv2 tokens when using 'use-instance-role-credentials' [#63067](https://github.com/saltstack/salt/issues/63067)
  * Add ability for file.symlink to not set ownership on existing links [#63093](https://github.com/saltstack/salt/issues/63093)
  * Restore the previous slack engine and deprecate it, rename replace the slack engine to slack_bolt until deprecation [#63095](https://github.com/saltstack/salt/issues/63095)
  * Add functions that will return the underlying block device, mount point, and filesystem type for a given path [#63098](https://github.com/saltstack/salt/issues/63098)
  * Add ethtool execution and state module functions for pause [#63128](https://github.com/saltstack/salt/issues/63128)
  * Add boardname grain [#63131](https://github.com/saltstack/salt/issues/63131)
  * Added management of ECDSA/EdDSA private keys with x509 modules in the new cryptography x509 module. Please migrate to the new cryptography x509 module for this improvement. [#63248](https://github.com/saltstack/salt/issues/63248)
  * Added x509 modules support for different output formats in the new cryptography x509 module. Please migrate to the new cryptography x509 module for this improvement. [#63249](https://github.com/saltstack/salt/issues/63249)
  * Added deprecation_warning test state for ensuring that deprecation warnings are correctly emitted. [#63315](https://github.com/saltstack/salt/issues/63315)
  * Adds a state_events option to state.highstate, state.apply, state.sls, state.sls_id.
    This allows users to enable state_events on a per use basis rather than having to
    enable them globally for all state runs. [#63316](https://github.com/saltstack/salt/issues/63316)
  * Allow max queue size setting for state runs to prevent performance problems from queue growth [#63356](https://github.com/saltstack/salt/issues/63356)
  * Add support of exposing meta_server_grains for Azure VMs [#63606](https://github.com/saltstack/salt/issues/63606)
  * Include the version of `relenv` in the versions report. [#63827](https://github.com/saltstack/salt/issues/63827)
  * Added debug log messages displaying the command being run when removing packages on Windows [#63866](https://github.com/saltstack/salt/issues/63866)

  # Security

  * Upgrade Requirements Due to Security Issues.

    * Upgrade to `cryptography>=39.0.1` due to:
      * https://github.com/advisories/GHSA*x4qr-2fvf-3mr5
      * https://github.com/advisories/GHSA*w7pp-m8wf-vj6r
    * Upgrade to `pyopenssl==23.0.0` due to the cryptography upgrade.
    * Update to `markdown*it-py==2.2.0` due to:
      * https://github.com/advisories/GHSA*jrwr-5x3p-hvc3
      * https://github.com/advisories/GHSA*vrjv-mxr7-vjf8 [#63882](https://github.com/saltstack/salt/issues/63882)


 -- Salt Project Packaging <saltproject-packaging@vmware.com>  Wed, 29 Mar 2023 19:31:17 +0000

salt (1:3006.0rc2) stable; urgency=medium


  # Removed

  * Remove and deprecate the __orchestration__ key from salt.runner and salt.wheel return data. To get it back, set features.enable_deprecated_orchestration_flag master configuration option to True. The flag will be completely removed in Salt 3008 Argon. [#59917](https://github.com/saltstack/salt/issues/59917)
  * Removed distutils and replaced with setuptools, given distutils is deprecated and removed in Python 3.12 [#60476](https://github.com/saltstack/salt/issues/60476)
  * Removed ``runtests`` targets from ``noxfile.py`` [#62239](https://github.com/saltstack/salt/issues/62239)
  * Removed the PyObjC dependency.

    This addresses problems with building a one dir build for macOS.
    It became problematic because depending on the macOS version, it pulls different dependencies, and we would either have to build a macos onedir for each macOS supported release, or ship a crippled onedir(because it would be tied to the macOS version where the onedir was built).
    Since it's currently not being used, it's removed. [#62432](https://github.com/saltstack/salt/issues/62432)
  * Removed `SixRedirectImporter` from Salt. Salt hasn't shipped `six` since Salt 3004. [#63874](https://github.com/saltstack/salt/issues/63874)

  # Deprecated

  * renamed `keep_jobs`, specifying job cache TTL in hours, to `keep_jobs_seconds`, specifying TTL in seconds.
    `keep_jobs` will be removed in the Argon release [#55295](https://github.com/saltstack/salt/issues/55295)
  * Removing all references to napalm-base which is no longer supported. [#61542](https://github.com/saltstack/salt/issues/61542)
  * The 'ip_bracket' function has been moved from salt/utils/zeromq.py in salt/utils/network.py [#62009](https://github.com/saltstack/salt/issues/62009)
  * The `expand_repo_def` function in `salt.modules.aptpkg` is now deprecated. It's only used in `salt.states.pkgrepo` and it has no use of being exposed to the CLI. [#62485](https://github.com/saltstack/salt/issues/62485)
  * Deprecated defunct Django returner [#62644](https://github.com/saltstack/salt/issues/62644)
  * Deprecate core ESXi and associated states and modules, vcenter and vsphere support in favor of Salt VMware Extensions [#62754](https://github.com/saltstack/salt/issues/62754)
  * Removing manufacture grain which has been deprecated. [#62914](https://github.com/saltstack/salt/issues/62914)
  * Removing deprecated utils/boto3_elasticsearch.py [#62915](https://github.com/saltstack/salt/issues/62915)
  * Removing support for the now deprecated _ext_nodes from salt/master.py. [#62917](https://github.com/saltstack/salt/issues/62917)
  * Deprecating the Salt Slack engine in favor of the Salt Slack Bolt Engine. [#63095](https://github.com/saltstack/salt/issues/63095)
  * `salt.utils.version.StrictVersion` is now deprecated and it's use should be replaced with `salt.utils.version.Version`. [#63383](https://github.com/saltstack/salt/issues/63383)

  # Changed

  * More intelligent diffing in changes of file.serialize state. [#48609](https://github.com/saltstack/salt/issues/48609)
  * Move deprecation of the neutron module to Argon. Please migrate to the neutronng module instead. [#49430](https://github.com/saltstack/salt/issues/49430)
  * ``umask`` is now a global state argument, instead of only applying to ``cmd``
    states. [#57803](https://github.com/saltstack/salt/issues/57803)
  * Update pillar.obfuscate to accept kwargs in addition to args.  This is useful when passing in keyword arguments like saltenv that are then passed along to pillar.items. [#58971](https://github.com/saltstack/salt/issues/58971)
  * Improve support for listing macOS brew casks [#59439](https://github.com/saltstack/salt/issues/59439)
  * Add missing MariaDB Grants to mysql module.
    MariaDB has added some grants in 10.4.x and 10.5.x that are not present here, which results in an error when creating.
    Also improved exception handling in `grant_add` which did not log the original error message and replaced it with a generic error. [#61409](https://github.com/saltstack/salt/issues/61409)
  * Use VENV_PIP_TARGET environment variable as a default target for pip if present. [#62089](https://github.com/saltstack/salt/issues/62089)
  * Disabled FQDNs grains on macOS by default [#62168](https://github.com/saltstack/salt/issues/62168)
  * Replaced pyroute2.IPDB with pyroute2.NDB, as the former is deprecated [#62218](https://github.com/saltstack/salt/issues/62218)
  * Enhance capture of error messages for Zypper calls in zypperpkg module. [#62346](https://github.com/saltstack/salt/issues/62346)
  * Removed GPG_1_3_1 check [#62895](https://github.com/saltstack/salt/issues/62895)
  * Requisite state chunks now all consistently contain `__id__`, `__sls__` and `name`. [#63012](https://github.com/saltstack/salt/issues/63012)
  * netapi_enable_clients option to allow enabling/disabling of clients in salt-api.
    By default all clients will now be disabled. Users of salt*api will need
    to update their master config to enable the clients that they use. Not adding
    the netapi_enable_clients option with required clients to the master config will
    disable salt*api. [#63050](https://github.com/saltstack/salt/issues/63050)
  * Stop relying on `salt/_version.py` to write Salt's version. Instead use `salt/_version.txt` which only contains the version string. [#63383](https://github.com/saltstack/salt/issues/63383)
  * Set enable_fqdns_grains to be False by default. [#63595](https://github.com/saltstack/salt/issues/63595)
  * Changelog snippet files must now have a `.md` file extension to be more explicit on what type of rendering is done when they are included in the main `CHANGELOG.md` file. [#63710](https://github.com/saltstack/salt/issues/63710)

  # Fixed

  * Add kwargs to handle extra parameters for http.query [#36138](https://github.com/saltstack/salt/issues/36138)
  * Fix mounted bind mounts getting active mount options added [#39292](https://github.com/saltstack/salt/issues/39292)
  * Fix `sysctl.present` converts spaces to tabs. [#40054](https://github.com/saltstack/salt/issues/40054)
  * Fixes state pkg.purged to purge removed packages on Debian family systems [#42306](https://github.com/saltstack/salt/issues/42306)
  * Fix fun_args missing from syndic returns [#45823](https://github.com/saltstack/salt/issues/45823)
  * Fix mount.mounted with 'mount: False' reports unmounted file system as unchanged when running with test=True [#47201](https://github.com/saltstack/salt/issues/47201)
  * Issue #49310: Allow users to touch a file with Unix date of birth [#49310](https://github.com/saltstack/salt/issues/49310)
  * Do not raise an exception in pkg.info_installed on nonzero return code [#51620](https://github.com/saltstack/salt/issues/51620)
  * Passes the value of the force parameter from file.copy to its call to file.remove so that files with the read-only attribute are handled. [#51739](https://github.com/saltstack/salt/issues/51739)
  * Fixed x509.certificate_managed creates new certificate every run in the new cryptography x509 module. Please migrate to the new cryptography x509 module for this improvement. [#52167](https://github.com/saltstack/salt/issues/52167)
  * Don't check for cached pillar errors on state.apply [#52354](https://github.com/saltstack/salt/issues/52354), [#57180](https://github.com/saltstack/salt/issues/57180), [#59339](https://github.com/saltstack/salt/issues/59339)
  * Swapping out args and kwargs for arg and kwarg respectively in the Slack engine when the command passed is a runner. [#52400](https://github.com/saltstack/salt/issues/52400)
  * Ensure when we're adding chunks to the rules when running aggregation with the iptables state module we use a copy of the chunk otherwise we end up with a recursive mess. [#53353](https://github.com/saltstack/salt/issues/53353)
  * When user_create or user_remove fail, return False instead of returning the error. [#53377](https://github.com/saltstack/salt/issues/53377)
  * Include sync_roster when sync_all is called. [#53914](https://github.com/saltstack/salt/issues/53914)
  * Avoid warning noise in lograte.get [#53988](https://github.com/saltstack/salt/issues/53988)
  * Fixed listing revoked keys with gpg.list_keys [#54347](https://github.com/saltstack/salt/issues/54347)
  * Fix mount.mounted does not handle blanks properly [#54508](https://github.com/saltstack/salt/issues/54508)
  * Fixed grain num_cpus get wrong CPUs count in case of inconsistent CPU numbering. [#54682](https://github.com/saltstack/salt/issues/54682)
  * Fix spelling error for python_shell argument in dpkg_lower module [#54907](https://github.com/saltstack/salt/issues/54907)
  * Cleaned up bytes response data before sending to non-bytes compatible returners (postgres, mysql) [#55226](https://github.com/saltstack/salt/issues/55226)
  * Fixed malformed state return when testing file.managed with unavailable source file [#55269](https://github.com/saltstack/salt/issues/55269)
  * Included stdout in error message for Zypper calls in zypperpkg module. [#56016](https://github.com/saltstack/salt/issues/56016)
  * Fixed pillar.filter_by with salt-ssh [#56093](https://github.com/saltstack/salt/issues/56093)
  * Fix boto_route53 issue with (multiple) VPCs. [#57139](https://github.com/saltstack/salt/issues/57139)
  * Remove log from mine runner which was not used. [#57463](https://github.com/saltstack/salt/issues/57463)
  * Fixed x509.read_certificate error when reading a Microsoft CA issued certificate in the new cryptography x509 module. Please migrate to the new cryptography x509 module for this improvement. [#57535](https://github.com/saltstack/salt/issues/57535)
  * Updating Slack engine to use slack_bolt library. [#57842](https://github.com/saltstack/salt/issues/57842)
  * Fixed warning about replace=True with x509.certificate_managed in the new cryptography x509 module. [#58165](https://github.com/saltstack/salt/issues/58165)
  * Fix salt.modules.pip:is_installed doesn't handle locally installed packages [#58202](https://github.com/saltstack/salt/issues/58202)
  * Add missing MariaDB Grants to mysql module. MariaDB has added some grants in 10.4.x and 10.5.x that are not present here, which results in an error when creating. [#58297](https://github.com/saltstack/salt/issues/58297)
  * linux_shadow: Fix cases where malformed shadow entries cause `user.present`
    states to fail. [#58423](https://github.com/saltstack/salt/issues/58423)
  * Fixed salt.utils.compat.cmp to work with dictionaries [#58729](https://github.com/saltstack/salt/issues/58729)
  * Fixed formatting for terse output mode [#58953](https://github.com/saltstack/salt/issues/58953)
  * Fixed RecursiveDictDiffer with added nested dicts [#59017](https://github.com/saltstack/salt/issues/59017)
  * Fixed x509.certificate_managed has DoS effect on master in the new cryptography x509 module. Please migrate to the new cryptography x509 module for this improvement. [#59169](https://github.com/saltstack/salt/issues/59169)
  * Fixed saltnado websockets disconnecting immediately [#59183](https://github.com/saltstack/salt/issues/59183)
  * Fixed x509.certificate_managed rolls certificates every now and then in the new cryptography x509 module. Please migrate to the new cryptography x509 module for this improvement. [#59315](https://github.com/saltstack/salt/issues/59315)
  * Fix postgres_privileges.present not idempotent for functions [#59585](https://github.com/saltstack/salt/issues/59585)
  * Fixed influxdb_continuous_query.present state to provide the client args to the underlying module on create. [#59766](https://github.com/saltstack/salt/issues/59766)
  * Warn when using insecure (http:// based) key_urls for apt-based systems in pkgrepo.managed, and add a kwarg that determines the validity of such a url. [#59786](https://github.com/saltstack/salt/issues/59786)
  * add load balancing policy default option and ensure the module can be executed with arguments from CLI [#59909](https://github.com/saltstack/salt/issues/59909)
  * Fix salt-ssh when using imports with extra-filerefs. [#60003](https://github.com/saltstack/salt/issues/60003)
  * Fixed cache directory corruption startup error [#60170](https://github.com/saltstack/salt/issues/60170)
  * Update docs remove dry_run in docstring of file.blockreplace state. [#60227](https://github.com/saltstack/salt/issues/60227)
  * Adds Parrot to OS_Family_Map in grains. [#60249](https://github.com/saltstack/salt/issues/60249)
  * Fixed stdout and stderr being empty sometimes when use_vt=True for the cmd.run[*] functions [#60365](https://github.com/saltstack/salt/issues/60365)
  * Use return code in iptables --check to verify rule exists. [#60467](https://github.com/saltstack/salt/issues/60467)
  * Fix regression pip.installed does not pass env_vars when calling pip.list [#60557](https://github.com/saltstack/salt/issues/60557)
  * Fix xfs module when additional output included in mkfs.xfs command. [#60853](https://github.com/saltstack/salt/issues/60853)
  * Fixed parsing new format of terraform states in roster.terraform [#60915](https://github.com/saltstack/salt/issues/60915)
  * Fixed recognizing installed ARMv7 rpm packages in compatible architectures. [#60994](https://github.com/saltstack/salt/issues/60994)
  * Fixing changes dict in pkg state to be consistent when installing and test=True. [#60995](https://github.com/saltstack/salt/issues/60995)
  * Fix cron.present duplicating entries when changing timespec to special. [#60997](https://github.com/saltstack/salt/issues/60997)
  * Made salt-ssh respect --wipe again [#61083](https://github.com/saltstack/salt/issues/61083)
  * state.orchestrate_single only passes a pillar if it is set to the state
    function. This allows it to be used with state functions that don't accept a
    pillar keyword argument. [#61092](https://github.com/saltstack/salt/issues/61092)
  * Fix ipset state when the comment kwarg is set. [#61122](https://github.com/saltstack/salt/issues/61122)
  * Fix issue with archive.unzip where the password was not being encoded for the extract function [#61422](https://github.com/saltstack/salt/issues/61422)
  * Some Linux distributions (like AlmaLinux, Astra Linux, Debian, Mendel, Linux
    Mint, Pop!_OS, Rocky Linux) report different `oscodename`, `osfullname`,
    `osfinger` grains if lsb*release is installed or not. They have been changed to
    only derive these OS grains from `/etc/os*release`. [#61618](https://github.com/saltstack/salt/issues/61618)
  * Pop!_OS uses the full version (YY.MM) in the osfinger grain now, not just the year. This allows differentiating for example between 20.04 and 20.10. [#61619](https://github.com/saltstack/salt/issues/61619)
  * Fix ssh config roster to correctly parse the ssh config files that contain spaces. [#61650](https://github.com/saltstack/salt/issues/61650)
  * Fix SoftLayer configuration not raising an exception when a domain is missing [#61727](https://github.com/saltstack/salt/issues/61727)
  * Allow the minion to start or salt-call to run even if the user doesn't have permissions to read the root_dir value from the registry [#61789](https://github.com/saltstack/salt/issues/61789)
  * Need to move the creation of the proxy object for the ProxyMinion further down in the initialization for sub proxies to ensure that all modules, especially any custom proxy modules, are available before attempting to run the init function. [#61805](https://github.com/saltstack/salt/issues/61805)
  * Fixed malformed state return when merge-serializing to an improperly formatted file [#61814](https://github.com/saltstack/salt/issues/61814)
  * Made cmdmod._run[_all]_quiet work during minion startup on MacOS with runas specified (which fixed mac_service) [#61816](https://github.com/saltstack/salt/issues/61816)
  * When deleting the vault cache, also delete from the session cache [#61821](https://github.com/saltstack/salt/issues/61821)
  * Ignore errors on reading license info with dpkg_lowpkg to prevent tracebacks on getting package information. [#61827](https://github.com/saltstack/salt/issues/61827)
  * win_lgpo: Display conflicting policy names when more than one policy is found [#61859](https://github.com/saltstack/salt/issues/61859)
  * win_lgpo: Fixed intermittent KeyError when getting policy setting using lgpo.get_policy [#61860](https://github.com/saltstack/salt/issues/61860)
  * Fixed listing minions on OpenBSD [#61966](https://github.com/saltstack/salt/issues/61966)
  * Make Salt to return an error on "pkg" modules and states when targeting duplicated package names [#62019](https://github.com/saltstack/salt/issues/62019)
  * Fix return of REST-returned permissions when auth_list is set [#62022](https://github.com/saltstack/salt/issues/62022)
  * Normalize package names once on using pkg.installed/removed with yum to make it possible to install packages with the name containing a part similar to a name of architecture. [#62029](https://github.com/saltstack/salt/issues/62029)
  * Fix inconsitency regarding name and pkgs parameters between zypperpkg.upgrade() and yumpkg.upgrade() [#62030](https://github.com/saltstack/salt/issues/62030)
  * Fix attr=all handling in pkg.list_pkgs() (yum/zypper). [#62032](https://github.com/saltstack/salt/issues/62032)
  * Fixed the humanname being ignored in pkgrepo.managed on openSUSE Leap [#62053](https://github.com/saltstack/salt/issues/62053)
  * Fixed issue with some LGPO policies having whitespace at the beginning or end of the element alias [#62058](https://github.com/saltstack/salt/issues/62058)
  * Fix ordering of args to libcloud_storage.download_object module [#62074](https://github.com/saltstack/salt/issues/62074)
  * Ignore extend declarations in sls files that are excluded. [#62082](https://github.com/saltstack/salt/issues/62082)
  * Remove leftover usage of impacket [#62101](https://github.com/saltstack/salt/issues/62101)
  * Pass executable path from _get_path_exec() is used when calling the program.
    The $HOME env is no longer modified globally.
    Only trailing newlines are stripped from the fetched secret.
    Pass process arguments are handled in a secure way. [#62120](https://github.com/saltstack/salt/issues/62120)
  * Ignore some command return codes in openbsdrcctl_service to prevent spurious errors [#62131](https://github.com/saltstack/salt/issues/62131)
  * Fixed extra period in filename output in tls module. Instead of "server.crt." it will now be "server.crt". [#62139](https://github.com/saltstack/salt/issues/62139)
  * Make sure lingering PAexec-*.exe files in the Windows directory are cleaned up [#62152](https://github.com/saltstack/salt/issues/62152)
  * Restored Salt's DeprecationWarnings [#62185](https://github.com/saltstack/salt/issues/62185)
  * Fixed issue with forward slashes on Windows with file.recurse and clean=True [#62197](https://github.com/saltstack/salt/issues/62197)
  * Recognize OSMC as Debian-based [#62198](https://github.com/saltstack/salt/issues/62198)
  * Fixed Zypper module failing on RPM lock file being temporarily unavailable. [#62204](https://github.com/saltstack/salt/issues/62204)
  * Improved error handling and diagnostics in the proxmox salt-cloud driver [#62211](https://github.com/saltstack/salt/issues/62211)
  * Added EndeavourOS to the Arch os_family. [#62220](https://github.com/saltstack/salt/issues/62220)
  * Fix salt-ssh not detecting `platform-python` as a valid interpreter on EL8 [#62235](https://github.com/saltstack/salt/issues/62235)
  * Fix pkg.version_cmp on openEuler and a few other os flavors. [#62248](https://github.com/saltstack/salt/issues/62248)
  * Fix localhost detection in glusterfs.peers [#62273](https://github.com/saltstack/salt/issues/62273)
  * Fix Salt Package Manager (SPM) exception when calling spm create_repo . [#62281](https://github.com/saltstack/salt/issues/62281)
  * Fix matcher slowness due to loader invocation [#62283](https://github.com/saltstack/salt/issues/62283)
  * Fixes the Puppet module for non-aio Puppet packages for example running the Puppet module on FreeBSD. [#62323](https://github.com/saltstack/salt/issues/62323)
  * Issue 62334: Displays a debug log message instead of an error log message when the publisher fails to connect [#62334](https://github.com/saltstack/salt/issues/62334)
  * Fix pyobjects renderer access to opts and sls [#62336](https://github.com/saltstack/salt/issues/62336)
  * Fix use of random shuffle and sample functions as Jinja filters [#62372](https://github.com/saltstack/salt/issues/62372)
  * Fix groups with duplicate GIDs are not returned by get_group_list [#62377](https://github.com/saltstack/salt/issues/62377)
  * Fix the "zpool.present" state when enabling zpool features that are already active. [#62390](https://github.com/saltstack/salt/issues/62390)
  * Fix ability to execute remote file client methods in saltcheck [#62398](https://github.com/saltstack/salt/issues/62398)
  * Update all platforms to use pycparser 2.21 or greater for Py 3.9 or higher, fixes fips fault with openssl v3.x [#62400](https://github.com/saltstack/salt/issues/62400)
  * Due to changes in the Netmiko library for the exception paths, need to check the version of Netmiko python library and then import the exceptions from different locations depending on the result. [#62405](https://github.com/saltstack/salt/issues/62405)
  * When using preq on a state, then prereq state will first be run with test=True to determine if there are changes.  When there are changes, the state with the prereq option will be run prior to the prereq state.  If this state fails then the prereq state will not run and the state output uses the test=True run.  However, the proposed changes are included for the prereq state are included from the test=True run.  We should pull those out as there weren't actually changes since the prereq state did not run. [#62408](https://github.com/saltstack/salt/issues/62408)
  * Added directory mode for file.copy with makedirs [#62426](https://github.com/saltstack/salt/issues/62426)
  * Provide better error handling in the various napalm proxy minion functions when the device is not accessible. [#62435](https://github.com/saltstack/salt/issues/62435)
  * When handling aggregation, change the order to ensure that the requisites are aggregated first and then the state functions are aggregated.  Caching whether aggregate functions are available for particular states so we don't need to attempt to load them everytime. [#62439](https://github.com/saltstack/salt/issues/62439)
  * The patch allows to boostrap kubernetes clusters in the version above 1.13 via salt module [#62451](https://github.com/saltstack/salt/issues/62451)
  * sysctl.persist now updates the in-memory value on FreeBSD even if the on-disk value was already correct. [#62461](https://github.com/saltstack/salt/issues/62461)
  * Fixed parsing CDROM apt sources [#62474](https://github.com/saltstack/salt/issues/62474)
  * Update sanitizing masking for Salt SSH to include additional password like strings. [#62483](https://github.com/saltstack/salt/issues/62483)
  * Fix user/group checking on file state functions in the test mode. [#62499](https://github.com/saltstack/salt/issues/62499)
  * Fix user.present to allow removing groups using optional_groups parameter and enforcing idempotent group membership. [#62502](https://github.com/saltstack/salt/issues/62502)
  * Fix possible tracebacks if there is a package with '------' or '======' in the description is installed on the Debian based minion. [#62519](https://github.com/saltstack/salt/issues/62519)
  * Fixed the omitted "pool" parameter when cloning a VM with the proxmox salt-cloud driver [#62521](https://github.com/saltstack/salt/issues/62521)
  * Fix rendering of pyobjects states in saltcheck [#62523](https://github.com/saltstack/salt/issues/62523)
  * Fixes pillar where a corrupted CacheDisk file forces the pillar to be rebuilt [#62527](https://github.com/saltstack/salt/issues/62527)
  * Use str() method instead of repo_line for when python3-apt is installed or not in aptpkg.py. [#62546](https://github.com/saltstack/salt/issues/62546)
  * Remove the connection_timeout from netmiko_connection_args before netmiko_connection_args is added to __context__["netmiko_device"]["args"] which is passed along to the Netmiko library. [#62547](https://github.com/saltstack/salt/issues/62547)
  * Fix order specific mount.mounted options for persist [#62556](https://github.com/saltstack/salt/issues/62556)
  * Fixed salt-cloud cloning a proxmox VM with a specified new vmid. [#62558](https://github.com/saltstack/salt/issues/62558)
  * Fix runas with cmd module when using the onedir bundled packages [#62565](https://github.com/saltstack/salt/issues/62565)
  * Update setproctitle version for all platforms [#62576](https://github.com/saltstack/salt/issues/62576)
  * Fixed missing parameters when cloning a VM with the proxmox salt-cloud driver [#62580](https://github.com/saltstack/salt/issues/62580)
  * Handle PermissionError when importing crypt when FIPS is enabled. [#62587](https://github.com/saltstack/salt/issues/62587)
  * Correctly reraise exceptions in states.http [#62595](https://github.com/saltstack/salt/issues/62595)
  * Fixed syndic eauth. Now jobs will be published when a valid eauth user is targeting allowed minions/functions. [#62618](https://github.com/saltstack/salt/issues/62618)
  * updated rest_cherry/app to properly detect arg sent as a string as curl will do when only one arg is supplied. [#62624](https://github.com/saltstack/salt/issues/62624)
  * Prevent possible tracebacks in core grains module by ignoring non utf8 characters in /proc/1/environ, /proc/1/cmdline, /proc/cmdline [#62633](https://github.com/saltstack/salt/issues/62633)
  * Fixed vault ext pillar return data for KV v2 [#62651](https://github.com/saltstack/salt/issues/62651)
  * Fix saltcheck _get_top_states doesn't pass saltenv to state.show_top [#62654](https://github.com/saltstack/salt/issues/62654)
  * Fix groupadd.* functions hard code relative command name [#62657](https://github.com/saltstack/salt/issues/62657)
  * Fixed pdbedit.create trying to use a bytes-like hash as string. [#62670](https://github.com/saltstack/salt/issues/62670)
  * Fix depenency on legacy boto module in boto3 modules [#62672](https://github.com/saltstack/salt/issues/62672)
  * Modified "_get_flags" function so that it returns regex flags instead of integers [#62676](https://github.com/saltstack/salt/issues/62676)
  * Change startup ReqServer log messages from error to info level. [#62728](https://github.com/saltstack/salt/issues/62728)
  * Fix kmod.* functions hard code relative command name [#62772](https://github.com/saltstack/salt/issues/62772)
  * Fix mac_brew_pkg to work with null taps [#62793](https://github.com/saltstack/salt/issues/62793)
  * Fixing a bug when listing the running schedule if "schedule.enable" and/or "schedule.disable" has been run, where the "enabled" items is being treated as a schedule item. [#62795](https://github.com/saltstack/salt/issues/62795)
  * Prevent annoying RuntimeWarning message about line buffering (buffering=1) not being supported in binary mode [#62817](https://github.com/saltstack/salt/issues/62817)
  * Include UID and GID checks in modules.file.check_perms as well as comparing
    ownership by username and group name. [#62818](https://github.com/saltstack/salt/issues/62818)
  * Fix presence events on TCP transport by removing a client's presence when minion disconnects from publish channel correctly [#62826](https://github.com/saltstack/salt/issues/62826)
  * Remove Azure deprecation messages from functions that always run w/ salt-cloud [#62845](https://github.com/saltstack/salt/issues/62845)
  * Use select instead of iterating over entrypoints as a dictionary for importlib_metadata>=5.0.0 [#62854](https://github.com/saltstack/salt/issues/62854)
  * Fixed master job scheduler using when [#62858](https://github.com/saltstack/salt/issues/62858)
  * LGPO: Added support for missing domain controller policies: VulnerableChannelAllowList and LdapEnforceChannelBinding [#62873](https://github.com/saltstack/salt/issues/62873)
  * Fix unnecessarily complex gce metadata grains code to use googles metadata service more effectively. [#62878](https://github.com/saltstack/salt/issues/62878)
  * Fixed dockermod version_info function for docker-py 6.0.0+ [#62882](https://github.com/saltstack/salt/issues/62882)
  * Moving setting the LOAD_BALANCING_POLICY_MAP dictionary into the try except block that determines if the cassandra_cql module should be made available. [#62886](https://github.com/saltstack/salt/issues/62886)
  * Updating various MongoDB module functions to work with latest version of pymongo. [#62900](https://github.com/saltstack/salt/issues/62900)
  * Restored channel for Syndic minions to send job returns to the Salt master. [#62933](https://github.com/saltstack/salt/issues/62933)
  * removed _resolve_deps as it required a library that is not generally avalible. and switched to apt-get for everything as that can auto resolve dependencies. [#62934](https://github.com/saltstack/salt/issues/62934)
  * Updated pyzmq to version 22.0.3 on Windows builds because the old version was causing salt-minion/salt-call to hang [#62937](https://github.com/saltstack/salt/issues/62937)
  * Allow root user to modify crontab lines for non-root users (except AIX and Solaris). Align crontab line changes with the file ones and also with listing crontab. [#62940](https://github.com/saltstack/salt/issues/62940)
  * Fix systemd_service.* functions hard code relative command name [#62942](https://github.com/saltstack/salt/issues/62942)
  * Fix file.symlink backupname operation can copy remote contents to local disk [#62953](https://github.com/saltstack/salt/issues/62953)
  * Issue #62968: Fix issue where cloud deployments were putting the keys in the wrong location on Windows hosts [#62968](https://github.com/saltstack/salt/issues/62968)
  * Fixed gpg_passphrase issue with gpg decrypt/encrypt functions [#62977](https://github.com/saltstack/salt/issues/62977)
  * Fix file.tidied FileNotFoundError [#62986](https://github.com/saltstack/salt/issues/62986)
  * Fixed bug where module.wait states were detected as running legacy module.run syntax [#62988](https://github.com/saltstack/salt/issues/62988)
  * Fixed issue with win_wua module where it wouldn't load if the CryptSvc was set to Manual start [#62993](https://github.com/saltstack/salt/issues/62993)
  * The `__opts__` dunder dictionary is now added to the loader's `pack` if not
    already present, which makes it accessible via the
    `salt.loader.context.NamedLoaderContext` class. [#63013](https://github.com/saltstack/salt/issues/63013)
  * Issue #63024: Fix issue where grains and config data were being place in the wrong location on Windows hosts [#63024](https://github.com/saltstack/salt/issues/63024)
  * Fix btrfs.subvolume_snapshot command failing [#63025](https://github.com/saltstack/salt/issues/63025)
  * Fix file.retention_schedule always reports changes [#63033](https://github.com/saltstack/salt/issues/63033)
  * Fix mongo authentication for mongo ext_pillar and mongo returner

    This fix also include the ability to use the mongo connection string for mongo ext_pillar [#63058](https://github.com/saltstack/salt/issues/63058)
  * Fixed x509.create_csr creates invalid CSR by default in the new cryptography x509 module. [#63103](https://github.com/saltstack/salt/issues/63103)
  * TCP transport documentation now contains proper master/minion-side filtering information [#63120](https://github.com/saltstack/salt/issues/63120)
  * Fixed gpg.verify does not respect gnupghome [#63145](https://github.com/saltstack/salt/issues/63145)
  * Made pillar cache pass extra minion data as well [#63208](https://github.com/saltstack/salt/issues/63208)
  * Fix serious performance issues with the file.tidied module [#63231](https://github.com/saltstack/salt/issues/63231)
  * Fix rpm_lowpkg version comparison logic when using rpm-vercmp and only one version has a release number. [#63317](https://github.com/saltstack/salt/issues/63317)
  * Import StrictVersion and LooseVersion from setuptools.distutils.verison or setuptools._distutils.version, if first not available [#63350](https://github.com/saltstack/salt/issues/63350)
  * When the shell is passed as powershell or pwsh, only wrapper the shell in quotes if cmd.run is running on Windows.  When quoted on Linux hosts, this results in an error when the keyword arguments are appended. [#63590](https://github.com/saltstack/salt/issues/63590)
  * LGPO: Added support for "Relax minimum password length limits" [#63596](https://github.com/saltstack/salt/issues/63596)
  * When a job is disabled only increase it's _next_fire_time value if the job would have run at the current time, eg. the current _next_fire_time == now. [#63699](https://github.com/saltstack/salt/issues/63699)
  * Check file is not empty before attempting to read pillar disk cache file [#63729](https://github.com/saltstack/salt/issues/63729)
  * fix cherrypy 400 error output to be less generic. [#63835](https://github.com/saltstack/salt/issues/63835)
  * remove eval and update logging to be more informative on bad config [#63879](https://github.com/saltstack/salt/issues/63879)

  # Added

  * Introduce a `LIB_STATE_DIR` syspaths variable which defaults to `CONFIG_DIR`,
    but can be individually customized during installation by specifying
    `*-salt-lib-state-dir` during installation. Change the default `pki_dir` to
    `<LIB_STATE_DIR>/pki/master` (for the master) and `<LIB_STATE_DIR>/pki/minion`
    (for the minion). [#3396](https://github.com/saltstack/salt/issues/3396)
  * Allow users to enable 'queue=True' for all state runs via config file [#31468](https://github.com/saltstack/salt/issues/31468)
  * Added pillar templating to vault policies [#43287](https://github.com/saltstack/salt/issues/43287)
  * Add support for NVMeF as a transport protocol for hosts in a Pure Storage FlashArray [#51088](https://github.com/saltstack/salt/issues/51088)
  * A new salt-ssh roster that generates a roster by parses a known_hosts file. [#54679](https://github.com/saltstack/salt/issues/54679)
  * Added Windows Event Viewer support [#54713](https://github.com/saltstack/salt/issues/54713)
  * Added the win_lgpo_reg state and execution modules which will allow registry based group policy to be set directly in the Registry.pol file [#56013](https://github.com/saltstack/salt/issues/56013)
  * Added resource tagging functions to boto_dynamodb execution module [#57500](https://github.com/saltstack/salt/issues/57500)
  * Added `openvswitch_db` state module and functions `bridge_to_parent`,
    `bridge_to_vlan`, `db_get`, and `db_set` to the `openvswitch` execution module.
    Also added optional `parent` and `vlan` parameters to the
    `openvswitch_bridge.present` state module function and the
    `openvswitch.bridge_create` execution module function. [#58986](https://github.com/saltstack/salt/issues/58986)
  * State module to manage SysFS attributes [#60154](https://github.com/saltstack/salt/issues/60154)
  * Added ability for `salt.wait_for_event` to handle `event_id`s that have a list value. [#60430](https://github.com/saltstack/salt/issues/60430)
  * Added suport for Linux ppc64le core grains (cpu_model, virtual, productname, manufacturer, serialnumber) and arm core grains (serialnumber, productname) [#60518](https://github.com/saltstack/salt/issues/60518)
  * Added autostart option to virt.defined and virt.running states, along with virt.update execution modules. [#60700](https://github.com/saltstack/salt/issues/60700)
  * Added .0 back to our versioning scheme for future versions (e.g. 3006.0) [#60722](https://github.com/saltstack/salt/issues/60722)
  * Initial work to allow parallel startup of proxy minions when used as sub proxies with Deltaproxy. [#61153](https://github.com/saltstack/salt/issues/61153)
  * Added node label support for GCE [#61245](https://github.com/saltstack/salt/issues/61245)
  * Support the --priority flag when adding sources to Chocolatey. [#61319](https://github.com/saltstack/salt/issues/61319)
  * Add namespace option to ext_pillar.http_json [#61335](https://github.com/saltstack/salt/issues/61335)
  * Added a filter function to ps module to get a list of processes on a minion according to their state. [#61420](https://github.com/saltstack/salt/issues/61420)
  * Add postgres.timeout option to postgres module for limiting postgres query times [#61433](https://github.com/saltstack/salt/issues/61433)
  * Added new optional vault option, ``config_location``. This can be either ``master`` or ``local`` and defines where vault will look for connection details, either requesting them from the master or using the local config. [#61857](https://github.com/saltstack/salt/issues/61857)
  * Add ipwrap() jinja filter to wrap IPv6 addresses with brackets. [#61931](https://github.com/saltstack/salt/issues/61931)
  * 'tcp' transport is now available in ipv6-only network [#62009](https://github.com/saltstack/salt/issues/62009)
  * Add `diff_attr` parameter to pkg.upgrade() (zypper/yum). [#62031](https://github.com/saltstack/salt/issues/62031)
  * Config option pass_variable_prefix allows to distinguish variables that contain paths to pass secrets.
    Config option pass_strict_fetch allows to error out when a secret cannot be fetched from pass.
    Config option pass_dir allows setting the PASSWORD_STORE_DIR env for pass.
    Config option pass_gnupghome allows setting the $GNUPGHOME env for pass. [#62120](https://github.com/saltstack/salt/issues/62120)
  * Add file.pruned state and expanded file.rmdir exec module functionality [#62178](https://github.com/saltstack/salt/issues/62178)
  * Added "dig.PTR" function to resolve PTR records for IPs, as well as tests and documentation [#62275](https://github.com/saltstack/salt/issues/62275)
  * Added the ability to remove a KB using the DISM state/execution modules [#62366](https://github.com/saltstack/salt/issues/62366)
  * Add "<tiamat> python" subcommand to allow execution or arbitrary scripts via bundled Python runtime [#62381](https://github.com/saltstack/salt/issues/62381)
  * Add ability to provide conditions which convert normal state actions to no-op when true [#62446](https://github.com/saltstack/salt/issues/62446)
  * Added debug log messages displaying the command being run when installing packages on Windows [#62480](https://github.com/saltstack/salt/issues/62480)
  * Add biosvendor grain [#62496](https://github.com/saltstack/salt/issues/62496)
  * Add ifelse Jinja function as found in CFEngine [#62508](https://github.com/saltstack/salt/issues/62508)
  * Implementation of Amazon EC2 instance detection and setting `virtual_subtype` grain accordingly including the product if possible to identify. [#62539](https://github.com/saltstack/salt/issues/62539)
  * Adds __env__substitution to ext_pillar.stack; followup of #61531, improved exception handling for stacked template (jinja) template rendering and yaml parsing in ext_pillar.stack [#62578](https://github.com/saltstack/salt/issues/62578)
  * Increase file.tidied flexibility with regard to age and size [#62678](https://github.com/saltstack/salt/issues/62678)
  * Added "connected_devices" feature to netbox pillar module. It contains extra information about devices connected to the minion [#62761](https://github.com/saltstack/salt/issues/62761)
  * Add atomic file operation for symlink changes [#62768](https://github.com/saltstack/salt/issues/62768)
  * Add password/account locking/unlocking in user.present state on supported operating systems [#62856](https://github.com/saltstack/salt/issues/62856)
  * Added onchange configuration for script engine [#62867](https://github.com/saltstack/salt/issues/62867)
  * Added output and bare functionality to export_key gpg module function [#62978](https://github.com/saltstack/salt/issues/62978)
  * Add keyvalue serializer for environment files [#62983](https://github.com/saltstack/salt/issues/62983)
  * Add ability to ignore symlinks in file.tidied [#63042](https://github.com/saltstack/salt/issues/63042)
  * salt-cloud support IMDSv2 tokens when using 'use-instance-role-credentials' [#63067](https://github.com/saltstack/salt/issues/63067)
  * Add ability for file.symlink to not set ownership on existing links [#63093](https://github.com/saltstack/salt/issues/63093)
  * Restore the previous slack engine and deprecate it, rename replace the slack engine to slack_bolt until deprecation [#63095](https://github.com/saltstack/salt/issues/63095)
  * Add functions that will return the underlying block device, mount point, and filesystem type for a given path [#63098](https://github.com/saltstack/salt/issues/63098)
  * Add ethtool execution and state module functions for pause [#63128](https://github.com/saltstack/salt/issues/63128)
  * Add boardname grain [#63131](https://github.com/saltstack/salt/issues/63131)
  * Added management of ECDSA/EdDSA private keys with x509 modules in the new cryptography x509 module. Please migrate to the new cryptography x509 module for this improvement. [#63248](https://github.com/saltstack/salt/issues/63248)
  * Added x509 modules support for different output formats in the new cryptography x509 module. Please migrate to the new cryptography x509 module for this improvement. [#63249](https://github.com/saltstack/salt/issues/63249)
  * Added deprecation_warning test state for ensuring that deprecation warnings are correctly emitted. [#63315](https://github.com/saltstack/salt/issues/63315)
  * Adds a state_events option to state.highstate, state.apply, state.sls, state.sls_id.
    This allows users to enable state_events on a per use basis rather than having to
    enable them globally for all state runs. [#63316](https://github.com/saltstack/salt/issues/63316)
  * Allow max queue size setting for state runs to prevent performance problems from queue growth [#63356](https://github.com/saltstack/salt/issues/63356)
  * Add support of exposing meta_server_grains for Azure VMs [#63606](https://github.com/saltstack/salt/issues/63606)
  * Include the version of `relenv` in the versions report. [#63827](https://github.com/saltstack/salt/issues/63827)
  * Added debug log messages displaying the command being run when removing packages on Windows [#63866](https://github.com/saltstack/salt/issues/63866)


 -- Salt Project Packaging <saltproject-packaging@vmware.com>  Sun, 19 Mar 2023 12:34:47 +0000

salt (1:3006.0rc1) stable; urgency=medium


  # Removed

  * Remove and deprecate the __orchestration__ key from salt.runner and salt.wheel return data. To get it back, set features.enable_deprecated_orchestration_flag master configuration option to True. The flag will be completely removed in Salt 3008 Argon. [#59917](https://github.com/saltstack/salt/issues/59917)
  * Removed distutils and replaced with setuptools, given distutils is deprecated and removed in Python 3.12 [#60476](https://github.com/saltstack/salt/issues/60476)
  * Removed ``runtests`` targets from ``noxfile.py`` [#62239](https://github.com/saltstack/salt/issues/62239)
  * Removed the PyObjC dependency.

    This addresses problems with building a one dir build for macOS.
    It became problematic because depending on the macOS version, it pulls different dependencies, and we would either have to build a macos onedir for each macOS supported release, or ship a crippled onedir(because it would be tied to the macOS version where the onedir was built).
    Since it's currently not being used, it's removed. [#62432](https://github.com/saltstack/salt/issues/62432)

  # Deprecated

  * renamed `keep_jobs`, specifying job cache TTL in hours, to `keep_jobs_seconds`, specifying TTL in seconds.
    `keep_jobs` will be removed in the Argon release [#55295](https://github.com/saltstack/salt/issues/55295)
  * Removing all references to napalm-base which is no longer supported. [#61542](https://github.com/saltstack/salt/issues/61542)
  * The 'ip_bracket' function has been moved from salt/utils/zeromq.py in salt/utils/network.py [#62009](https://github.com/saltstack/salt/issues/62009)
  * The `expand_repo_def` function in `salt.modules.aptpkg` is now deprecated. It's only used in `salt.states.pkgrepo` and it has no use of being exposed to the CLI. [#62485](https://github.com/saltstack/salt/issues/62485)
  * Deprecated defunct Django returner [#62644](https://github.com/saltstack/salt/issues/62644)
  * Deprecate core ESXi and associated states and modules, vcenter and vsphere support in favor of Salt VMware Extensions [#62754](https://github.com/saltstack/salt/issues/62754)
  * Removing manufacture grain which has been deprecated. [#62914](https://github.com/saltstack/salt/issues/62914)
  * Removing deprecated utils/boto3_elasticsearch.py [#62915](https://github.com/saltstack/salt/issues/62915)
  * Removing support for the now deprecated _ext_nodes from salt/master.py. [#62917](https://github.com/saltstack/salt/issues/62917)
  * Deprecating the Salt Slack engine in favor of the Salt Slack Bolt Engine. [#63095](https://github.com/saltstack/salt/issues/63095)
  * `salt.utils.version.StrictVersion` is now deprecated and it's use should be replaced with `salt.utils.version.Version`. [#63383](https://github.com/saltstack/salt/issues/63383)

  # Changed

  * More intelligent diffing in changes of file.serialize state. [#48609](https://github.com/saltstack/salt/issues/48609)
  * Move deprecation of the neutron module to Argon. Please migrate to the neutronng module instead. [#49430](https://github.com/saltstack/salt/issues/49430)
  * ``umask`` is now a global state argument, instead of only applying to ``cmd``
    states. [#57803](https://github.com/saltstack/salt/issues/57803)
  * Update pillar.obfuscate to accept kwargs in addition to args.  This is useful when passing in keyword arguments like saltenv that are then passed along to pillar.items. [#58971](https://github.com/saltstack/salt/issues/58971)
  * Improve support for listing macOS brew casks [#59439](https://github.com/saltstack/salt/issues/59439)
  * Add missing MariaDB Grants to mysql module.
    MariaDB has added some grants in 10.4.x and 10.5.x that are not present here, which results in an error when creating.
    Also improved exception handling in `grant_add` which did not log the original error message and replaced it with a generic error. [#61409](https://github.com/saltstack/salt/issues/61409)
  * Use VENV_PIP_TARGET environment variable as a default target for pip if present. [#62089](https://github.com/saltstack/salt/issues/62089)
  * Disabled FQDNs grains on macOS by default [#62168](https://github.com/saltstack/salt/issues/62168)
  * Replaced pyroute2.IPDB with pyroute2.NDB, as the former is deprecated [#62218](https://github.com/saltstack/salt/issues/62218)
  * Enhance capture of error messages for Zypper calls in zypperpkg module. [#62346](https://github.com/saltstack/salt/issues/62346)
  * Removed GPG_1_3_1 check [#62895](https://github.com/saltstack/salt/issues/62895)
  * Requisite state chunks now all consistently contain `__id__`, `__sls__` and `name`. [#63012](https://github.com/saltstack/salt/issues/63012)
  * netapi_enable_clients option to allow enabling/disabling of clients in salt-api.
    By default all clients will now be disabled. Users of salt*api will need
    to update their master config to enable the clients that they use. Not adding
    the netapi_enable_clients option with required clients to the master config will
    disable salt*api. [#63050](https://github.com/saltstack/salt/issues/63050)
  * Stop relying on `salt/_version.py` to write Salt's version. Instead use `salt/_version.txt` which only contains the version string. [#63383](https://github.com/saltstack/salt/issues/63383)
  * Set enable_fqdns_grains to be False by default. [#63595](https://github.com/saltstack/salt/issues/63595)
  * Changelog snippet files must now have a `.md` file extension to be more explicit on what type of rendering is done when they are included in the main `CHANGELOG.md` file. [#63710](https://github.com/saltstack/salt/issues/63710)

  # Fixed

  * Add kwargs to handle extra parameters for http.query [#36138](https://github.com/saltstack/salt/issues/36138)
  * Fix mounted bind mounts getting active mount options added [#39292](https://github.com/saltstack/salt/issues/39292)
  * Fix `sysctl.present` converts spaces to tabs. [#40054](https://github.com/saltstack/salt/issues/40054)
  * Fixes state pkg.purged to purge removed packages on Debian family systems [#42306](https://github.com/saltstack/salt/issues/42306)
  * Fix fun_args missing from syndic returns [#45823](https://github.com/saltstack/salt/issues/45823)
  * Fix mount.mounted with 'mount: False' reports unmounted file system as unchanged when running with test=True [#47201](https://github.com/saltstack/salt/issues/47201)
  * Issue #49310: Allow users to touch a file with Unix date of birth [#49310](https://github.com/saltstack/salt/issues/49310)
  * Do not raise an exception in pkg.info_installed on nonzero return code [#51620](https://github.com/saltstack/salt/issues/51620)
  * Passes the value of the force parameter from file.copy to its call to file.remove so that files with the read-only attribute are handled. [#51739](https://github.com/saltstack/salt/issues/51739)
  * Fixed x509.certificate_managed creates new certificate every run in the new cryptography x509 module. Please migrate to the new cryptography x509 module for this improvement. [#52167](https://github.com/saltstack/salt/issues/52167)
  * Don't check for cached pillar errors on state.apply [#52354](https://github.com/saltstack/salt/issues/52354), [#57180](https://github.com/saltstack/salt/issues/57180), [#59339](https://github.com/saltstack/salt/issues/59339)
  * Swapping out args and kwargs for arg and kwarg respectively in the Slack engine when the command passed is a runner. [#52400](https://github.com/saltstack/salt/issues/52400)
  * Ensure when we're adding chunks to the rules when running aggregation with the iptables state module we use a copy of the chunk otherwise we end up with a recursive mess. [#53353](https://github.com/saltstack/salt/issues/53353)
  * When user_create or user_remove fail, return False instead of returning the error. [#53377](https://github.com/saltstack/salt/issues/53377)
  * Include sync_roster when sync_all is called. [#53914](https://github.com/saltstack/salt/issues/53914)
  * Avoid warning noise in lograte.get [#53988](https://github.com/saltstack/salt/issues/53988)
  * Fixed listing revoked keys with gpg.list_keys [#54347](https://github.com/saltstack/salt/issues/54347)
  * Fix mount.mounted does not handle blanks properly [#54508](https://github.com/saltstack/salt/issues/54508)
  * Fixed grain num_cpus get wrong CPUs count in case of inconsistent CPU numbering. [#54682](https://github.com/saltstack/salt/issues/54682)
  * Fix spelling error for python_shell argument in dpkg_lower module [#54907](https://github.com/saltstack/salt/issues/54907)
  * Cleaned up bytes response data before sending to non-bytes compatible returners (postgres, mysql) [#55226](https://github.com/saltstack/salt/issues/55226)
  * Fixed malformed state return when testing file.managed with unavailable source file [#55269](https://github.com/saltstack/salt/issues/55269)
  * Included stdout in error message for Zypper calls in zypperpkg module. [#56016](https://github.com/saltstack/salt/issues/56016)
  * Fixed pillar.filter_by with salt-ssh [#56093](https://github.com/saltstack/salt/issues/56093)
  * Fix boto_route53 issue with (multiple) VPCs. [#57139](https://github.com/saltstack/salt/issues/57139)
  * Remove log from mine runner which was not used. [#57463](https://github.com/saltstack/salt/issues/57463)
  * Fixed x509.read_certificate error when reading a Microsoft CA issued certificate in the new cryptography x509 module. Please migrate to the new cryptography x509 module for this improvement. [#57535](https://github.com/saltstack/salt/issues/57535)
  * Updating Slack engine to use slack_bolt library. [#57842](https://github.com/saltstack/salt/issues/57842)
  * Fixed warning about replace=True with x509.certificate_managed in the new cryptography x509 module. [#58165](https://github.com/saltstack/salt/issues/58165)
  * Fix salt.modules.pip:is_installed doesn't handle locally installed packages [#58202](https://github.com/saltstack/salt/issues/58202)
  * Add missing MariaDB Grants to mysql module. MariaDB has added some grants in 10.4.x and 10.5.x that are not present here, which results in an error when creating. [#58297](https://github.com/saltstack/salt/issues/58297)
  * linux_shadow: Fix cases where malformed shadow entries cause `user.present`
    states to fail. [#58423](https://github.com/saltstack/salt/issues/58423)
  * Fixed salt.utils.compat.cmp to work with dictionaries [#58729](https://github.com/saltstack/salt/issues/58729)
  * Fixed formatting for terse output mode [#58953](https://github.com/saltstack/salt/issues/58953)
  * Fixed RecursiveDictDiffer with added nested dicts [#59017](https://github.com/saltstack/salt/issues/59017)
  * Fixed x509.certificate_managed has DoS effect on master in the new cryptography x509 module. Please migrate to the new cryptography x509 module for this improvement. [#59169](https://github.com/saltstack/salt/issues/59169)
  * Fixed saltnado websockets disconnecting immediately [#59183](https://github.com/saltstack/salt/issues/59183)
  * Fixed x509.certificate_managed rolls certificates every now and then in the new cryptography x509 module. Please migrate to the new cryptography x509 module for this improvement. [#59315](https://github.com/saltstack/salt/issues/59315)
  * Fix postgres_privileges.present not idempotent for functions [#59585](https://github.com/saltstack/salt/issues/59585)
  * Fixed influxdb_continuous_query.present state to provide the client args to the underlying module on create. [#59766](https://github.com/saltstack/salt/issues/59766)
  * Warn when using insecure (http:// based) key_urls for apt-based systems in pkgrepo.managed, and add a kwarg that determines the validity of such a url. [#59786](https://github.com/saltstack/salt/issues/59786)
  * add load balancing policy default option and ensure the module can be executed with arguments from CLI [#59909](https://github.com/saltstack/salt/issues/59909)
  * Fix salt-ssh when using imports with extra-filerefs. [#60003](https://github.com/saltstack/salt/issues/60003)
  * Fixed cache directory corruption startup error [#60170](https://github.com/saltstack/salt/issues/60170)
  * Update docs remove dry_run in docstring of file.blockreplace state. [#60227](https://github.com/saltstack/salt/issues/60227)
  * Adds Parrot to OS_Family_Map in grains. [#60249](https://github.com/saltstack/salt/issues/60249)
  * Fixed stdout and stderr being empty sometimes when use_vt=True for the cmd.run[*] functions [#60365](https://github.com/saltstack/salt/issues/60365)
  * Use return code in iptables --check to verify rule exists. [#60467](https://github.com/saltstack/salt/issues/60467)
  * Fix regression pip.installed does not pass env_vars when calling pip.list [#60557](https://github.com/saltstack/salt/issues/60557)
  * Fix xfs module when additional output included in mkfs.xfs command. [#60853](https://github.com/saltstack/salt/issues/60853)
  * Fixed parsing new format of terraform states in roster.terraform [#60915](https://github.com/saltstack/salt/issues/60915)
  * Fixed recognizing installed ARMv7 rpm packages in compatible architectures. [#60994](https://github.com/saltstack/salt/issues/60994)
  * Fixing changes dict in pkg state to be consistent when installing and test=True. [#60995](https://github.com/saltstack/salt/issues/60995)
  * Fix cron.present duplicating entries when changing timespec to special. [#60997](https://github.com/saltstack/salt/issues/60997)
  * Made salt-ssh respect --wipe again [#61083](https://github.com/saltstack/salt/issues/61083)
  * state.orchestrate_single only passes a pillar if it is set to the state
    function. This allows it to be used with state functions that don't accept a
    pillar keyword argument. [#61092](https://github.com/saltstack/salt/issues/61092)
  * Fix ipset state when the comment kwarg is set. [#61122](https://github.com/saltstack/salt/issues/61122)
  * Fix issue with archive.unzip where the password was not being encoded for the extract function [#61422](https://github.com/saltstack/salt/issues/61422)
  * Some Linux distributions (like AlmaLinux, Astra Linux, Debian, Mendel, Linux
    Mint, Pop!_OS, Rocky Linux) report different `oscodename`, `osfullname`,
    `osfinger` grains if lsb*release is installed or not. They have been changed to
    only derive these OS grains from `/etc/os*release`. [#61618](https://github.com/saltstack/salt/issues/61618)
  * Pop!_OS uses the full version (YY.MM) in the osfinger grain now, not just the year. This allows differentiating for example between 20.04 and 20.10. [#61619](https://github.com/saltstack/salt/issues/61619)
  * Fix ssh config roster to correctly parse the ssh config files that contain spaces. [#61650](https://github.com/saltstack/salt/issues/61650)
  * Fix SoftLayer configuration not raising an exception when a domain is missing [#61727](https://github.com/saltstack/salt/issues/61727)
  * Allow the minion to start or salt-call to run even if the user doesn't have permissions to read the root_dir value from the registry [#61789](https://github.com/saltstack/salt/issues/61789)
  * Need to move the creation of the proxy object for the ProxyMinion further down in the initialization for sub proxies to ensure that all modules, especially any custom proxy modules, are available before attempting to run the init function. [#61805](https://github.com/saltstack/salt/issues/61805)
  * Fixed malformed state return when merge-serializing to an improperly formatted file [#61814](https://github.com/saltstack/salt/issues/61814)
  * Made cmdmod._run[_all]_quiet work during minion startup on MacOS with runas specified (which fixed mac_service) [#61816](https://github.com/saltstack/salt/issues/61816)
  * When deleting the vault cache, also delete from the session cache [#61821](https://github.com/saltstack/salt/issues/61821)
  * Ignore errors on reading license info with dpkg_lowpkg to prevent tracebacks on getting package information. [#61827](https://github.com/saltstack/salt/issues/61827)
  * win_lgpo: Display conflicting policy names when more than one policy is found [#61859](https://github.com/saltstack/salt/issues/61859)
  * win_lgpo: Fixed intermittent KeyError when getting policy setting using lgpo.get_policy [#61860](https://github.com/saltstack/salt/issues/61860)
  * Fixed listing minions on OpenBSD [#61966](https://github.com/saltstack/salt/issues/61966)
  * Make Salt to return an error on "pkg" modules and states when targeting duplicated package names [#62019](https://github.com/saltstack/salt/issues/62019)
  * Fix return of REST-returned permissions when auth_list is set [#62022](https://github.com/saltstack/salt/issues/62022)
  * Normalize package names once on using pkg.installed/removed with yum to make it possible to install packages with the name containing a part similar to a name of architecture. [#62029](https://github.com/saltstack/salt/issues/62029)
  * Fix inconsitency regarding name and pkgs parameters between zypperpkg.upgrade() and yumpkg.upgrade() [#62030](https://github.com/saltstack/salt/issues/62030)
  * Fix attr=all handling in pkg.list_pkgs() (yum/zypper). [#62032](https://github.com/saltstack/salt/issues/62032)
  * Fixed the humanname being ignored in pkgrepo.managed on openSUSE Leap [#62053](https://github.com/saltstack/salt/issues/62053)
  * Fixed issue with some LGPO policies having whitespace at the beginning or end of the element alias [#62058](https://github.com/saltstack/salt/issues/62058)
  * Fix ordering of args to libcloud_storage.download_object module [#62074](https://github.com/saltstack/salt/issues/62074)
  * Ignore extend declarations in sls files that are excluded. [#62082](https://github.com/saltstack/salt/issues/62082)
  * Remove leftover usage of impacket [#62101](https://github.com/saltstack/salt/issues/62101)
  * Pass executable path from _get_path_exec() is used when calling the program.
    The $HOME env is no longer modified globally.
    Only trailing newlines are stripped from the fetched secret.
    Pass process arguments are handled in a secure way. [#62120](https://github.com/saltstack/salt/issues/62120)
  * Ignore some command return codes in openbsdrcctl_service to prevent spurious errors [#62131](https://github.com/saltstack/salt/issues/62131)
  * Fixed extra period in filename output in tls module. Instead of "server.crt." it will now be "server.crt". [#62139](https://github.com/saltstack/salt/issues/62139)
  * Make sure lingering PAexec-*.exe files in the Windows directory are cleaned up [#62152](https://github.com/saltstack/salt/issues/62152)
  * Restored Salt's DeprecationWarnings [#62185](https://github.com/saltstack/salt/issues/62185)
  * Fixed issue with forward slashes on Windows with file.recurse and clean=True [#62197](https://github.com/saltstack/salt/issues/62197)
  * Recognize OSMC as Debian-based [#62198](https://github.com/saltstack/salt/issues/62198)
  * Fixed Zypper module failing on RPM lock file being temporarily unavailable. [#62204](https://github.com/saltstack/salt/issues/62204)
  * Improved error handling and diagnostics in the proxmox salt-cloud driver [#62211](https://github.com/saltstack/salt/issues/62211)
  * Added EndeavourOS to the Arch os_family. [#62220](https://github.com/saltstack/salt/issues/62220)
  * Fix salt-ssh not detecting `platform-python` as a valid interpreter on EL8 [#62235](https://github.com/saltstack/salt/issues/62235)
  * Fix pkg.version_cmp on openEuler and a few other os flavors. [#62248](https://github.com/saltstack/salt/issues/62248)
  * Fix localhost detection in glusterfs.peers [#62273](https://github.com/saltstack/salt/issues/62273)
  * Fix Salt Package Manager (SPM) exception when calling spm create_repo . [#62281](https://github.com/saltstack/salt/issues/62281)
  * Fix matcher slowness due to loader invocation [#62283](https://github.com/saltstack/salt/issues/62283)
  * Fixes the Puppet module for non-aio Puppet packages for example running the Puppet module on FreeBSD. [#62323](https://github.com/saltstack/salt/issues/62323)
  * Issue 62334: Displays a debug log message instead of an error log message when the publisher fails to connect [#62334](https://github.com/saltstack/salt/issues/62334)
  * Fix pyobjects renderer access to opts and sls [#62336](https://github.com/saltstack/salt/issues/62336)
  * Fix use of random shuffle and sample functions as Jinja filters [#62372](https://github.com/saltstack/salt/issues/62372)
  * Fix groups with duplicate GIDs are not returned by get_group_list [#62377](https://github.com/saltstack/salt/issues/62377)
  * Fix the "zpool.present" state when enabling zpool features that are already active. [#62390](https://github.com/saltstack/salt/issues/62390)
  * Fix ability to execute remote file client methods in saltcheck [#62398](https://github.com/saltstack/salt/issues/62398)
  * Update all platforms to use pycparser 2.21 or greater for Py 3.9 or higher, fixes fips fault with openssl v3.x [#62400](https://github.com/saltstack/salt/issues/62400)
  * Due to changes in the Netmiko library for the exception paths, need to check the version of Netmiko python library and then import the exceptions from different locations depending on the result. [#62405](https://github.com/saltstack/salt/issues/62405)
  * When using preq on a state, then prereq state will first be run with test=True to determine if there are changes.  When there are changes, the state with the prereq option will be run prior to the prereq state.  If this state fails then the prereq state will not run and the state output uses the test=True run.  However, the proposed changes are included for the prereq state are included from the test=True run.  We should pull those out as there weren't actually changes since the prereq state did not run. [#62408](https://github.com/saltstack/salt/issues/62408)
  * Added directory mode for file.copy with makedirs [#62426](https://github.com/saltstack/salt/issues/62426)
  * Provide better error handling in the various napalm proxy minion functions when the device is not accessible. [#62435](https://github.com/saltstack/salt/issues/62435)
  * When handling aggregation, change the order to ensure that the requisites are aggregated first and then the state functions are aggregated.  Caching whether aggregate functions are available for particular states so we don't need to attempt to load them everytime. [#62439](https://github.com/saltstack/salt/issues/62439)
  * The patch allows to boostrap kubernetes clusters in the version above 1.13 via salt module [#62451](https://github.com/saltstack/salt/issues/62451)
  * sysctl.persist now updates the in-memory value on FreeBSD even if the on-disk value was already correct. [#62461](https://github.com/saltstack/salt/issues/62461)
  * Fixed parsing CDROM apt sources [#62474](https://github.com/saltstack/salt/issues/62474)
  * Update sanitizing masking for Salt SSH to include additional password like strings. [#62483](https://github.com/saltstack/salt/issues/62483)
  * Fix user/group checking on file state functions in the test mode. [#62499](https://github.com/saltstack/salt/issues/62499)
  * Fix user.present to allow removing groups using optional_groups parameter and enforcing idempotent group membership. [#62502](https://github.com/saltstack/salt/issues/62502)
  * Fix possible tracebacks if there is a package with '------' or '======' in the description is installed on the Debian based minion. [#62519](https://github.com/saltstack/salt/issues/62519)
  * Fixed the omitted "pool" parameter when cloning a VM with the proxmox salt-cloud driver [#62521](https://github.com/saltstack/salt/issues/62521)
  * Fix rendering of pyobjects states in saltcheck [#62523](https://github.com/saltstack/salt/issues/62523)
  * Fixes pillar where a corrupted CacheDisk file forces the pillar to be rebuilt [#62527](https://github.com/saltstack/salt/issues/62527)
  * Use str() method instead of repo_line for when python3-apt is installed or not in aptpkg.py. [#62546](https://github.com/saltstack/salt/issues/62546)
  * Remove the connection_timeout from netmiko_connection_args before netmiko_connection_args is added to __context__["netmiko_device"]["args"] which is passed along to the Netmiko library. [#62547](https://github.com/saltstack/salt/issues/62547)
  * Fix order specific mount.mounted options for persist [#62556](https://github.com/saltstack/salt/issues/62556)
  * Fixed salt-cloud cloning a proxmox VM with a specified new vmid. [#62558](https://github.com/saltstack/salt/issues/62558)
  * Fix runas with cmd module when using the onedir bundled packages [#62565](https://github.com/saltstack/salt/issues/62565)
  * Update setproctitle version for all platforms [#62576](https://github.com/saltstack/salt/issues/62576)
  * Fixed missing parameters when cloning a VM with the proxmox salt-cloud driver [#62580](https://github.com/saltstack/salt/issues/62580)
  * Handle PermissionError when importing crypt when FIPS is enabled. [#62587](https://github.com/saltstack/salt/issues/62587)
  * Correctly reraise exceptions in states.http [#62595](https://github.com/saltstack/salt/issues/62595)
  * Fixed syndic eauth. Now jobs will be published when a valid eauth user is targeting allowed minions/functions. [#62618](https://github.com/saltstack/salt/issues/62618)
  * updated rest_cherry/app to properly detect arg sent as a string as curl will do when only one arg is supplied. [#62624](https://github.com/saltstack/salt/issues/62624)
  * Prevent possible tracebacks in core grains module by ignoring non utf8 characters in /proc/1/environ, /proc/1/cmdline, /proc/cmdline [#62633](https://github.com/saltstack/salt/issues/62633)
  * Fixed vault ext pillar return data for KV v2 [#62651](https://github.com/saltstack/salt/issues/62651)
  * Fix saltcheck _get_top_states doesn't pass saltenv to state.show_top [#62654](https://github.com/saltstack/salt/issues/62654)
  * Fix groupadd.* functions hard code relative command name [#62657](https://github.com/saltstack/salt/issues/62657)
  * Fixed pdbedit.create trying to use a bytes-like hash as string. [#62670](https://github.com/saltstack/salt/issues/62670)
  * Fix depenency on legacy boto module in boto3 modules [#62672](https://github.com/saltstack/salt/issues/62672)
  * Modified "_get_flags" function so that it returns regex flags instead of integers [#62676](https://github.com/saltstack/salt/issues/62676)
  * Change startup ReqServer log messages from error to info level. [#62728](https://github.com/saltstack/salt/issues/62728)
  * Fix kmod.* functions hard code relative command name [#62772](https://github.com/saltstack/salt/issues/62772)
  * Fix mac_brew_pkg to work with null taps [#62793](https://github.com/saltstack/salt/issues/62793)
  * Fixing a bug when listing the running schedule if "schedule.enable" and/or "schedule.disable" has been run, where the "enabled" items is being treated as a schedule item. [#62795](https://github.com/saltstack/salt/issues/62795)
  * Prevent annoying RuntimeWarning message about line buffering (buffering=1) not being supported in binary mode [#62817](https://github.com/saltstack/salt/issues/62817)
  * Include UID and GID checks in modules.file.check_perms as well as comparing
    ownership by username and group name. [#62818](https://github.com/saltstack/salt/issues/62818)
  * Fix presence events on TCP transport by removing a client's presence when minion disconnects from publish channel correctly [#62826](https://github.com/saltstack/salt/issues/62826)
  * Remove Azure deprecation messages from functions that always run w/ salt-cloud [#62845](https://github.com/saltstack/salt/issues/62845)
  * Use select instead of iterating over entrypoints as a dictionary for importlib_metadata>=5.0.0 [#62854](https://github.com/saltstack/salt/issues/62854)
  * Fixed master job scheduler using when [#62858](https://github.com/saltstack/salt/issues/62858)
  * LGPO: Added support for missing domain controller policies: VulnerableChannelAllowList and LdapEnforceChannelBinding [#62873](https://github.com/saltstack/salt/issues/62873)
  * Fix unnecessarily complex gce metadata grains code to use googles metadata service more effectively. [#62878](https://github.com/saltstack/salt/issues/62878)
  * Fixed dockermod version_info function for docker-py 6.0.0+ [#62882](https://github.com/saltstack/salt/issues/62882)
  * Moving setting the LOAD_BALANCING_POLICY_MAP dictionary into the try except block that determines if the cassandra_cql module should be made available. [#62886](https://github.com/saltstack/salt/issues/62886)
  * Updating various MongoDB module functions to work with latest version of pymongo. [#62900](https://github.com/saltstack/salt/issues/62900)
  * Restored channel for Syndic minions to send job returns to the Salt master. [#62933](https://github.com/saltstack/salt/issues/62933)
  * removed _resolve_deps as it required a library that is not generally avalible. and switched to apt-get for everything as that can auto resolve dependencies. [#62934](https://github.com/saltstack/salt/issues/62934)
  * Updated pyzmq to version 22.0.3 on Windows builds because the old version was causing salt-minion/salt-call to hang [#62937](https://github.com/saltstack/salt/issues/62937)
  * Allow root user to modify crontab lines for non-root users (except AIX and Solaris). Align crontab line changes with the file ones and also with listing crontab. [#62940](https://github.com/saltstack/salt/issues/62940)
  * Fix systemd_service.* functions hard code relative command name [#62942](https://github.com/saltstack/salt/issues/62942)
  * Fix file.symlink backupname operation can copy remote contents to local disk [#62953](https://github.com/saltstack/salt/issues/62953)
  * Issue #62968: Fix issue where cloud deployments were putting the keys in the wrong location on Windows hosts [#62968](https://github.com/saltstack/salt/issues/62968)
  * Fixed gpg_passphrase issue with gpg decrypt/encrypt functions [#62977](https://github.com/saltstack/salt/issues/62977)
  * Fix file.tidied FileNotFoundError [#62986](https://github.com/saltstack/salt/issues/62986)
  * Fixed bug where module.wait states were detected as running legacy module.run syntax [#62988](https://github.com/saltstack/salt/issues/62988)
  * Fixed issue with win_wua module where it wouldn't load if the CryptSvc was set to Manual start [#62993](https://github.com/saltstack/salt/issues/62993)
  * The `__opts__` dunder dictionary is now added to the loader's `pack` if not
    already present, which makes it accessible via the
    `salt.loader.context.NamedLoaderContext` class. [#63013](https://github.com/saltstack/salt/issues/63013)
  * Issue #63024: Fix issue where grains and config data were being place in the wrong location on Windows hosts [#63024](https://github.com/saltstack/salt/issues/63024)
  * Fix btrfs.subvolume_snapshot command failing [#63025](https://github.com/saltstack/salt/issues/63025)
  * Fix file.retention_schedule always reports changes [#63033](https://github.com/saltstack/salt/issues/63033)
  * Fix mongo authentication for mongo ext_pillar and mongo returner

    This fix also include the ability to use the mongo connection string for mongo ext_pillar [#63058](https://github.com/saltstack/salt/issues/63058)
  * Fixed x509.create_csr creates invalid CSR by default in the new cryptography x509 module. [#63103](https://github.com/saltstack/salt/issues/63103)
  * TCP transport documentation now contains proper master/minion-side filtering information [#63120](https://github.com/saltstack/salt/issues/63120)
  * Fixed gpg.verify does not respect gnupghome [#63145](https://github.com/saltstack/salt/issues/63145)
  * Made pillar cache pass extra minion data as well [#63208](https://github.com/saltstack/salt/issues/63208)
  * Fix serious performance issues with the file.tidied module [#63231](https://github.com/saltstack/salt/issues/63231)
  * Import StrictVersion and LooseVersion from setuptools.distutils.verison or setuptools._distutils.version, if first not available [#63350](https://github.com/saltstack/salt/issues/63350)
  * When the shell is passed as powershell or pwsh, only wrapper the shell in quotes if cmd.run is running on Windows.  When quoted on Linux hosts, this results in an error when the keyword arguments are appended. [#63590](https://github.com/saltstack/salt/issues/63590)
  * LGPO: Added support for "Relax minimum password length limits" [#63596](https://github.com/saltstack/salt/issues/63596)
  * Check file is not empty before attempting to read pillar disk cache file [#63729](https://github.com/saltstack/salt/issues/63729)

  # Added

  * Introduce a `LIB_STATE_DIR` syspaths variable which defaults to `CONFIG_DIR`,
    but can be individually customized during installation by specifying
    `*-salt-lib-state-dir` during installation. Change the default `pki_dir` to
    `<LIB_STATE_DIR>/pki/master` (for the master) and `<LIB_STATE_DIR>/pki/minion`
    (for the minion). [#3396](https://github.com/saltstack/salt/issues/3396)
  * Allow users to enable 'queue=True' for all state runs via config file [#31468](https://github.com/saltstack/salt/issues/31468)
  * Added pillar templating to vault policies [#43287](https://github.com/saltstack/salt/issues/43287)
  * Add support for NVMeF as a transport protocol for hosts in a Pure Storage FlashArray [#51088](https://github.com/saltstack/salt/issues/51088)
  * A new salt-ssh roster that generates a roster by parses a known_hosts file. [#54679](https://github.com/saltstack/salt/issues/54679)
  * Added Windows Event Viewer support [#54713](https://github.com/saltstack/salt/issues/54713)
  * Added the win_lgpo_reg state and execution modules which will allow registry based group policy to be set directly in the Registry.pol file [#56013](https://github.com/saltstack/salt/issues/56013)
  * Added resource tagging functions to boto_dynamodb execution module [#57500](https://github.com/saltstack/salt/issues/57500)
  * Added `openvswitch_db` state module and functions `bridge_to_parent`,
    `bridge_to_vlan`, `db_get`, and `db_set` to the `openvswitch` execution module.
    Also added optional `parent` and `vlan` parameters to the
    `openvswitch_bridge.present` state module function and the
    `openvswitch.bridge_create` execution module function. [#58986](https://github.com/saltstack/salt/issues/58986)
  * State module to manage SysFS attributes [#60154](https://github.com/saltstack/salt/issues/60154)
  * Added ability for `salt.wait_for_event` to handle `event_id`s that have a list value. [#60430](https://github.com/saltstack/salt/issues/60430)
  * Added suport for Linux ppc64le core grains (cpu_model, virtual, productname, manufacturer, serialnumber) and arm core grains (serialnumber, productname) [#60518](https://github.com/saltstack/salt/issues/60518)
  * Added autostart option to virt.defined and virt.running states, along with virt.update execution modules. [#60700](https://github.com/saltstack/salt/issues/60700)
  * Added .0 back to our versioning scheme for future versions (e.g. 3006.0) [#60722](https://github.com/saltstack/salt/issues/60722)
  * Initial work to allow parallel startup of proxy minions when used as sub proxies with Deltaproxy. [#61153](https://github.com/saltstack/salt/issues/61153)
  * Added node label support for GCE [#61245](https://github.com/saltstack/salt/issues/61245)
  * Support the --priority flag when adding sources to Chocolatey. [#61319](https://github.com/saltstack/salt/issues/61319)
  * Add namespace option to ext_pillar.http_json [#61335](https://github.com/saltstack/salt/issues/61335)
  * Added a filter function to ps module to get a list of processes on a minion according to their state. [#61420](https://github.com/saltstack/salt/issues/61420)
  * Add postgres.timeout option to postgres module for limiting postgres query times [#61433](https://github.com/saltstack/salt/issues/61433)
  * Added new optional vault option, ``config_location``. This can be either ``master`` or ``local`` and defines where vault will look for connection details, either requesting them from the master or using the local config. [#61857](https://github.com/saltstack/salt/issues/61857)
  * Add ipwrap() jinja filter to wrap IPv6 addresses with brackets. [#61931](https://github.com/saltstack/salt/issues/61931)
  * 'tcp' transport is now available in ipv6-only network [#62009](https://github.com/saltstack/salt/issues/62009)
  * Add `diff_attr` parameter to pkg.upgrade() (zypper/yum). [#62031](https://github.com/saltstack/salt/issues/62031)
  * Config option pass_variable_prefix allows to distinguish variables that contain paths to pass secrets.
    Config option pass_strict_fetch allows to error out when a secret cannot be fetched from pass.
    Config option pass_dir allows setting the PASSWORD_STORE_DIR env for pass.
    Config option pass_gnupghome allows setting the $GNUPGHOME env for pass. [#62120](https://github.com/saltstack/salt/issues/62120)
  * Add file.pruned state and expanded file.rmdir exec module functionality [#62178](https://github.com/saltstack/salt/issues/62178)
  * Added "dig.PTR" function to resolve PTR records for IPs, as well as tests and documentation [#62275](https://github.com/saltstack/salt/issues/62275)
  * Added the ability to remove a KB using the DISM state/execution modules [#62366](https://github.com/saltstack/salt/issues/62366)
  * Add "<tiamat> python" subcommand to allow execution or arbitrary scripts via bundled Python runtime [#62381](https://github.com/saltstack/salt/issues/62381)
  * Add ability to provide conditions which convert normal state actions to no-op when true [#62446](https://github.com/saltstack/salt/issues/62446)
  * Added debug log messages displaying the command being run when installing packages on Windows [#62480](https://github.com/saltstack/salt/issues/62480)
  * Add biosvendor grain [#62496](https://github.com/saltstack/salt/issues/62496)
  * Add ifelse Jinja function as found in CFEngine [#62508](https://github.com/saltstack/salt/issues/62508)
  * Implementation of Amazon EC2 instance detection and setting `virtual_subtype` grain accordingly including the product if possible to identify. [#62539](https://github.com/saltstack/salt/issues/62539)
  * Adds __env__substitution to ext_pillar.stack; followup of #61531, improved exception handling for stacked template (jinja) template rendering and yaml parsing in ext_pillar.stack [#62578](https://github.com/saltstack/salt/issues/62578)
  * Increase file.tidied flexibility with regard to age and size [#62678](https://github.com/saltstack/salt/issues/62678)
  * Added "connected_devices" feature to netbox pillar module. It contains extra information about devices connected to the minion [#62761](https://github.com/saltstack/salt/issues/62761)
  * Add atomic file operation for symlink changes [#62768](https://github.com/saltstack/salt/issues/62768)
  * Add password/account locking/unlocking in user.present state on supported operating systems [#62856](https://github.com/saltstack/salt/issues/62856)
  * Added onchange configuration for script engine [#62867](https://github.com/saltstack/salt/issues/62867)
  * Added output and bare functionality to export_key gpg module function [#62978](https://github.com/saltstack/salt/issues/62978)
  * Add keyvalue serializer for environment files [#62983](https://github.com/saltstack/salt/issues/62983)
  * Add ability to ignore symlinks in file.tidied [#63042](https://github.com/saltstack/salt/issues/63042)
  * salt-cloud support IMDSv2 tokens when using 'use-instance-role-credentials' [#63067](https://github.com/saltstack/salt/issues/63067)
  * Add ability for file.symlink to not set ownership on existing links [#63093](https://github.com/saltstack/salt/issues/63093)
  * Restore the previous slack engine and deprecate it, rename replace the slack engine to slack_bolt until deprecation [#63095](https://github.com/saltstack/salt/issues/63095)
  * Add functions that will return the underlying block device, mount point, and filesystem type for a given path [#63098](https://github.com/saltstack/salt/issues/63098)
  * Add ethtool execution and state module functions for pause [#63128](https://github.com/saltstack/salt/issues/63128)
  * Add boardname grain [#63131](https://github.com/saltstack/salt/issues/63131)
  * Added management of ECDSA/EdDSA private keys with x509 modules in the new cryptography x509 module. Please migrate to the new cryptography x509 module for this improvement. [#63248](https://github.com/saltstack/salt/issues/63248)
  * Added x509 modules support for different output formats in the new cryptography x509 module. Please migrate to the new cryptography x509 module for this improvement. [#63249](https://github.com/saltstack/salt/issues/63249)
  * Added deprecation_warning test state for ensuring that deprecation warnings are correctly emitted. [#63315](https://github.com/saltstack/salt/issues/63315)
  * Adds a state_events option to state.highstate, state.apply, state.sls, state.sls_id.
    This allows users to enable state_events on a per use basis rather than having to
    enable them globally for all state runs. [#63316](https://github.com/saltstack/salt/issues/63316)
  * Allow max queue size setting for state runs to prevent performance problems from queue growth [#63356](https://github.com/saltstack/salt/issues/63356)
  * Add support of exposing meta_server_grains for Azure VMs [#63606](https://github.com/saltstack/salt/issues/63606)


 -- Salt Project Packaging <saltproject-packaging@vmware.com>  Wed, 01 Mar 2023 22:47:19 +0000<|MERGE_RESOLUTION|>--- conflicted
+++ resolved
@@ -1,20 +1,8 @@
-<<<<<<< HEAD
-salt (3007.5) stable; urgency=medium
-=======
 salt (3006.14) stable; urgency=medium
->>>>>>> ded1ce96
 
 
   # Fixed
 
-<<<<<<< HEAD
-  * Zeromq RequestServer continues to serve requests after encountering an
-    un*handled exception [#66519](https://github.com/saltstack/salt/issues/66519)
-  * * Added support for `icmpv6-type` to salt.modules.nftables [#67882](https://github.com/saltstack/salt/issues/67882)
-
-
- -- Salt Project Packaging <saltproject-packaging@vmware.com>  Thu, 26 Jun 2025 18:22:57 +0000
-=======
   * Onedir packages include relenv 0.19.4.
     * Update sqlite to 3500200
     * Update libffi to 3.5.1
@@ -26,8 +14,17 @@
 
  -- Salt Project Packaging <saltproject-packaging@vmware.com>  Thu, 10 Jul 2025 02:01:12 +0000
 
-salt (3006.13) stable; urgency=medium
->>>>>>> ded1ce96
+salt (3007.5) stable; urgency=medium
+
+
+  # Fixed
+
+  * Zeromq RequestServer continues to serve requests after encountering an
+    un*handled exception [#66519](https://github.com/saltstack/salt/issues/66519)
+  * * Added support for `icmpv6-type` to salt.modules.nftables [#67882](https://github.com/saltstack/salt/issues/67882)
+
+
+ -- Salt Project Packaging <saltproject-packaging@vmware.com>  Thu, 26 Jun 2025 18:22:57 +0000
 
 salt (3006.13) stable; urgency=medium
 
