--- conflicted
+++ resolved
@@ -31,11 +31,7 @@
 %define fish_dir %{_datadir}/fish/vendor_functions.d
 
 Name:    salt
-<<<<<<< HEAD
 Version: 3007.0
-=======
-Version: 3006.8
->>>>>>> c5392cdb
 Release: 0
 Summary: A parallel remote execution system
 Group:   System Environment/Daemons
@@ -650,7 +646,82 @@
 fi
 
 %changelog
-<<<<<<< HEAD
+* Mon Apr 29 2024 Salt Project Packaging <saltproject-packaging@vmware.com> - 3006.8
+
+# Removed
+
+- Removed deprecated code scheduled to be removed on 2024-01-01:
+
+  * ``TemporaryLoggingHandler`` and ``QueueHandler`` in ``salt/_logging/handlers.py``
+  * All of the ``salt/log`` package.
+  * The ``salt/modules/cassandra_mod.py`` module.
+  * The ``salt/returners/cassandra_return.py`` returner.
+  * The ``salt/returners/django_return.py`` returner. [#66147](https://github.com/saltstack/salt/issues/66147)
+
+# Deprecated
+
+- Drop Fedora 37 and Fedora 38 support [#65860](https://github.com/saltstack/salt/issues/65860)
+- Drop CentOS Stream 8 and 9 from CI/CD [#66104](https://github.com/saltstack/salt/issues/66104)
+- Drop Photon OS 3 support [#66105](https://github.com/saltstack/salt/issues/66105)
+- The ``salt.utils.psutil_compat`` module has been deprecated and will be removed in Salt 3008. Please use the ``psutil`` module directly. [#66139](https://github.com/saltstack/salt/issues/66139)
+
+# Fixed
+
+- ``user.add`` on Windows now allows you to add user names that contain all
+  numeric characters [#53363](https://github.com/saltstack/salt/issues/53363)
+- Fix an issue with the win_system module detecting established connections on
+  non-Windows systems. Uses psutils instead of parsing the return of netstat [#60508](https://github.com/saltstack/salt/issues/60508)
+- pkg.refresh_db on Windows now honors saltenv [#61807](https://github.com/saltstack/salt/issues/61807)
+- Fixed an issue with adding new machine policies and applying those same
+  policies in the same state by adding a ``refresh_cache`` option to the
+  ``lgpo.set`` state. [#62734](https://github.com/saltstack/salt/issues/62734)
+- file.managed correctly handles file path with '#' [#63060](https://github.com/saltstack/salt/issues/63060)
+- Fix master ip detection when DNS records change [#63654](https://github.com/saltstack/salt/issues/63654)
+- Fix user and group management on Windows to handle the Everyone group [#63667](https://github.com/saltstack/salt/issues/63667)
+- Fixes an issue in pkg.refresh_db on Windows where new package definition
+  files were not being picked up on the first run [#63848](https://github.com/saltstack/salt/issues/63848)
+- Display a proper error when pki commands fail in the win_pki module [#64933](https://github.com/saltstack/salt/issues/64933)
+- Prevent full system upgrade on single package install for Arch Linux [#65200](https://github.com/saltstack/salt/issues/65200)
+- When using s3fs, if files are deleted from the bucket, they were not deleted in
+  the master or minion local cache, which could lead to unexpected file copies or
+  even state applications. This change makes the local cache consistent with the
+  remote bucket by deleting files locally that are deleted from the bucket.
+
+  **NOTE** this could lead to **breakage** on your affected systems if it was
+  inadvertently depending on previously deleted files. [#65611](https://github.com/saltstack/salt/issues/65611)
+- Fixed an issue with file.directory state where paths would be modified in test
+  mode if backupname is used. [#66049](https://github.com/saltstack/salt/issues/66049)
+- Execution modules have access to regular fileclient durring pillar rendering. [#66124](https://github.com/saltstack/salt/issues/66124)
+- Fixed a issue with server channel where a minion's public key
+  would be rejected if it contained a final newline character. [#66126](https://github.com/saltstack/salt/issues/66126)
+- Fix content type backwards compatablity with http proxy post requests in the http utils module. [#66127](https://github.com/saltstack/salt/issues/66127)
+- Fix systemctl with "try-restart" instead of "retry-restart" within the RPM spec, properly restarting upgraded services [#66143](https://github.com/saltstack/salt/issues/66143)
+- Auto discovery of ssh, scp and ssh-keygen binaries. [#66205](https://github.com/saltstack/salt/issues/66205)
+- Add leading slash to salt helper file paths as per dh_links requirement [#66280](https://github.com/saltstack/salt/issues/66280)
+- Fixed x509.certificate_managed - ca_server did not return a certificate [#66284](https://github.com/saltstack/salt/issues/66284)
+- removed log line that did nothing. [#66289](https://github.com/saltstack/salt/issues/66289)
+- Chocolatey: Make sure the return dictionary from ``chocolatey.version``
+  contains lowercase keys [#66290](https://github.com/saltstack/salt/issues/66290)
+- fix cacheing inline pillar, by not rendering inline pillar during cache save function. [#66292](https://github.com/saltstack/salt/issues/66292)
+- The file module correctly perserves file permissions on link target. [#66400](https://github.com/saltstack/salt/issues/66400)
+- Upgrade relenv to 0.16.0 and python to 3.10.14 [#66402](https://github.com/saltstack/salt/issues/66402)
+- backport the fix from #66164 to fix #65703. use OrderedDict to fix bad indexing. [#66705](https://github.com/saltstack/salt/issues/66705)
+
+# Added
+
+- Add Fedora 39 support [#65859](https://github.com/saltstack/salt/issues/65859)
+
+# Security
+
+- Upgrade to `cryptography==42.0.5` due to a few security issues:
+
+  * https://github.com/advisories/GHSA-9v9h-cgj8-h64p
+  * https://github.com/advisories/GHSA-3ww4-gg4f-jr7f
+  * https://github.com/advisories/GHSA-6vqw-3v5j-54x4 [#66141](https://github.com/saltstack/salt/issues/66141)
+- Bump to `idna==3.7` due to https://github.com/advisories/GHSA-jjg7-2v4v-x38h [#66377](https://github.com/saltstack/salt/issues/66377)
+- Bump to `aiohttp==3.9.4` due to https://github.com/advisories/GHSA-7gpw-8wmc-pm8g [#66411](https://github.com/saltstack/salt/issues/66411)
+
+
 * Sun Mar 03 2024 Salt Project Packaging <saltproject-packaging@vmware.com> - 3007.0
 
 # Removed
@@ -823,82 +894,6 @@
 
 - Upgrade to `tornado>=6.3.3` due to https://github.com/advisories/GHSA-qppv-j76h-2rpx [#64989](https://github.com/saltstack/salt/issues/64989)
 - Update to `gitpython>=3.1.35` due to https://github.com/advisories/GHSA-wfm5-v35h-vwf4 and https://github.com/advisories/GHSA-cwvm-v4w8-q58c [#65137](https://github.com/saltstack/salt/issues/65137)
-=======
-* Mon Apr 29 2024 Salt Project Packaging <saltproject-packaging@vmware.com> - 3006.8
-
-# Removed
-
-- Removed deprecated code scheduled to be removed on 2024-01-01:
-
-  * ``TemporaryLoggingHandler`` and ``QueueHandler`` in ``salt/_logging/handlers.py``
-  * All of the ``salt/log`` package.
-  * The ``salt/modules/cassandra_mod.py`` module.
-  * The ``salt/returners/cassandra_return.py`` returner.
-  * The ``salt/returners/django_return.py`` returner. [#66147](https://github.com/saltstack/salt/issues/66147)
-
-# Deprecated
-
-- Drop Fedora 37 and Fedora 38 support [#65860](https://github.com/saltstack/salt/issues/65860)
-- Drop CentOS Stream 8 and 9 from CI/CD [#66104](https://github.com/saltstack/salt/issues/66104)
-- Drop Photon OS 3 support [#66105](https://github.com/saltstack/salt/issues/66105)
-- The ``salt.utils.psutil_compat`` module has been deprecated and will be removed in Salt 3008. Please use the ``psutil`` module directly. [#66139](https://github.com/saltstack/salt/issues/66139)
-
-# Fixed
-
-- ``user.add`` on Windows now allows you to add user names that contain all
-  numeric characters [#53363](https://github.com/saltstack/salt/issues/53363)
-- Fix an issue with the win_system module detecting established connections on
-  non-Windows systems. Uses psutils instead of parsing the return of netstat [#60508](https://github.com/saltstack/salt/issues/60508)
-- pkg.refresh_db on Windows now honors saltenv [#61807](https://github.com/saltstack/salt/issues/61807)
-- Fixed an issue with adding new machine policies and applying those same
-  policies in the same state by adding a ``refresh_cache`` option to the
-  ``lgpo.set`` state. [#62734](https://github.com/saltstack/salt/issues/62734)
-- file.managed correctly handles file path with '#' [#63060](https://github.com/saltstack/salt/issues/63060)
-- Fix master ip detection when DNS records change [#63654](https://github.com/saltstack/salt/issues/63654)
-- Fix user and group management on Windows to handle the Everyone group [#63667](https://github.com/saltstack/salt/issues/63667)
-- Fixes an issue in pkg.refresh_db on Windows where new package definition
-  files were not being picked up on the first run [#63848](https://github.com/saltstack/salt/issues/63848)
-- Display a proper error when pki commands fail in the win_pki module [#64933](https://github.com/saltstack/salt/issues/64933)
-- Prevent full system upgrade on single package install for Arch Linux [#65200](https://github.com/saltstack/salt/issues/65200)
-- When using s3fs, if files are deleted from the bucket, they were not deleted in
-  the master or minion local cache, which could lead to unexpected file copies or
-  even state applications. This change makes the local cache consistent with the
-  remote bucket by deleting files locally that are deleted from the bucket.
-
-  **NOTE** this could lead to **breakage** on your affected systems if it was
-  inadvertently depending on previously deleted files. [#65611](https://github.com/saltstack/salt/issues/65611)
-- Fixed an issue with file.directory state where paths would be modified in test
-  mode if backupname is used. [#66049](https://github.com/saltstack/salt/issues/66049)
-- Execution modules have access to regular fileclient durring pillar rendering. [#66124](https://github.com/saltstack/salt/issues/66124)
-- Fixed a issue with server channel where a minion's public key
-  would be rejected if it contained a final newline character. [#66126](https://github.com/saltstack/salt/issues/66126)
-- Fix content type backwards compatablity with http proxy post requests in the http utils module. [#66127](https://github.com/saltstack/salt/issues/66127)
-- Fix systemctl with "try-restart" instead of "retry-restart" within the RPM spec, properly restarting upgraded services [#66143](https://github.com/saltstack/salt/issues/66143)
-- Auto discovery of ssh, scp and ssh-keygen binaries. [#66205](https://github.com/saltstack/salt/issues/66205)
-- Add leading slash to salt helper file paths as per dh_links requirement [#66280](https://github.com/saltstack/salt/issues/66280)
-- Fixed x509.certificate_managed - ca_server did not return a certificate [#66284](https://github.com/saltstack/salt/issues/66284)
-- removed log line that did nothing. [#66289](https://github.com/saltstack/salt/issues/66289)
-- Chocolatey: Make sure the return dictionary from ``chocolatey.version``
-  contains lowercase keys [#66290](https://github.com/saltstack/salt/issues/66290)
-- fix cacheing inline pillar, by not rendering inline pillar during cache save function. [#66292](https://github.com/saltstack/salt/issues/66292)
-- The file module correctly perserves file permissions on link target. [#66400](https://github.com/saltstack/salt/issues/66400)
-- Upgrade relenv to 0.16.0 and python to 3.10.14 [#66402](https://github.com/saltstack/salt/issues/66402)
-- backport the fix from #66164 to fix #65703. use OrderedDict to fix bad indexing. [#66705](https://github.com/saltstack/salt/issues/66705)
-
-# Added
-
-- Add Fedora 39 support [#65859](https://github.com/saltstack/salt/issues/65859)
-
-# Security
-
-- Upgrade to `cryptography==42.0.5` due to a few security issues:
-
-  * https://github.com/advisories/GHSA-9v9h-cgj8-h64p
-  * https://github.com/advisories/GHSA-3ww4-gg4f-jr7f
-  * https://github.com/advisories/GHSA-6vqw-3v5j-54x4 [#66141](https://github.com/saltstack/salt/issues/66141)
-- Bump to `idna==3.7` due to https://github.com/advisories/GHSA-jjg7-2v4v-x38h [#66377](https://github.com/saltstack/salt/issues/66377)
-- Bump to `aiohttp==3.9.4` due to https://github.com/advisories/GHSA-7gpw-8wmc-pm8g [#66411](https://github.com/saltstack/salt/issues/66411)
->>>>>>> c5392cdb
 
 
 * Tue Feb 20 2024 Salt Project Packaging <saltproject-packaging@vmware.com> - 3006.7
