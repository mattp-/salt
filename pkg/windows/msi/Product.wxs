--- conflicted
+++ resolved
@@ -246,18 +246,6 @@
     <CustomAction Id="DeleteConfig2_CADH" Property="DeleteConfig2_DECAC" Value="CLEAN_INSTALL=[CLEAN_INSTALL];REMOVE_CONFIG=[REMOVE_CONFIG];INSTALLDIR=[INSTALLDIR];ROOTDIR=[ROOTDIR];" />
     <CustomAction Id="MoveInsecureConfig_CADH" Property="MoveInsecureConfig_DECAC" Value="INSECURE_CONFIG_FOUND=[INSECURE_CONFIG_FOUND];" />
 
-<<<<<<< HEAD
-    <!-- Install VC++ runtime -->
-    <DirectoryRef Id="TARGETDIR">
-    <!-- Visual C++ runtimes depend on the target platform -->
-    <?if $(var.WIN64)=yes ?>
-      <Merge Id="MSM_VC143_CRT" SourceFile="$(var.WEBCACHE_DIR)\Microsoft_VC143_CRT_x64.msm" DiskId="1" Language="0" />
-    <?else ?>
-      <Merge Id="MSM_VC143_CRT" SourceFile="$(var.WEBCACHE_DIR)\Microsoft_VC143_CRT_x86.msm" DiskId="1" Language="0" />
-    <?endif ?>
-    </DirectoryRef>
-=======
->>>>>>> 4eccba4f
     <!-- Add INSTALLDIR to the system Path -->
     <DirectoryRef Id="TARGETDIR">
       <Component Id="INSTALLDIR_System_Path" Guid="A9F54641-91F8-4AFB-B812-9409E6EA0192">
@@ -270,10 +258,6 @@
     <!-- Leaving registry keys would mean the product is still installed -->
     <Feature Id="ProductFeature" Title="Minion" Level="1">
       <ComponentGroupRef Id="ProductComponents" />
-<<<<<<< HEAD
-      <Feature Id="VC143" Title="VC++ 2022" AllowAdvertise="no" Display="hidden"><MergeRef Id="MSM_VC143_CRT" /></Feature>
-=======
->>>>>>> 4eccba4f
     </Feature>
 
     <!-- Get the config file template from the msi store only if no config is present -->
