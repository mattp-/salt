.\" Man page generated from reStructuredText.
.
.
.nr rst2man-indent-level 0
.
.de1 rstReportMargin
\\$1 \\n[an-margin]
level \\n[rst2man-indent-level]
level margin: \\n[rst2man-indent\\n[rst2man-indent-level]]
-
\\n[rst2man-indent0]
\\n[rst2man-indent1]
\\n[rst2man-indent2]
..
.de1 INDENT
.\" .rstReportMargin pre:
. RS \\$1
. nr rst2man-indent\\n[rst2man-indent-level] \\n[an-margin]
. nr rst2man-indent-level +1
.\" .rstReportMargin post:
..
.de UNINDENT
. RE
.\" indent \\n[an-margin]
.\" old: \\n[rst2man-indent\\n[rst2man-indent-level]]
.nr rst2man-indent-level -1
.\" new: \\n[rst2man-indent\\n[rst2man-indent-level]]
.in \\n[rst2man-indent\\n[rst2man-indent-level]]u
..
<<<<<<< HEAD
.TH "SALT-CP" "1" "Generated on March 03, 2024 at 06:52:04 AM UTC." "3007.0" "Salt"
=======
.TH "SALT-CP" "1" "Generated on April 29, 2024 at 03:20:12 AM UTC." "3006.8" "Salt"
>>>>>>> c5392cdb
.SH NAME
salt-cp \- salt-cp Documentation
.sp
Copy a file or files to one or more minions
.SH SYNOPSIS
.INDENT 0.0
.INDENT 3.5
.sp
.nf
.ft C
salt\-cp \(aq*\(aq [ options ] SOURCE [SOURCE2 SOURCE3 ...] DEST

salt\-cp \-E \(aq.*\(aq [ options ] SOURCE [SOURCE2 SOURCE3 ...] DEST

salt\-cp \-G \(aqos:Arch.*\(aq [ options ] SOURCE [SOURCE2 SOURCE3 ...] DEST
.ft P
.fi
.UNINDENT
.UNINDENT
.SH DESCRIPTION
.sp
salt\-cp copies files from the master to all of the Salt minions matched by the
specified target expression.
.sp
\fBNOTE:\fP
.INDENT 0.0
.INDENT 3.5
salt\-cp uses Salt\(aqs publishing mechanism. This means the privacy of the
contents of the file on the wire is completely dependent upon the transport
in use. In addition, if the master or minion is running with debug logging,
the contents of the file will be logged to disk.
.sp
In addition, this tool is less efficient than the Salt fileserver when
copying larger files. It is recommended to instead use
\fI\%cp.get_file\fP to copy larger files to
minions. However, this requires the file to be located within one of the
fileserver directories.
.UNINDENT
.UNINDENT
.sp
Changed in version 2016.3.7,2016.11.6,2017.7.0: Compression support added, disable with \fB\-n\fP\&. Also, if the destination
path ends in a path separator (i.e. \fB/\fP,  or \fB\e\fP on Windows, the
desitination will be assumed to be a directory. Finally, recursion is now
supported, allowing for entire directories to be copied.

.sp
Changed in version 2016.11.7,2017.7.2: Reverted back to the old copy mode to preserve backward compatibility. The
new functionality added in 2016.6.6 and 2017.7.0 is now available using the
\fB\-C\fP or \fB\-\-chunked\fP CLI arguments. Note that compression, recursive
copying, and support for copying large files is only available in chunked
mode.

.SH OPTIONS
.INDENT 0.0
.TP
.B \-\-version
Print the version of Salt that is running.
.UNINDENT
.INDENT 0.0
.TP
.B \-\-versions\-report
Show program\(aqs dependencies and version number, and then exit
.UNINDENT
.INDENT 0.0
.TP
.B \-h, \-\-help
Show the help message and exit
.UNINDENT
.INDENT 0.0
.TP
.B \-c CONFIG_DIR, \-\-config\-dir=CONFIG_dir
The location of the Salt configuration directory. This directory contains
the configuration files for Salt master and minions. The default location
on most systems is \fB/etc/salt\fP\&.
.UNINDENT
.INDENT 0.0
.TP
.B \-t TIMEOUT, \-\-timeout=TIMEOUT
The timeout in seconds to wait for replies from the Salt minions. The
timeout number specifies how long the command line client will wait to
query the minions and check on running jobs. Default: 5
.UNINDENT
.SS Logging Options
.sp
Logging options which override any settings defined on the configuration files.
.INDENT 0.0
.TP
.B \-l LOG_LEVEL, \-\-log\-level=LOG_LEVEL
Console logging log level. One of \fBall\fP, \fBgarbage\fP, \fBtrace\fP,
\fBdebug\fP, \fBinfo\fP, \fBwarning\fP, \fBerror\fP, \fBquiet\fP\&. Default:
\fBwarning\fP\&.
.UNINDENT
.INDENT 0.0
.TP
.B \-\-log\-file=LOG_FILE
Log file path. Default: /var/log/salt/master\&.
.UNINDENT
.INDENT 0.0
.TP
.B \-\-log\-file\-level=LOG_LEVEL_LOGFILE
Logfile logging log level. One of \fBall\fP, \fBgarbage\fP, \fBtrace\fP,
\fBdebug\fP, \fBinfo\fP, \fBwarning\fP, \fBerror\fP, \fBquiet\fP\&. Default:
\fBwarning\fP\&.
.UNINDENT
.SS Target Selection
.sp
The default matching that Salt utilizes is shell\-style globbing around the
minion id. See \fI\%https://docs.python.org/3/library/fnmatch.html#module\-fnmatch\fP\&.
.INDENT 0.0
.TP
.B \-E, \-\-pcre
The target expression will be interpreted as a PCRE regular expression
rather than a shell glob.
.UNINDENT
.INDENT 0.0
.TP
.B \-L, \-\-list
The target expression will be interpreted as a comma\-delimited list;
example: server1.foo.bar,server2.foo.bar,example7.quo.qux
.UNINDENT
.INDENT 0.0
.TP
.B \-G, \-\-grain
The target expression matches values returned by the Salt grains system on
the minions. The target expression is in the format of \(aq<grain value>:<glob
expression>\(aq; example: \(aqos:Arch*\(aq
.sp
This was changed in version 0.9.8 to accept glob expressions instead of
regular expression. To use regular expression matching with grains, use
the \-\-grain\-pcre option.
.UNINDENT
.INDENT 0.0
.TP
.B \-\-grain\-pcre
The target expression matches values returned by the Salt grains system on
the minions. The target expression is in the format of \(aq<grain value>:<
regular expression>\(aq; example: \(aqos:Arch.*\(aq
.UNINDENT
.INDENT 0.0
.TP
.B \-N, \-\-nodegroup
Use a predefined compound target defined in the Salt master configuration
file.
.UNINDENT
.INDENT 0.0
.TP
.B \-R, \-\-range
Instead of using shell globs to evaluate the target, use a range expression
to identify targets. Range expressions look like %cluster.
.sp
Using the Range option requires that a range server is set up and the
location of the range server is referenced in the master configuration
file.
.UNINDENT
.INDENT 0.0
.TP
.B \-C, \-\-chunked
Use new chunked mode to copy files. This mode supports large files, recursive
directories copying and compression.
.sp
New in version 2016.11.7,2017.7.2.

.UNINDENT
.INDENT 0.0
.TP
.B \-n, \-\-no\-compression
Disable gzip compression in chunked mode.
.sp
New in version 2016.3.7,2016.11.6,2017.7.0.

.UNINDENT
.SH SEE ALSO
.sp
\fBsalt(1)\fP
\fBsalt\-master(1)\fP
\fBsalt\-minion(1)\fP
.SH AUTHOR
Thomas S. Hatch <thatch45@gmail.com> and many others, please see the Authors file
.SH COPYRIGHT
2024
.\" Generated by docutils manpage writer.
.<|MERGE_RESOLUTION|>--- conflicted
+++ resolved
@@ -27,11 +27,7 @@
 .\" new: \\n[rst2man-indent\\n[rst2man-indent-level]]
 .in \\n[rst2man-indent\\n[rst2man-indent-level]]u
 ..
-<<<<<<< HEAD
-.TH "SALT-CP" "1" "Generated on March 03, 2024 at 06:52:04 AM UTC." "3007.0" "Salt"
-=======
 .TH "SALT-CP" "1" "Generated on April 29, 2024 at 03:20:12 AM UTC." "3006.8" "Salt"
->>>>>>> c5392cdb
 .SH NAME
 salt-cp \- salt-cp Documentation
 .sp
