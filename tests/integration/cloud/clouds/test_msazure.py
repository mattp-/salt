--- conflicted
+++ resolved
@@ -8,21 +8,14 @@
 import logging
 
 # Import Salt Testing Libs
-from tests.integration.cloud.helpers.cloud_test_base import TIMEOUT, CloudTest
+from tests.integration.cloud.helpers.cloud_test_base import TIMEOUT as CLOUD_TIMEOUT, CloudTest
 from tests.support.unit import skipIf
 
 # Import Salt Libs
 from salt.utils.versions import LooseVersion
-<<<<<<< HEAD
-=======
-from salt.ext.six.moves import range
-
-TIMEOUT = 1000
->>>>>>> a13cb3ea
 
 try:
     import azure  # pylint: disable=unused-import
-
     HAS_AZURE = True
 except ImportError:
     HAS_AZURE = False
@@ -30,16 +23,10 @@
 if HAS_AZURE and not hasattr(azure, '__version__'):
     import azure.common
 
-# Create the cloud instance name to be used throughout the tests
-<<<<<<< HEAD
-=======
-INSTANCE_NAME = generate_random_name('CLOUD-TEST-')
-PROVIDER_NAME = 'azurearm'
-PROFILE_NAME = 'azure-test'
->>>>>>> a13cb3ea
+log = logging.getLogger(__name__)
+
+TIMEOUT = CLOUD_TIMEOUT * 2
 REQUIRED_AZURE = '0.11.1'
-
-log = logging.getLogger(__name__)
 
 
 def __has_required_azure():
@@ -57,54 +44,14 @@
     return False
 
 
-@skipIf(True, 'MSAzure will be deprecated in favor of azurearm')
-@skipIf(HAS_AZURE is False, 'These tests require the Azure Python SDK to be installed.')
-@skipIf(__has_required_azure() is False, 'The Azure Python SDK must be >= 0.11.1.')
+@skipIf(not HAS_AZURE, 'These tests require the Azure Python SDK to be installed.')
+@skipIf(not __has_required_azure(), 'The Azure Python SDK must be >= 0.11.1.')
 class AzureTest(CloudTest):
     '''
     Integration tests for the Azure cloud provider in Salt-Cloud
     '''
-<<<<<<< HEAD
-    PROVIDER = 'azure'
-    REQUIRED_PROVIDER_CONFIG_ITEMS = ('subscription_id', 'certificate_path', 'ssh_username', 'ssh_password', 'media_link')
-=======
-
-    @expensiveTest
-    def setUp(self):
-        '''
-        Sets up the test requirements
-        '''
-        super(AzureTest, self).setUp()
-
-        # check if appropriate cloud provider and profile files are present
-        provider_str = 'azure-config'
-        providers = self.run_cloud('--list-providers')
-        if provider_str + ':' not in providers:
-            self.skipTest(
-                'Configuration file for {0} was not found. Check {0}.conf files '
-                'in tests/integration/files/conf/cloud.*.d/ to run these tests.'
-                .format(PROVIDER_NAME)
-            )
-
-        # check if subscription_id and certificate_path are present in provider file
-        provider_config = cloud_providers_config(
-            os.path.join(
-                FILES,
-                'conf',
-                'cloud.providers.d',
-                PROVIDER_NAME + '.conf'
-            )
-        )
-        sub_id = provider_config[provider_str][PROVIDER_NAME]['subscription_id']
-        if sub_id == '':
-            self.skipTest(
-                'A subscription_id and certificate_path must be provided to run '
-                'these tests. Check '
-                'tests/integration/files/conf/cloud.providers.d/{0}.conf'.format(
-                    PROVIDER_NAME
-                )
-            )
->>>>>>> a13cb3ea
+    PROVIDER = 'azurearm'
+    REQUIRED_PROVIDER_CONFIG_ITEMS = ('subscription_id',)
 
     def test_instance(self):
         '''
