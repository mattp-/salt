# -*- coding: utf-8 -*-
'''
    :codeauthor: Jayesh Kariya <jayeshk@saltstack.com>
'''

# Import Python Libs
from __future__ import absolute_import, print_function, unicode_literals
import logging
import os

# Import Salt Testing Libs
from tests.support.runtests import RUNTIME_VARS
from tests.support.mixins import LoaderModuleMockMixin
from tests.support.unit import TestCase
from tests.support.mock import (
    MagicMock,
    patch,
)

# Import Salt Libs
import salt.modules.schedule as schedule
from salt.utils.event import SaltEvent

<<<<<<< HEAD
log = logging.getLogger(__name__)
SOCK_DIR = os.path.join(TMP, 'test-socks')

=======
>>>>>>> 2184bf93
JOB1 = {'function': 'test.ping', 'maxrunning': 1, 'name': 'job1',
        'jid_include': True, 'enabled': True}


class ScheduleTestCase(TestCase, LoaderModuleMockMixin):
    '''
    Test cases for salt.modules.schedule
    '''

    @classmethod
    def setUpClass(cls):
        cls.sock_dir = os.path.join(RUNTIME_VARS.TMP, 'test-socks')

    def setup_loader_modules(self):
        return {schedule: {}}

    # 'purge' function tests: 1

    def test_purge(self):
        '''
        Test if it purge all the jobs currently scheduled on the minion.
        '''
        with patch.dict(schedule.__opts__, {'schedule': {}, 'sock_dir': self.sock_dir}):
            mock = MagicMock(return_value=True)
            with patch.dict(schedule.__salt__, {'event.fire': mock}):
                _ret_value = {'complete': True, 'schedule': {}}
                with patch.object(SaltEvent, 'get_event', return_value=_ret_value):
                    self.assertDictEqual(schedule.purge(), {'comment': ['Deleted job: schedule from schedule.'],
                                                            'result': True})

    # 'delete' function tests: 1

    def test_delete(self):
        '''
        Test if it delete a job from the minion's schedule.
        '''
        with patch.dict(schedule.__opts__, {'schedule': {}, 'sock_dir': self.sock_dir}):
            mock = MagicMock(return_value=True)
            with patch.dict(schedule.__salt__, {'event.fire': mock}):
                _ret_value = {'complete': True, 'schedule': {}}
                with patch.object(SaltEvent, 'get_event', return_value=_ret_value):
                    self.assertDictEqual(schedule.delete('job1'),
                                         {'comment': 'Job job1 does not exist.',
                                          'result': False})

    # 'build_schedule_item' function tests: 1

    def test_build_schedule_item(self):
        '''
        Test if it build a schedule job.
        '''
        comment = 'Unable to use "seconds", "minutes", "hours", ' \
                  'or "days" with "when" or "cron" options.'
        comment1 = 'Unable to use "when" and "cron" ' \
                   'options together.  Ignoring.'
        with patch.dict(schedule.__opts__, {'job1': {}}):
            self.assertDictEqual(schedule.build_schedule_item(''),
                                 {'comment': 'Job name is required.',
                                  'result': False})

            self.assertDictEqual(schedule.build_schedule_item
                                 ('job1', function='test.ping'),
                                 {'function': 'test.ping', 'maxrunning': 1,
                                  'name': 'job1', 'jid_include': True,
                                  'enabled': True})

            self.assertDictEqual(schedule.build_schedule_item
                                 ('job1', function='test.ping', seconds=3600,
                                  when='2400'),
                                 {'comment': comment, 'result': False})

            self.assertDictEqual(schedule.build_schedule_item
                                 ('job1', function='test.ping', when='2400',
                                  cron='2'),
                                 {'comment': comment1, 'result': False})

    # 'build_schedule_item_invalid_when' function tests: 1

    def test_build_schedule_item_invalid_when(self):
        '''
        Test if it build a schedule job.
        '''
        comment = 'Schedule item garbage for "when" in invalid.'
        with patch.dict(schedule.__opts__, {'job1': {}}):
            self.assertDictEqual(schedule.build_schedule_item
                                 ('job1', function='test.ping', when='garbage'),
                                 {'comment': comment, 'result': False})

    # 'add' function tests: 1

    def test_add(self):
        '''
        Test if it add a job to the schedule.
        '''
        comm1 = 'Job job1 already exists in schedule.'
        comm2 = 'Error: Unable to use "seconds", "minutes", "hours", ' \
                'or "days" with "when" or "cron" options.'
        comm3 = 'Unable to use "when" and "cron" options together.  Ignoring.'
        comm4 = 'Job: job2 would be added to schedule.'
        with patch.dict(schedule.__opts__, {'schedule': {'job1': 'salt'}, 'sock_dir': self.sock_dir}):
            mock = MagicMock(return_value=True)
            with patch.dict(schedule.__salt__, {'event.fire': mock}):
                _ret_value = {'complete': True, 'schedule': {'job1': {'salt': 'salt'}}}
                with patch.object(SaltEvent, 'get_event', return_value=_ret_value):
                    self.assertDictEqual(schedule.add('job1'),
                                         {'comment': comm1, 'result': False})

                _ret_value = {'complete': True, 'schedule': {}}
                with patch.object(SaltEvent, 'get_event', return_value=_ret_value):
                    self.assertDictEqual(schedule.add('job2', function='test.ping',
                                                      seconds=3600, when='2400'),
                                         {'comment': comm2, 'result': False})

                _ret_value = {'complete': True, 'schedule': {}}
                with patch.object(SaltEvent, 'get_event', return_value=_ret_value):
                    self.assertDictEqual(schedule.add('job2', function='test.ping',
                                                      when='2400', cron='2'),
                                         {'comment': comm3, 'result': False})
                _ret_value = {'complete': True, 'schedule': {}}
                with patch.object(SaltEvent, 'get_event', return_value=_ret_value):
                    self.assertDictEqual(schedule.add('job2', function='test.ping',
                                                      test=True),
                                         {'comment': comm4, 'result': True})

    # 'run_job' function tests: 1

    def test_run_job(self):
        '''
        Test if it run a scheduled job on the minion immediately.
        '''
        with patch.dict(schedule.__opts__, {'schedule': {'job1': JOB1}, 'sock_dir': self.sock_dir}):
            mock = MagicMock(return_value=True)
            with patch.dict(schedule.__salt__, {'event.fire': mock}):
                _ret_value = {'complete': True, 'schedule': {'job1': JOB1}}
                with patch.object(SaltEvent, 'get_event', return_value=_ret_value):
                    self.assertDictEqual(schedule.run_job('job1'),
                                         {'comment': 'Scheduling Job job1 on minion.',
                                          'result': True})

    # 'enable_job' function tests: 1

    def test_enable_job(self):
        '''
        Test if it enable a job in the minion's schedule.
        '''
        with patch.dict(schedule.__opts__, {'schedule': {}, 'sock_dir': self.sock_dir}):
            mock = MagicMock(return_value=True)
            with patch.dict(schedule.__salt__, {'event.fire': mock}):
                _ret_value = {'complete': True, 'schedule': {}}
                with patch.object(SaltEvent, 'get_event', return_value=_ret_value):
                    self.assertDictEqual(schedule.enable_job('job1'),
                                         {'comment': 'Job job1 does not exist.',
                                          'result': False})

    # 'disable_job' function tests: 1

    def test_disable_job(self):
        '''
        Test if it disable a job in the minion's schedule.
        '''
        with patch.dict(schedule.__opts__, {'schedule': {}, 'sock_dir': self.sock_dir}):
            mock = MagicMock(return_value=True)
            with patch.dict(schedule.__salt__, {'event.fire': mock}):
                _ret_value = {'complete': True, 'schedule': {}}
                with patch.object(SaltEvent, 'get_event', return_value=_ret_value):
                    self.assertDictEqual(schedule.disable_job('job1'),
                                         {'comment': 'Job job1 does not exist.',
                                          'result': False})

    # 'save' function tests: 1

    def test_save(self):
        '''
        Test if it save all scheduled jobs on the minion.
        '''
        comm1 = 'Schedule (non-pillar items) saved.'
        with patch.dict(schedule.__opts__, {'schedule': {},
                                            'default_include': '/tmp',
                                            'sock_dir': self.sock_dir}):

            mock = MagicMock(return_value=True)
            with patch.dict(schedule.__salt__, {'event.fire': mock}):
                _ret_value = {'complete': True, 'schedule': {}}
                with patch.object(SaltEvent, 'get_event', return_value=_ret_value):
                    self.assertDictEqual(schedule.save(),
                                         {'comment': comm1, 'result': True})

    # 'enable' function tests: 1

    def test_enable(self):
        '''
        Test if it enable all scheduled jobs on the minion.
        '''
        self.assertDictEqual(schedule.enable(test=True),
                             {'comment': 'Schedule would be enabled.',
                              'result': True})

    # 'disable' function tests: 1

    def test_disable(self):
        '''
        Test if it disable all scheduled jobs on the minion.
        '''
        self.assertDictEqual(schedule.disable(test=True),
                             {'comment': 'Schedule would be disabled.',
                              'result': True})

    # 'move' function tests: 1

    def test_move(self):
        '''
        Test if it move scheduled job to another minion or minions.
        '''
        comm1 = 'no servers answered the published schedule.add command'
        comm2 = 'the following minions return False'
        comm3 = 'Moved Job job1 from schedule.'
        with patch.dict(schedule.__opts__, {'schedule': {'job1': JOB1}, 'sock_dir': self.sock_dir}):
            mock = MagicMock(return_value=True)
            with patch.dict(schedule.__salt__, {'event.fire': mock}):
                _ret_value = {'complete': True, 'schedule': {'job1': JOB1}}
                with patch.object(SaltEvent, 'get_event', return_value=_ret_value):
                    mock = MagicMock(return_value={})
                    with patch.dict(schedule.__salt__, {'publish.publish': mock}):
                        self.assertDictEqual(schedule.move('job1', 'minion1'),
                                             {'comment': comm1, 'result': True})

                    mock = MagicMock(return_value={'minion1': ''})
                    with patch.dict(schedule.__salt__, {'publish.publish': mock}):
                        self.assertDictEqual(schedule.move('job1', 'minion1'),
                                             {'comment': comm2, 'minions': ['minion1'],
                                              'result': True})

                    mock = MagicMock(return_value={'minion1': 'job1'})
                    with patch.dict(schedule.__salt__, {'publish.publish': mock}):
                        mock = MagicMock(return_value=True)
                        with patch.dict(schedule.__salt__, {'event.fire': mock}):
                            self.assertDictEqual(schedule.move('job1', 'minion1'),
                                                 {'comment': comm3,
                                                  'minions': ['minion1'],
                                                  'result': True})

                    self.assertDictEqual(schedule.move('job3', 'minion1'),
                                         {'comment': 'Job job3 does not exist.',
                                          'result': False})

        mock = MagicMock(side_effect=[{}, {'job1': {}}])
        with patch.dict(schedule.__opts__, {'schedule': mock, 'sock_dir': self.sock_dir}):
            mock = MagicMock(return_value=True)
            with patch.dict(schedule.__salt__, {'event.fire': mock}):
                _ret_value = {'complete': True, 'schedule': {'job1': JOB1}}
                with patch.object(SaltEvent, 'get_event', return_value=_ret_value):
                    with patch.dict(schedule.__pillar__, {'schedule': {'job1': JOB1}}):
                        mock = MagicMock(return_value={})
                        with patch.dict(schedule.__salt__, {'publish.publish': mock}):
                            self.assertDictEqual(schedule.move('job1', 'minion1'),
                                                 {'comment': comm1,
                                                  'result': True})

                        mock = MagicMock(return_value={'minion1': ''})
                        with patch.dict(schedule.__salt__, {'publish.publish': mock}):
                            self.assertDictEqual(schedule.move('job1', 'minion1'),
                                                 {'comment': comm2,
                                                  'minions': ['minion1'],
                                                  'result': True})

                        mock = MagicMock(return_value={'minion1': 'job1'})
                        with patch.dict(schedule.__salt__, {'publish.publish': mock}):
                            mock = MagicMock(return_value=True)
                            with patch.dict(schedule.__salt__, {'event.fire': mock}):
                                self.assertDictEqual(schedule.move('job1', 'minion1'),
                                                     {'comment': comm3,
                                                      'minions': ['minion1'],
                                                      'result': True})

    # 'copy' function tests: 1

    def test_copy(self):
        '''
        Test if it copy scheduled job to another minion or minions.
        '''
        comm1 = 'no servers answered the published schedule.add command'
        comm2 = 'the following minions return False'
        comm3 = 'Copied Job job1 from schedule to minion(s).'
        with patch.dict(schedule.__opts__, {'schedule': {'job1': JOB1}, 'sock_dir': self.sock_dir}):
            mock = MagicMock(return_value=True)
            with patch.dict(schedule.__salt__, {'event.fire': mock}):
                _ret_value = {'complete': True, 'schedule': {'job1': {'job1': JOB1}}}
                with patch.object(SaltEvent, 'get_event', return_value=_ret_value):
                    mock = MagicMock(return_value={})
                    with patch.dict(schedule.__salt__, {'publish.publish': mock}):
                        self.assertDictEqual(schedule.copy('job1', 'minion1'),
                                             {'comment': comm1, 'result': True})

                    mock = MagicMock(return_value={'minion1': ''})
                    with patch.dict(schedule.__salt__, {'publish.publish': mock}):
                        self.assertDictEqual(schedule.copy('job1', 'minion1'),
                                             {'comment': comm2, 'minions': ['minion1'],
                                              'result': True})

                    mock = MagicMock(return_value={'minion1': 'job1'})
                    with patch.dict(schedule.__salt__, {'publish.publish': mock}):
                        mock = MagicMock(return_value=True)
                        with patch.dict(schedule.__salt__, {'event.fire': mock}):
                            self.assertDictEqual(schedule.copy('job1', 'minion1'),
                                                 {'comment': comm3,
                                                  'minions': ['minion1'],
                                                  'result': True})

                    self.assertDictEqual(schedule.copy('job3', 'minion1'),
                                         {'comment': 'Job job3 does not exist.',
                                          'result': False})

        mock = MagicMock(side_effect=[{}, {'job1': {}}])
        with patch.dict(schedule.__opts__, {'schedule': mock, 'sock_dir': self.sock_dir}):
            with patch.dict(schedule.__pillar__, {'schedule': {'job1': JOB1}}):
                mock = MagicMock(return_value=True)
                with patch.dict(schedule.__salt__, {'event.fire': mock}):
                    _ret_value = {'complete': True, 'schedule': {'job1': {'job1': JOB1}}}
                    with patch.object(SaltEvent, 'get_event', return_value=_ret_value):

                        mock = MagicMock(return_value={})
                        with patch.dict(schedule.__salt__, {'publish.publish': mock}):
                            self.assertDictEqual(schedule.copy('job1', 'minion1'),
                                                 {'comment': comm1, 'result': True})

                        mock = MagicMock(return_value={'minion1': ''})
                        with patch.dict(schedule.__salt__, {'publish.publish': mock}):
                            self.assertDictEqual(schedule.copy('job1', 'minion1'),
                                                 {'comment': comm2,
                                                  'minions': ['minion1'],
                                                  'result': True})

                        mock = MagicMock(return_value={'minion1': 'job1'})
                        with patch.dict(schedule.__salt__, {'publish.publish': mock}):
                            mock = MagicMock(return_value=True)
                            with patch.dict(schedule.__salt__, {'event.fire': mock}):
                                self.assertDictEqual(schedule.copy('job1', 'minion1'),
                                                     {'comment': comm3,
                                                      'minions': ['minion1'],
                                                      'result': True})

    # 'modify' function tests: 1

    def test_modify(self):
        '''
        Test if modifying job to the schedule.
        '''
        job1 = {'function': 'salt', 'seconds': 3600}

        comm1 = 'Modified job: job1 in schedule.'
        diff1 = ('--- \n+++ \n@@ -1,3 +1,6 @@\n '
                 'enabled:True\n function:salt\n'
                 '-seconds:3600\n+jid_include:True\n'
                 '+maxrunning:1\n+name:job1\n'
                 '+seconds:60\n')

        diff4 = ('--- \n+++ \n@@ -1,3 +1,5 @@\n '
                 'enabled:True\n-function:salt\n'
                 '-seconds:3600\n+function:test.version\n'
                 '+jid_include:True\n+maxrunning:1\n'
                 '+name:job1\n')

        expected1 = {'comment': comm1,
                     'changes': {'diff': diff1},
                     'result': True}

        comm2 = 'Error: Unable to use "seconds", "minutes", "hours", ' \
                'or "days" with "when" option.'
        expected2 = {'comment': comm2,
                     'changes': {},
                     'result': False}

        comm3 = 'Unable to use "when" and "cron" options together.  Ignoring.'
        expected3 = {'comment': comm3,
                     'changes': {},
                     'result': False}

        comm4 = 'Job: job1 would be modified in schedule.'
        expected4 = {'comment': comm4,
                     'changes': {'diff': diff4},
                     'result': True}

        comm5 = 'Job job2 does not exist in schedule.'
        expected5 = {'comment': comm5,
                     'changes': {},
                     'result': False}

        with patch.dict(schedule.__opts__, {'schedule': {'job1': job1}, 'sock_dir': SOCK_DIR}):
            mock = MagicMock(return_value=True)
            with patch.dict(schedule.__salt__, {'event.fire': mock}):
                _ret_value = {'complete': True, 'schedule': {'job1': job1}}
                with patch.object(SaltEvent, 'get_event', return_value=_ret_value):
                    ret = schedule.modify('job1', seconds='60')
                    self.assertDictEqual(ret, expected1)

                _ret_value = {'complete': True, 'schedule': {'job1': job1}}
                with patch.object(SaltEvent, 'get_event', return_value=_ret_value):
                    ret = schedule.modify('job1', function='test.ping',
                                          seconds=3600, when='2400')
                    self.assertDictEqual(ret, expected2)

                _ret_value = {'complete': True, 'schedule': {'job1': job1}}
                with patch.object(SaltEvent, 'get_event', return_value=_ret_value):
                    ret = schedule.modify('job1', function='test.ping',
                                          when='2400', cron='2')
                    self.assertDictEqual(ret, expected3)

                _ret_value = {'complete': True, 'schedule': {'job1': job1}}
                with patch.object(SaltEvent, 'get_event', return_value=_ret_value):
                    ret = schedule.modify('job1', function='test.version', test=True)
                    self.assertDictEqual(ret, expected4)

                _ret_value = {'complete': True, 'schedule': {}}
                with patch.object(SaltEvent, 'get_event', return_value=_ret_value):
                    ret = schedule.modify('job2', function='test.version', test=True)
                    self.assertDictEqual(ret, expected5)<|MERGE_RESOLUTION|>--- conflicted
+++ resolved
@@ -21,12 +21,7 @@
 import salt.modules.schedule as schedule
 from salt.utils.event import SaltEvent
 
-<<<<<<< HEAD
-log = logging.getLogger(__name__)
-SOCK_DIR = os.path.join(TMP, 'test-socks')
-
-=======
->>>>>>> 2184bf93
+
 JOB1 = {'function': 'test.ping', 'maxrunning': 1, 'name': 'job1',
         'jid_include': True, 'enabled': True}
 
