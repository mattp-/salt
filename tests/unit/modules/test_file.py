# -*- coding: utf-8 -*-

# Import python libs
from __future__ import absolute_import, print_function, unicode_literals
import os
import shutil
import tempfile
import textwrap

# Import Salt Testing libs
from tests.support.helpers import with_tempfile
from tests.support.mixins import LoaderModuleMockMixin
from tests.support.paths import TMP
from tests.support.unit import TestCase, skipIf
from tests.support.mock import MagicMock, Mock, patch, mock_open, DEFAULT

try:
    import pytest
except ImportError:
    pytest = None

# Import Salt libs
from salt.ext import six
import salt.config
import salt.loader
import salt.utils.data
import salt.utils.files
import salt.utils.platform
import salt.utils.stringutils
import salt.modules.file as filemod
import salt.modules.config as configmod
import salt.modules.cmdmod as cmdmod
from salt.exceptions import CommandExecutionError, SaltInvocationError
from salt.utils.jinja import SaltCacheLoader

SED_CONTENT = '''test
some
content
/var/lib/foo/app/test
here
'''


class DummyStat(object):
    st_size = 123


class FileReplaceTestCase(TestCase, LoaderModuleMockMixin):

    def setup_loader_modules(self):
        return {
            filemod: {
                '__salt__': {
                    'config.manage_mode': configmod.manage_mode,
                    'cmd.run': cmdmod.run,
                    'cmd.run_all': cmdmod.run_all
                },
                '__opts__': {
                    'test': False,
                    'file_roots': {'base': 'tmp'},
                    'pillar_roots': {'base': 'tmp'},
                    'cachedir': 'tmp',
                    'grains': {},
                },
                '__grains__': {'kernel': 'Linux'},
                '__utils__': {'files.is_text': MagicMock(return_value=True)},
            }
        }

    MULTILINE_STRING = textwrap.dedent('''\
        Lorem ipsum dolor sit amet, consectetur adipiscing elit. Nam rhoncus
        enim ac bibendum vulputate. Etiam nibh velit, placerat ac auctor in,
        lacinia a turpis. Nulla elit elit, ornare in sodales eu, aliquam sit
        amet nisl.

        Fusce ac vehicula lectus. Vivamus justo nunc, pulvinar in ornare nec,
        sollicitudin id sem. Pellentesque sed ipsum dapibus, dapibus elit id,
        malesuada nisi.

        Lorem ipsum dolor sit amet, consectetur adipiscing elit. Donec
        venenatis tellus eget massa facilisis, in auctor ante aliquet. Sed nec
        cursus metus. Curabitur massa urna, vehicula id porttitor sed, lobortis
        quis leo.
        ''')

    def setUp(self):
        self.tfile = tempfile.NamedTemporaryFile(delete=False, mode='w+')
        self.tfile.write(self.MULTILINE_STRING)
        self.tfile.close()

    def tearDown(self):
        os.remove(self.tfile.name)
        del self.tfile

    def test_replace(self):
        filemod.replace(self.tfile.name, r'Etiam', 'Salticus', backup=False)

        with salt.utils.files.fopen(self.tfile.name, 'r') as fp:
            self.assertIn(
                'Salticus',
                salt.utils.stringutils.to_unicode(fp.read())
            )

    def test_replace_append_if_not_found(self):
        '''
        Check that file.replace append_if_not_found works
        '''
        args = {
                'pattern': '#*baz=(?P<value>.*)',
                'repl': 'baz=\\g<value>',
                'append_if_not_found': True,
        }
        base = os.linesep.join(['foo=1', 'bar=2'])

        # File ending with a newline, no match
        with tempfile.NamedTemporaryFile('w+b', delete=False) as tfile:
            tfile.write(salt.utils.stringutils.to_bytes(base + os.linesep))
            tfile.flush()
        filemod.replace(tfile.name, **args)
        expected = os.linesep.join([base, 'baz=\\g<value>']) + os.linesep
        with salt.utils.files.fopen(tfile.name) as tfile2:
            self.assertEqual(
                salt.utils.stringutils.to_unicode(tfile2.read()), expected)
        os.remove(tfile.name)

        # File not ending with a newline, no match
        with tempfile.NamedTemporaryFile('w+b', delete=False) as tfile:
            tfile.write(salt.utils.stringutils.to_bytes(base))
            tfile.flush()
        filemod.replace(tfile.name, **args)
        with salt.utils.files.fopen(tfile.name) as tfile2:
            self.assertEqual(
                salt.utils.stringutils.to_unicode(tfile2.read()), expected)
        os.remove(tfile.name)

        # A newline should not be added in empty files
        with tempfile.NamedTemporaryFile('w+b', delete=False) as tfile:
            pass
        filemod.replace(tfile.name, **args)
        expected = args['repl'] + os.linesep
        with salt.utils.files.fopen(tfile.name) as tfile2:
            self.assertEqual(
                salt.utils.stringutils.to_unicode(tfile2.read()), expected)
        os.remove(tfile.name)

        # Using not_found_content, rather than repl
        with tempfile.NamedTemporaryFile('w+b', delete=False) as tfile:
            tfile.write(salt.utils.stringutils.to_bytes(base))
            tfile.flush()
        args['not_found_content'] = 'baz=3'
        expected = os.linesep.join([base, 'baz=3']) + os.linesep
        filemod.replace(tfile.name, **args)
        with salt.utils.files.fopen(tfile.name) as tfile2:
            self.assertEqual(
                salt.utils.stringutils.to_unicode(tfile2.read()), expected)
        os.remove(tfile.name)

        # not appending if matches
        with tempfile.NamedTemporaryFile('w+b', delete=False) as tfile:
            base = os.linesep.join(['foo=1', 'baz=42', 'bar=2'])
            tfile.write(salt.utils.stringutils.to_bytes(base))
            tfile.flush()
        expected = base
        filemod.replace(tfile.name, **args)
        with salt.utils.files.fopen(tfile.name) as tfile2:
            self.assertEqual(
                salt.utils.stringutils.to_unicode(tfile2.read()), expected)

    def test_backup(self):
        fext = '.bak'
        bak_file = '{0}{1}'.format(self.tfile.name, fext)

        filemod.replace(self.tfile.name, r'Etiam', 'Salticus', backup=fext)

        self.assertTrue(os.path.exists(bak_file))
        os.unlink(bak_file)

    def test_nobackup(self):
        fext = '.bak'
        bak_file = '{0}{1}'.format(self.tfile.name, fext)

        filemod.replace(self.tfile.name, r'Etiam', 'Salticus', backup=False)

        self.assertFalse(os.path.exists(bak_file))

    def test_dry_run(self):
        before_ctime = os.stat(self.tfile.name).st_mtime
        filemod.replace(self.tfile.name, r'Etiam', 'Salticus', dry_run=True)
        after_ctime = os.stat(self.tfile.name).st_mtime

        self.assertEqual(before_ctime, after_ctime)

    def test_show_changes(self):
        ret = filemod.replace(self.tfile.name,
                              r'Etiam', 'Salticus',
                              show_changes=True)

        self.assertTrue(ret.startswith('---'))  # looks like a diff

    def test_noshow_changes(self):
        ret = filemod.replace(self.tfile.name,
                              r'Etiam', 'Salticus',
                              show_changes=False)

        self.assertIsInstance(ret, bool)

    def test_re_str_flags(self):
        # upper- & lower-case
        filemod.replace(self.tfile.name,
                        r'Etiam', 'Salticus',
                        flags=['MULTILINE', 'ignorecase'])

    def test_re_int_flags(self):
        filemod.replace(self.tfile.name, r'Etiam', 'Salticus', flags=10)

    def test_numeric_repl(self):
        '''
        This test covers cases where the replacement string is numeric, and the
        CLI parser yamlifies it into a numeric type. If not converted back to a
        string type in file.replace, a TypeError occurs when the replacemen is
        attempted. See https://github.com/saltstack/salt/issues/9097 for more
        information.
        '''
        filemod.replace(self.tfile.name, r'Etiam', 123)


class FileCommentLineTestCase(TestCase, LoaderModuleMockMixin):
    def setup_loader_modules(self):
        return {
            filemod: {
                '__salt__': {
                    'config.manage_mode': configmod.manage_mode,
                    'cmd.run': cmdmod.run,
                    'cmd.run_all': cmdmod.run_all
                },
                '__opts__': {
                    'test': False,
                    'file_roots': {'base': 'tmp'},
                    'pillar_roots': {'base': 'tmp'},
                    'cachedir': 'tmp',
                    'grains': {},
                },
                '__grains__': {'kernel': 'Linux'},
                '__utils__': {'files.is_text': MagicMock(return_value=True)},
            }
        }

    MULTILINE_STRING = textwrap.dedent('''\
        Lorem
        ipsum
        #dolor
        ''')

    MULTILINE_STRING = os.linesep.join(MULTILINE_STRING.splitlines())

    def setUp(self):
        self.tfile = tempfile.NamedTemporaryFile(delete=False, mode='w+')
        self.tfile.write(self.MULTILINE_STRING)
        self.tfile.close()

    def tearDown(self):
        os.remove(self.tfile.name)
        del self.tfile

    def test_comment_line(self):
        filemod.comment_line(self.tfile.name,
                             '^ipsum')

        with salt.utils.files.fopen(self.tfile.name, 'r') as fp:
            filecontent = fp.read()
        self.assertIn('#ipsum', filecontent)

    def test_comment(self):
        filemod.comment(self.tfile.name,
                             '^ipsum')

        with salt.utils.files.fopen(self.tfile.name, 'r') as fp:
            filecontent = fp.read()
        self.assertIn('#ipsum', filecontent)

    def test_comment_different_character(self):
        filemod.comment_line(self.tfile.name,
                             '^ipsum',
                             '//')

        with salt.utils.files.fopen(self.tfile.name, 'r') as fp:
            filecontent = fp.read()
        self.assertIn('//ipsum', filecontent)

    def test_comment_not_found(self):
        filemod.comment_line(self.tfile.name,
                             '^sit')

        with salt.utils.files.fopen(self.tfile.name, 'r') as fp:
            filecontent = fp.read()
        self.assertNotIn('#sit', filecontent)
        self.assertNotIn('sit', filecontent)

    def test_uncomment(self):
        filemod.uncomment(self.tfile.name,
                          'dolor')

        with salt.utils.files.fopen(self.tfile.name, 'r') as fp:
            filecontent = fp.read()
        self.assertIn('dolor', filecontent)
        self.assertNotIn('#dolor', filecontent)


class FileBlockReplaceTestCase(TestCase, LoaderModuleMockMixin):
    def setup_loader_modules(self):
        return {
            filemod: {
                '__salt__': {
                    'config.manage_mode': MagicMock(),
                    'cmd.run': cmdmod.run,
                    'cmd.run_all': cmdmod.run_all
                },
                '__opts__': {
                    'test': False,
                    'file_roots': {'base': 'tmp'},
                    'pillar_roots': {'base': 'tmp'},
                    'cachedir': 'tmp',
                    'grains': {},
                },
                '__grains__': {'kernel': 'Linux'},
                '__utils__': {
                    'files.is_binary': MagicMock(return_value=False),
                    'files.get_encoding': MagicMock(return_value='utf-8')
                },
            }
        }

    MULTILINE_STRING = textwrap.dedent('''\
        Lorem ipsum dolor sit amet, consectetur adipiscing elit. Nam rhoncus
        enim ac bibendum vulputate. Etiam nibh velit, placerat ac auctor in,
        lacinia a turpis. Nulla elit elit, ornare in sodales eu, aliquam sit
        amet nisl.

        Fusce ac vehicula lectus. Vivamus justo nunc, pulvinar in ornare nec,
        sollicitudin id sem. Pellentesque sed ipsum dapibus, dapibus elit id,
        malesuada nisi.

        first part of start line // START BLOCK : part of start line not removed
        to be removed
        first part of end line // END BLOCK : part of end line not removed

        #-- START BLOCK UNFINISHED

        #-- START BLOCK 1
        old content part 1
        old content part 2
        #-- END BLOCK 1

        Lorem ipsum dolor sit amet, consectetur adipiscing elit. Donec
        venenatis tellus eget massa facilisis, in auctor ante aliquet. Sed nec
        cursus metus. Curabitur massa urna, vehicula id porttitor sed, lobortis
        quis leo.
        ''')

    MULTILINE_STRING = os.linesep.join(MULTILINE_STRING.splitlines())

    def setUp(self):
        self.tfile = tempfile.NamedTemporaryFile(delete=False,
                                                 prefix='blockrepltmp',
                                                 mode='w+b')
        self.tfile.write(salt.utils.stringutils.to_bytes(self.MULTILINE_STRING))
        self.tfile.close()

    def tearDown(self):
        os.remove(self.tfile.name)
        del self.tfile

    def test_replace_multiline(self):
        new_multiline_content = os.linesep.join([
            "Who's that then?",
            "Well, how'd you become king, then?",
            "We found them. I'm not a witch.",
            "We shall say 'Ni' again to you, if you do not appease us."
        ])
        filemod.blockreplace(self.tfile.name,
                             marker_start='#-- START BLOCK 1',
                             marker_end='#-- END BLOCK 1',
                             content=new_multiline_content,
                             backup=False,
                             append_newline=None)

        with salt.utils.files.fopen(self.tfile.name, 'rb') as fp:
            filecontent = fp.read()
        self.assertIn(salt.utils.stringutils.to_bytes(
            os.linesep.join([
                '#-- START BLOCK 1', new_multiline_content, '#-- END BLOCK 1'])),
            filecontent)
        self.assertNotIn(b'old content part 1', filecontent)
        self.assertNotIn(b'old content part 2', filecontent)

    def test_replace_append(self):
        new_content = "Well, I didn't vote for you."

        self.assertRaises(
            CommandExecutionError,
            filemod.blockreplace,
            self.tfile.name,
            marker_start='#-- START BLOCK 2',
            marker_end='#-- END BLOCK 2',
            content=new_content,
            append_if_not_found=False,
            backup=False
        )
        with salt.utils.files.fopen(self.tfile.name, 'r') as fp:
            self.assertNotIn(
                '#-- START BLOCK 2' + "\n" + new_content + '#-- END BLOCK 2',
                salt.utils.stringutils.to_unicode(fp.read())
            )

        filemod.blockreplace(self.tfile.name,
                             marker_start='#-- START BLOCK 2',
                             marker_end='#-- END BLOCK 2',
                             content=new_content,
                             backup=False,
                             append_if_not_found=True)

        with salt.utils.files.fopen(self.tfile.name, 'rb') as fp:
            self.assertIn(salt.utils.stringutils.to_bytes(
                os.linesep.join([
                    '#-- START BLOCK 2',
                    '{0}#-- END BLOCK 2'.format(new_content)])),
                fp.read())

    def test_replace_append_newline_at_eof(self):
        '''
        Check that file.blockreplace works consistently on files with and
        without newlines at end of file.
        '''
        base = 'bar'
        args = {
                'marker_start': '#start',
                'marker_end': '#stop',
                'content': 'baz',
                'append_if_not_found': True,
        }
        block = os.linesep.join(['#start', 'baz#stop']) + os.linesep
        # File ending with a newline
        with tempfile.NamedTemporaryFile(mode='w+b', delete=False) as tfile:
            tfile.write(salt.utils.stringutils.to_bytes(base + os.linesep))
            tfile.flush()
        filemod.blockreplace(tfile.name, **args)
        expected = os.linesep.join([base, block])
        with salt.utils.files.fopen(tfile.name) as tfile2:
            self.assertEqual(
                salt.utils.stringutils.to_unicode(tfile2.read()), expected)
        os.remove(tfile.name)

        # File not ending with a newline
        with tempfile.NamedTemporaryFile(mode='w+b', delete=False) as tfile:
            tfile.write(salt.utils.stringutils.to_bytes(base))
            tfile.flush()
        filemod.blockreplace(tfile.name, **args)
        with salt.utils.files.fopen(tfile.name) as tfile2:
            self.assertEqual(
                salt.utils.stringutils.to_unicode(tfile2.read()), expected)
        os.remove(tfile.name)

        # A newline should not be added in empty files
        with tempfile.NamedTemporaryFile(mode='w+b', delete=False) as tfile:
            pass
        filemod.blockreplace(tfile.name, **args)
        with salt.utils.files.fopen(tfile.name) as tfile2:
            self.assertEqual(
                salt.utils.stringutils.to_unicode(tfile2.read()), block)
        os.remove(tfile.name)

    def test_replace_prepend(self):
        new_content = "Well, I didn't vote for you."

        self.assertRaises(
            CommandExecutionError,
            filemod.blockreplace,
            self.tfile.name,
            marker_start='#-- START BLOCK 2',
            marker_end='#-- END BLOCK 2',
            content=new_content,
            prepend_if_not_found=False,
            backup=False
        )
        with salt.utils.files.fopen(self.tfile.name, 'rb') as fp:
            self.assertNotIn(salt.utils.stringutils.to_bytes(
                os.linesep.join([
                    '#-- START BLOCK 2',
                    '{0}#-- END BLOCK 2'.format(new_content)])),
                fp.read())

        filemod.blockreplace(self.tfile.name,
                             marker_start='#-- START BLOCK 2',
                             marker_end='#-- END BLOCK 2',
                             content=new_content,
                             backup=False,
                             prepend_if_not_found=True)

        with salt.utils.files.fopen(self.tfile.name, 'rb') as fp:
            self.assertTrue(
                fp.read().startswith(salt.utils.stringutils.to_bytes(
                    os.linesep.join([
                        '#-- START BLOCK 2',
                        '{0}#-- END BLOCK 2'.format(new_content)]))))

    def test_replace_partial_marked_lines(self):
        filemod.blockreplace(self.tfile.name,
                             marker_start='// START BLOCK',
                             marker_end='// END BLOCK',
                             content='new content 1',
                             backup=False)

        with salt.utils.files.fopen(self.tfile.name, 'r') as fp:
            filecontent = salt.utils.stringutils.to_unicode(fp.read())
        self.assertIn('new content 1', filecontent)
        self.assertNotIn('to be removed', filecontent)
        self.assertIn('first part of start line', filecontent)
        self.assertNotIn('first part of end line', filecontent)
        self.assertIn('part of start line not removed', filecontent)
        self.assertIn('part of end line not removed', filecontent)

    def test_backup(self):
        fext = '.bak'
        bak_file = '{0}{1}'.format(self.tfile.name, fext)

        filemod.blockreplace(
            self.tfile.name,
            marker_start='// START BLOCK',
            marker_end='// END BLOCK',
            content='new content 2',
            backup=fext)

        self.assertTrue(os.path.exists(bak_file))
        os.unlink(bak_file)
        self.assertFalse(os.path.exists(bak_file))

        fext = '.bak'
        bak_file = '{0}{1}'.format(self.tfile.name, fext)

        filemod.blockreplace(self.tfile.name,
                             marker_start='// START BLOCK',
                             marker_end='// END BLOCK',
                             content='new content 3',
                             backup=False)

        self.assertFalse(os.path.exists(bak_file))

    def test_no_modifications(self):
        filemod.blockreplace(self.tfile.name,
                             marker_start='#-- START BLOCK 1',
                             marker_end='#-- END BLOCK 1',
                             content='new content 4',
                             backup=False,
                             append_newline=None)
        before_ctime = os.stat(self.tfile.name).st_mtime
        filemod.blockreplace(self.tfile.name,
                             marker_start='#-- START BLOCK 1',
                             marker_end='#-- END BLOCK 1',
                             content='new content 4',
                             backup=False,
                             append_newline=None)
        after_ctime = os.stat(self.tfile.name).st_mtime

        self.assertEqual(before_ctime, after_ctime)

    def test_dry_run(self):
        before_ctime = os.stat(self.tfile.name).st_mtime
        filemod.blockreplace(self.tfile.name,
                             marker_start='// START BLOCK',
                             marker_end='// END BLOCK',
                             content='new content 5',
                             dry_run=True)
        after_ctime = os.stat(self.tfile.name).st_mtime

        self.assertEqual(before_ctime, after_ctime)

    def test_show_changes(self):
        ret = filemod.blockreplace(self.tfile.name,
                                   marker_start='// START BLOCK',
                                   marker_end='// END BLOCK',
                                   content='new content 6',
                                   backup=False,
                                   show_changes=True)

        self.assertTrue(ret.startswith('---'))  # looks like a diff

        ret = filemod.blockreplace(self.tfile.name,
                                   marker_start='// START BLOCK',
                                   marker_end='// END BLOCK',
                                   content='new content 7',
                                   backup=False,
                                   show_changes=False)

        self.assertIsInstance(ret, bool)

    def test_unfinished_block_exception(self):
        self.assertRaises(
            CommandExecutionError,
            filemod.blockreplace,
            self.tfile.name,
            marker_start='#-- START BLOCK UNFINISHED',
            marker_end='#-- END BLOCK UNFINISHED',
            content='foobar',
            backup=False
        )


class FileGrepTestCase(TestCase, LoaderModuleMockMixin):
    def setup_loader_modules(self):
        return {
            filemod: {
                '__salt__': {
                    'config.manage_mode': configmod.manage_mode,
                    'cmd.run': cmdmod.run,
                    'cmd.run_all': cmdmod.run_all
                },
                '__opts__': {
                    'test': False,
                    'file_roots': {'base': 'tmp'},
                    'pillar_roots': {'base': 'tmp'},
                    'cachedir': 'tmp',
                    'grains': {},
                },
                '__grains__': {'kernel': 'Linux'},
                '__utils__': {'files.is_text': MagicMock(return_value=True)},
            }
        }

    MULTILINE_STRING = textwrap.dedent('''\
        Lorem ipsum dolor sit amet, consectetur
        adipiscing elit. Nam rhoncus enim ac
        bibendum vulputate.
        ''')

    MULTILINE_STRING = os.linesep.join(MULTILINE_STRING.splitlines())

    def setUp(self):
        self.tfile = tempfile.NamedTemporaryFile(delete=False, mode='w+')
        self.tfile.write(self.MULTILINE_STRING)
        self.tfile.close()

    def tearDown(self):
        os.remove(self.tfile.name)
        del self.tfile

    def test_grep_query_exists(self):
        result = filemod.grep(self.tfile.name,
                     'Lorem ipsum')

        self.assertTrue(result, None)
        self.assertTrue(result['retcode'] == 0)
        self.assertTrue(result['stdout'] == 'Lorem ipsum dolor sit amet, consectetur')
        self.assertTrue(result['stderr'] == '')

    def test_grep_query_not_exists(self):
        result = filemod.grep(self.tfile.name,
                     'Lorem Lorem')

        self.assertTrue(result['retcode'] == 1)
        self.assertTrue(result['stdout'] == '')
        self.assertTrue(result['stderr'] == '')

    def test_grep_query_exists_with_opt(self):
        result = filemod.grep(self.tfile.name,
                     'Lorem ipsum',
                     '-i')

        self.assertTrue(result, None)
        self.assertTrue(result['retcode'] == 0)
        self.assertTrue(result['stdout'] == 'Lorem ipsum dolor sit amet, consectetur')
        self.assertTrue(result['stderr'] == '')

    def test_grep_query_not_exists_opt(self):
        result = filemod.grep(self.tfile.name,
                     'Lorem Lorem',
                     '-v')

        self.assertTrue(result['retcode'] == 0)
        self.assertTrue(result['stdout'] == FileGrepTestCase.MULTILINE_STRING)
        self.assertTrue(result['stderr'] == '')

    def test_grep_query_too_many_opts(self):
        with self.assertRaisesRegex(SaltInvocationError, '^Passing multiple command line arg') as cm:
            result = filemod.grep(self.tfile.name,
                                  'Lorem Lorem',
                                  '-i -b2')


class FileModuleTestCase(TestCase, LoaderModuleMockMixin):
    def setup_loader_modules(self):
        return {
            filemod: {
                '__salt__': {
                    'config.manage_mode': configmod.manage_mode,
                    'cmd.run': cmdmod.run,
                    'cmd.run_all': cmdmod.run_all
                },
                '__opts__': {
                    'test': False,
                    'file_roots': {'base': 'tmp'},
                    'pillar_roots': {'base': 'tmp'},
                    'cachedir': 'tmp',
                    'grains': {},
                },
                '__grains__': {'kernel': 'Linux'}
            }
        }

    @skipIf(salt.utils.platform.is_windows(), 'lsattr is not available on Windows')
    def test_check_file_meta_no_lsattr(self):
        '''
        Ensure that we skip attribute comparison if lsattr(1) is not found
        '''
        source = "salt:///README.md"
        name = "/home/git/proj/a/README.md"
        source_sum = {}
        stats_result = {'size': 22, 'group': 'wheel', 'uid': 0, 'type': 'file',
                        'mode': '0600', 'gid': 0, 'target': name, 'user':
                        'root', 'mtime': 1508356390, 'atime': 1508356390,
                        'inode': 447, 'ctime': 1508356390}
        with patch('salt.modules.file.stats') as m_stats:
            m_stats.return_value = stats_result
            with patch('salt.utils.path.which') as m_which:
                m_which.return_value = None
                result = filemod.check_file_meta(name, name, source, source_sum,
                                                 'root', 'root', '755', None,
                                                 'base')
        self.assertTrue(result, None)

    @skipIf(salt.utils.platform.is_windows(), 'SED is not available on Windows')
    def test_sed_limit_escaped(self):
        with tempfile.NamedTemporaryFile(mode='w+') as tfile:
            tfile.write(SED_CONTENT)
            tfile.seek(0, 0)

            path = tfile.name
            before = '/var/lib/foo'
            after = ''
            limit = '^{0}'.format(before)

            filemod.sed(path, before, after, limit=limit)

            with salt.utils.files.fopen(path, 'r') as newfile:
                self.assertEqual(
                    SED_CONTENT.replace(before, ''),
                    salt.utils.stringutils.to_unicode(newfile.read())
                )

    def test_append_newline_at_eof(self):
        '''
        Check that file.append works consistently on files with and without
        newlines at end of file.
        '''
        # File ending with a newline
        with tempfile.NamedTemporaryFile(mode='wb', delete=False) as tfile:
            tfile.write(salt.utils.stringutils.to_bytes('foo' + os.linesep))
            tfile.flush()
        filemod.append(tfile.name, 'bar')
        expected = os.linesep.join(['foo', 'bar', ''])
        with salt.utils.files.fopen(tfile.name) as tfile2:
            new_file = salt.utils.stringutils.to_unicode(tfile2.read())
        self.assertEqual(new_file, expected)

        # File not ending with a newline
        with tempfile.NamedTemporaryFile(mode='wb', delete=False) as tfile:
            tfile.write(salt.utils.stringutils.to_bytes('foo'))
            tfile.flush()
        filemod.append(tfile.name, 'bar')
        with salt.utils.files.fopen(tfile.name) as tfile2:
            self.assertEqual(
                salt.utils.stringutils.to_unicode(tfile2.read()), expected)

        # A newline should be added in empty files
        with tempfile.NamedTemporaryFile(mode='wb', delete=False) as tfile:
            filemod.append(tfile.name, salt.utils.stringutils.to_str('bar'))
        with salt.utils.files.fopen(tfile.name) as tfile2:
            self.assertEqual(
                salt.utils.stringutils.to_unicode(tfile2.read()),
                'bar' + os.linesep
            )

    def test_extract_hash(self):
        '''
        Check various hash file formats.
        '''
        # With file name
        with tempfile.NamedTemporaryFile(mode='w+b', delete=False) as tfile:
            tfile.write(salt.utils.stringutils.to_bytes(
                'rc.conf ef6e82e4006dee563d98ada2a2a80a27\n'
                'ead48423703509d37c4a90e6a0d53e143b6fc268 example.tar.gz\n'
                'fe05bcdcdc4928012781a5f1a2a77cbb5398e106 ./subdir/example.tar.gz\n'
                'ad782ecdac770fc6eb9a62e44f90873fb97fb26b foo.tar.bz2\n'
            ))
            tfile.flush()

        result = filemod.extract_hash(tfile.name, '', '/rc.conf')
        self.assertEqual(result, {
            'hsum': 'ef6e82e4006dee563d98ada2a2a80a27',
            'hash_type': 'md5'
        })

        result = filemod.extract_hash(tfile.name, '', '/example.tar.gz')
        self.assertEqual(result, {
            'hsum': 'ead48423703509d37c4a90e6a0d53e143b6fc268',
            'hash_type': 'sha1'
        })

        # All the checksums in this test file are sha1 sums. We run this
        # loop three times. The first pass tests auto-detection of hash
        # type by length of the hash. The second tests matching a specific
        # type. The third tests a failed attempt to match a specific type,
        # since sha256 was requested but sha1 is what is in the file.
        for hash_type in ('', 'sha1', 'sha256'):
            # Test the source_hash_name argument. Even though there are
            # matches in the source_hash file for both the file_name and
            # source params, they should be ignored in favor of the
            # source_hash_name.
            file_name = '/example.tar.gz'
            source = 'https://mydomain.tld/foo.tar.bz2?key1=val1&key2=val2'
            source_hash_name = './subdir/example.tar.gz'
            result = filemod.extract_hash(
                tfile.name,
                hash_type,
                file_name,
                source,
                source_hash_name)
            expected = {
                'hsum': 'fe05bcdcdc4928012781a5f1a2a77cbb5398e106',
                'hash_type': 'sha1'
            } if hash_type != 'sha256' else None
            self.assertEqual(result, expected)

            # Test both a file_name and source but no source_hash_name.
            # Even though there are matches for both file_name and
            # source_hash_name, file_name should be preferred.
            file_name = '/example.tar.gz'
            source = 'https://mydomain.tld/foo.tar.bz2?key1=val1&key2=val2'
            source_hash_name = None
            result = filemod.extract_hash(
                tfile.name,
                hash_type,
                file_name,
                source,
                source_hash_name)
            expected = {
                'hsum': 'ead48423703509d37c4a90e6a0d53e143b6fc268',
                'hash_type': 'sha1'
            } if hash_type != 'sha256' else None
            self.assertEqual(result, expected)

            # Test both a file_name and source but no source_hash_name.
            # Since there is no match for the file_name, the source is
            # matched.
            file_name = '/somefile.tar.gz'
            source = 'https://mydomain.tld/foo.tar.bz2?key1=val1&key2=val2'
            source_hash_name = None
            result = filemod.extract_hash(
                tfile.name,
                hash_type,
                file_name,
                source,
                source_hash_name)
            expected = {
                'hsum': 'ad782ecdac770fc6eb9a62e44f90873fb97fb26b',
                'hash_type': 'sha1'
            } if hash_type != 'sha256' else None
            self.assertEqual(result, expected)

        # Hash only, no file name (Maven repo checksum format)
        # Since there is no name match, the first checksum in the file will
        # always be returned, never the second.
        with tempfile.NamedTemporaryFile(mode='w+b', delete=False) as tfile:
            tfile.write(salt.utils.stringutils.to_bytes(
                'ead48423703509d37c4a90e6a0d53e143b6fc268\n'
                'ad782ecdac770fc6eb9a62e44f90873fb97fb26b\n'))
            tfile.flush()

        for hash_type in ('', 'sha1', 'sha256'):
            result = filemod.extract_hash(tfile.name, hash_type, '/testfile')
            expected = {
                'hsum': 'ead48423703509d37c4a90e6a0d53e143b6fc268',
                'hash_type': 'sha1'
            } if hash_type != 'sha256' else None
            self.assertEqual(result, expected)

    def test_user_to_uid_int(self):
        '''
        Tests if user is passed as an integer
        '''
        user = 5034
        ret = filemod.user_to_uid(user)
        self.assertEqual(ret, user)

    def test_group_to_gid_int(self):
        '''
        Tests if group is passed as an integer
        '''
        group = 5034
        ret = filemod.group_to_gid(group)
        self.assertEqual(ret, group)

    def test_patch(self):
        with patch('os.path.isdir', return_value=False) as mock_isdir, \
                patch('salt.utils.path.which', return_value='/bin/patch') as mock_which:
            cmd_mock = MagicMock(return_value='test_retval')
            with patch.dict(filemod.__salt__, {'cmd.run_all': cmd_mock}):
                ret = filemod.patch('/path/to/file', '/path/to/patch')
            cmd = ['/bin/patch', '--forward', '--reject-file=-',
                '-i', '/path/to/patch', '/path/to/file']
            cmd_mock.assert_called_once_with(cmd, python_shell=False)
            self.assertEqual('test_retval', ret)

    def test_patch_dry_run(self):
        with patch('os.path.isdir', return_value=False) as mock_isdir, \
                patch('salt.utils.path.which', return_value='/bin/patch') as mock_which:
            cmd_mock = MagicMock(return_value='test_retval')
            with patch.dict(filemod.__salt__, {'cmd.run_all': cmd_mock}):
                ret = filemod.patch('/path/to/file', '/path/to/patch', dry_run=True)
            cmd = ['/bin/patch', '--dry-run', '--forward', '--reject-file=-',
                '-i', '/path/to/patch', '/path/to/file']
            cmd_mock.assert_called_once_with(cmd, python_shell=False)
            self.assertEqual('test_retval', ret)

    def test_patch_dir(self):
        with patch('os.path.isdir', return_value=True) as mock_isdir, \
                patch('salt.utils.path.which', return_value='/bin/patch') as mock_which:
            cmd_mock = MagicMock(return_value='test_retval')
            with patch.dict(filemod.__salt__, {'cmd.run_all': cmd_mock}):
                ret = filemod.patch('/path/to/dir', '/path/to/patch')
            cmd = ['/bin/patch', '--forward', '--reject-file=-',
                '-i', '/path/to/patch', '-d', '/path/to/dir', '--strip=0']
            cmd_mock.assert_called_once_with(cmd, python_shell=False)
            self.assertEqual('test_retval', ret)

    def test_apply_template_on_contents(self):
        '''
        Tests that the templating engine works on string contents
        '''
        contents = 'This is a {{ template }}.'
        defaults = {'template': 'templated file'}
        with patch.object(SaltCacheLoader, 'file_client', Mock()):
            ret = filemod.apply_template_on_contents(
                contents,
                template='jinja',
                context={'opts': filemod.__opts__},
                defaults=defaults,
                saltenv='base')
        self.assertEqual(ret, 'This is a templated file.')

    def test_get_diff(self):

        text1 = textwrap.dedent('''\
            foo
            bar
            baz
            спам
            ''')
        text2 = textwrap.dedent('''\
            foo
            bar
            baz
            яйца
            ''')
        # The below two variables are 8 bytes of data pulled from /dev/urandom
        binary1 = b'\xd4\xb2\xa6W\xc6\x8e\xf5\x0f'
        binary2 = b',\x13\x04\xa5\xb0\x12\xdf%'

        # pylint: disable=no-self-argument
        class MockFopen(object):
            '''
            Provides a fake filehandle object that has just enough to run
            readlines() as file.get_diff does. Any significant changes to
            file.get_diff may require this class to be modified.
            '''
            def __init__(mockself, path, *args, **kwargs):  # pylint: disable=unused-argument
                mockself.path = path

            def readlines(mockself):  # pylint: disable=unused-argument
                return {
                    'text1': text1.encode('utf8'),
                    'text2': text2.encode('utf8'),
                    'binary1': binary1,
                    'binary2': binary2,
                }[mockself.path].splitlines(True)

            def __enter__(mockself):
                return mockself

            def __exit__(mockself, *args):  # pylint: disable=unused-argument
                pass
        # pylint: enable=no-self-argument

        fopen = MagicMock(side_effect=lambda x, *args, **kwargs: MockFopen(x))
        cache_file = MagicMock(side_effect=lambda x, *args, **kwargs: x)

        # Mocks for __utils__['files.is_text']
        mock_text_text = MagicMock(side_effect=[True, True])
        mock_bin_bin = MagicMock(side_effect=[False, False])
        mock_text_bin = MagicMock(side_effect=[True, False])
        mock_bin_text = MagicMock(side_effect=[False, True])

        with patch.dict(filemod.__salt__, {'cp.cache_file': cache_file}), \
                patch.object(salt.utils.files, 'fopen', fopen):

            # Test diffing two text files
            with patch.dict(filemod.__utils__, {'files.is_text': mock_text_text}):

                # Identical files
                ret = filemod.get_diff('text1', 'text1')
                self.assertEqual(ret, '')

                # Non-identical files
                ret = filemod.get_diff('text1', 'text2')
                self.assertEqual(
                    ret,
                    textwrap.dedent('''\
                        --- text1
                        +++ text2
                        @@ -1,4 +1,4 @@
                         foo
                         bar
                         baz
                        -спам
                        +яйца
                        ''')
                )

            # Test diffing two binary files
            with patch.dict(filemod.__utils__, {'files.is_text': mock_bin_bin}):

                # Identical files
                ret = filemod.get_diff('binary1', 'binary1')
                self.assertEqual(ret, '')

                # Non-identical files
                ret = filemod.get_diff('binary1', 'binary2')
                self.assertEqual(ret, 'Replace binary file')

            # Test diffing a text file with a binary file
            with patch.dict(filemod.__utils__, {'files.is_text': mock_text_bin}):

                ret = filemod.get_diff('text1', 'binary1')
                self.assertEqual(ret, 'Replace text file with binary file')

            # Test diffing a binary file with a text file
            with patch.dict(filemod.__utils__, {'files.is_text': mock_bin_text}):

                ret = filemod.get_diff('binary1', 'text1')
                self.assertEqual(ret, 'Replace binary file with text file')


@skipIf(pytest is None, 'PyTest required for this set of tests')
class FilemodLineTests(TestCase, LoaderModuleMockMixin):
    '''
    Unit tests for file.line
    '''
    def setUp(self):
        class AnyAttr(object):
            def __getattr__(self, item):
                return 0

            def __call__(self, *args, **kwargs):
                return self
        self._anyattr = AnyAttr()

    def tearDown(self):
        del self._anyattr

    def setup_loader_modules(self):
        return {
            filemod: {
                '__salt__': {
                    'config.manage_mode': configmod.manage_mode,
                    'cmd.run': cmdmod.run,
                    'cmd.run_all': cmdmod.run_all
                },
                '__opts__': {
                    'test': False,
                    'file_roots': {'base': 'tmp'},
                    'pillar_roots': {'base': 'tmp'},
                    'cachedir': 'tmp',
                    'grains': {},
                },
                '__grains__': {'kernel': 'Linux'}
            }
        }

    @staticmethod
    def _get_body(content):
        '''
        The body is written as bytestrings or strings depending on platform.
        This func accepts a string of content and returns the appropriate list
        of strings back.
        '''
        ret = content.splitlines(True)
        if six.PY2 and salt.utils.platform.is_windows():
            return salt.utils.data.encode_list(ret)
        else:
            return salt.utils.data.decode_list(ret, to_str=True)

    @patch('os.path.realpath', MagicMock())
    @patch('os.path.isfile', MagicMock(return_value=True))
    def test_delete_line_in_empty_file(self):
        '''
        Tests that when calling file.line with ``mode=delete``,
        the function doesn't stack trace if the file is empty.
        Should return ``False``.

        See Issue #38438.
        '''
        for mode in ['delete', 'replace']:
            _log = MagicMock()
            with patch('salt.utils.files.fopen', mock_open(read_data='')), \
                    patch('os.stat', self._anyattr), \
                    patch('salt.modules.file.log', _log):
                self.assertFalse(filemod.line('/dummy/path', content='foo', match='bar', mode=mode))
            self.assertIn('Cannot find text to {0}'.format(mode),
                          _log.warning.call_args_list[0][0][0])

    @patch('os.path.realpath', MagicMock())
    @patch('os.path.isfile', MagicMock(return_value=True))
    @patch('os.stat', MagicMock())
    def test_line_delete_no_match(self):
        '''
        Tests that when calling file.line with ``mode=delete``,
        with not matching pattern to delete returns False
        :return:
        '''
        file_content = os.linesep.join([
            'file_roots:',
            '  base:',
            '    - /srv/salt',
            '    - /srv/custom'
        ])
        match = 'not matching'
        for mode in ['delete', 'replace']:
            files_fopen = mock_open(read_data=file_content)
            with patch('salt.utils.files.fopen', files_fopen):
                atomic_opener = mock_open()
                with patch('salt.utils.atomicfile.atomic_open', atomic_opener):
                    self.assertFalse(filemod.line('foo', content='foo', match=match, mode=mode))

    @patch('os.path.realpath', MagicMock())
    @patch('os.path.isfile', MagicMock(return_value=True))
    def test_line_modecheck_failure(self):
        '''
        Test for file.line for empty or wrong mode.
        Calls unknown or empty mode and expects failure.
        :return:
        '''
        for mode, err_msg in [(None, 'How to process the file'), ('nonsense', 'Unknown mode')]:
            with pytest.raises(CommandExecutionError) as cmd_err:
                filemod.line('foo', mode=mode)
            self.assertIn(err_msg, six.text_type(cmd_err))

    @patch('os.path.realpath', MagicMock())
    @patch('os.path.isfile', MagicMock(return_value=True))
    def test_line_no_content(self):
        '''
        Test for file.line for an empty content when not deleting anything.
        :return:
        '''
        for mode in ['insert', 'ensure', 'replace']:
            with pytest.raises(CommandExecutionError) as cmd_err:
                filemod.line('foo', mode=mode)
            self.assertIn('Content can only be empty if mode is "delete"',
                          six.text_type(cmd_err))

    @patch('os.path.realpath', MagicMock())
    @patch('os.path.isfile', MagicMock(return_value=True))
    @patch('os.stat', MagicMock())
    def test_line_insert_no_location_no_before_no_after(self):
        '''
        Test for file.line for insertion but define no location/before/after.
        :return:
        '''
        files_fopen = mock_open(read_data='test data')
        with patch('salt.utils.files.fopen', files_fopen):
            with pytest.raises(CommandExecutionError) as cmd_err:
                filemod.line('foo', content='test content', mode='insert')
            self.assertIn('"location" or "before/after"',
                          six.text_type(cmd_err))

    def test_util_starts_till(self):
        '''
        Test for file._starts_till function.

        :return:
        '''
        src = 'here is something'
        self.assertEqual(
            filemod._starts_till(src=src, probe='here quite something else'), 1)
        self.assertEqual(
            filemod._starts_till(src=src, probe='here is something'), 0)
        self.assertEqual(
            filemod._starts_till(src=src, probe='and here is something'), -1)

    @with_tempfile()
    def test_line_insert_after_no_pattern(self, name):
        '''
        Test for file.line for insertion after specific line, using no pattern.

        See issue #38670
        :return:
        '''
        file_content = os.linesep.join([
            'file_roots:',
            '  base:',
            '    - /srv/salt'
        ])
        file_modified = os.linesep.join([
            'file_roots:',
            '  base:',
            '    - /srv/salt',
            '    - /srv/custom'
        ])
        cfg_content = '- /srv/custom'

        isfile_mock = MagicMock(side_effect=lambda x: True if x == name else DEFAULT)
        with patch('os.path.isfile', isfile_mock), \
                patch('os.stat', MagicMock(return_value=DummyStat())), \
                patch('salt.utils.files.fopen', mock_open(read_data=file_content)), \
                patch('salt.utils.atomicfile.atomic_open', mock_open()) as atomic_open_mock:
            filemod.line(name, content=cfg_content, after='- /srv/salt', mode='insert')
            handles = atomic_open_mock.filehandles[name]
            # We should only have opened the file once
            open_count = len(handles)
            assert open_count == 1, open_count
            # We should only have invoked .writelines() once...
            writelines_content = handles[0].writelines_calls
            writelines_count = len(writelines_content)
            assert writelines_count == 1, writelines_count
            # ... with the updated content
            expected = self._get_body(file_modified)
            assert writelines_content[0] == expected, (writelines_content[0], expected)

    @with_tempfile()
    def test_line_insert_after_pattern(self, name):
        '''
        Test for file.line for insertion after specific line, using pattern.

        See issue #38670
        :return:
        '''
        file_content = os.linesep.join([
            'file_boots:',
            '  - /rusty',
            'file_roots:',
            '  base:',
            '    - /srv/salt',
            '    - /srv/sugar'
        ])
        file_modified = os.linesep.join([
            'file_boots:',
            '  - /rusty',
            'file_roots:',
            '  custom:',
            '    - /srv/custom',
            '  base:',
            '    - /srv/salt',
            '    - /srv/sugar'
        ])
        cfg_content = os.linesep.join([
            '  custom:',
            '    - /srv/custom'
        ])
        isfile_mock = MagicMock(side_effect=lambda x: True if x == name else DEFAULT)
        for after_line in ['file_r.*', '.*roots']:
            with patch('os.path.isfile', isfile_mock), \
                    patch('os.stat', MagicMock(return_value=DummyStat())), \
                    patch('salt.utils.files.fopen',
                          mock_open(read_data=file_content)), \
                    patch('salt.utils.atomicfile.atomic_open',
                          mock_open()) as atomic_open_mock:
                filemod.line(name, content=cfg_content, after=after_line, mode='insert', indent=False)
                handles = atomic_open_mock.filehandles[name]
                # We should only have opened the file once
                open_count = len(handles)
                assert open_count == 1, open_count
                # We should only have invoked .writelines() once...
                writelines_content = handles[0].writelines_calls
                writelines_count = len(writelines_content)
                assert writelines_count == 1, writelines_count
                # ... with the updated content
                expected = self._get_body(file_modified)
                # We passed cfg_content with a newline in the middle, so it
                # will be written as two lines in the same element of the list
                # passed to .writelines()
                expected[3] = expected[3] + expected.pop(4)
                assert writelines_content[0] == expected, (writelines_content[0], expected)

    @with_tempfile()
    def test_line_insert_multi_line_content_after_unicode(self, name):
        '''
        Test for file.line for insertion after specific line with Unicode

        See issue #48113
        :return:
        '''
        file_content = 'This is a line\nThis is another line'
        file_modified = salt.utils.stringutils.to_str('This is a line\n'
                                                      'This is another line\n'
                                                      'This is a line with unicode Ŷ')
        cfg_content = "This is a line with unicode Ŷ"
        isfile_mock = MagicMock(side_effect=lambda x: True if x == name else DEFAULT)
        for after_line in ['This is another line']:
            with patch('os.path.isfile', isfile_mock), \
                    patch('os.stat', MagicMock(return_value=DummyStat())), \
                    patch('salt.utils.files.fopen',
                          mock_open(read_data=file_content)), \
                    patch('salt.utils.atomicfile.atomic_open',
                          mock_open()) as atomic_open_mock:
                filemod.line(name, content=cfg_content, after=after_line, mode='insert', indent=False)
                handles = atomic_open_mock.filehandles[name]
                # We should only have opened the file once
                open_count = len(handles)
                assert open_count == 1, open_count
                # We should only have invoked .writelines() once...
                writelines_content = handles[0].writelines_calls
                writelines_count = len(writelines_content)
                assert writelines_count == 1, writelines_count
                # ... with the updated content
                expected = self._get_body(file_modified)
                assert writelines_content[0] == expected, (writelines_content[0], expected)

    @with_tempfile()
    def test_line_insert_before(self, name):
        '''
        Test for file.line for insertion before specific line, using pattern and no patterns.

        See issue #38670
        :return:
        '''
        file_content = os.linesep.join([
            'file_roots:',
            '  base:',
            '    - /srv/salt',
            '    - /srv/sugar'
        ])
        file_modified = os.linesep.join([
            'file_roots:',
            '  base:',
            '    - /srv/custom',
            '    - /srv/salt',
            '    - /srv/sugar'
        ])
        cfg_content = '- /srv/custom'

        isfile_mock = MagicMock(side_effect=lambda x: True if x == name else DEFAULT)
        for before_line in ['/srv/salt', '/srv/sa.*t']:
            with patch('os.path.isfile', isfile_mock), \
                    patch('os.stat', MagicMock(return_value=DummyStat())), \
                    patch('salt.utils.files.fopen',
                          mock_open(read_data=file_content)), \
                    patch('salt.utils.atomicfile.atomic_open',
                          mock_open()) as atomic_open_mock:
                filemod.line(name, content=cfg_content, before=before_line, mode='insert')
                handles = atomic_open_mock.filehandles[name]
                # We should only have opened the file once
                open_count = len(handles)
                assert open_count == 1, open_count
                # We should only have invoked .writelines() once...
                writelines_content = handles[0].writelines_calls
                writelines_count = len(writelines_content)
                assert writelines_count == 1, writelines_count
                # ... with the updated content
                expected = self._get_body(file_modified)
                assert writelines_content[0] == expected, (writelines_content[0], expected)

    @patch('os.path.realpath', MagicMock())
    @patch('os.path.isfile', MagicMock(return_value=True))
    @patch('os.stat', MagicMock())
    def test_line_assert_exception_pattern(self):
        '''
        Test for file.line for exception on insert with too general pattern.

        :return:
        '''
        file_content = os.linesep.join([
            'file_roots:',
            '  base:',
            '    - /srv/salt',
            '    - /srv/sugar'
        ])
        cfg_content = '- /srv/custom'
        for before_line in ['/sr.*']:
            files_fopen = mock_open(read_data=file_content)
            with patch('salt.utils.files.fopen', files_fopen):
                atomic_opener = mock_open()
                with patch('salt.utils.atomicfile.atomic_open', atomic_opener):
                    with self.assertRaises(CommandExecutionError) as cm:
                        filemod.line('foo', content=cfg_content, before=before_line, mode='insert')
                    self.assertEqual(cm.exception.strerror,
                                     'Found more than expected occurrences in "before" expression')

    @with_tempfile()
    def test_line_insert_before_after(self, name):
        '''
        Test for file.line for insertion before specific line, using pattern and no patterns.

        See issue #38670
        :return:
        '''
        file_content = os.linesep.join([
            'file_roots:',
            '  base:',
            '    - /srv/salt',
            '    - /srv/pepper',
            '    - /srv/sugar'
        ])
        file_modified = os.linesep.join([
            'file_roots:',
            '  base:',
            '    - /srv/salt',
            '    - /srv/pepper',
            '    - /srv/coriander',
            '    - /srv/sugar'
        ])
        cfg_content = '- /srv/coriander'

        isfile_mock = MagicMock(side_effect=lambda x: True if x == name else DEFAULT)
        for b_line, a_line in [('/srv/sugar', '/srv/salt')]:
            with patch('os.path.isfile', isfile_mock), \
                    patch('os.stat', MagicMock(return_value=DummyStat())), \
                    patch('salt.utils.files.fopen',
                          mock_open(read_data=file_content)), \
                    patch('salt.utils.atomicfile.atomic_open',
                          mock_open()) as atomic_open_mock:
                filemod.line(name, content=cfg_content, before=b_line, after=a_line, mode='insert')
                handles = atomic_open_mock.filehandles[name]
                # We should only have opened the file once
                open_count = len(handles)
                assert open_count == 1, open_count
                # We should only have invoked .writelines() once...
                writelines_content = handles[0].writelines_calls
                writelines_count = len(writelines_content)
                assert writelines_count == 1, writelines_count
                # ... with the updated content
                expected = self._get_body(file_modified)
                assert writelines_content[0] == expected, (writelines_content[0], expected)

    @with_tempfile()
    def test_line_insert_start(self, name):
        '''
        Test for file.line for insertion at the beginning of the file
        :return:
        '''
        cfg_content = 'everything: fantastic'
        file_content = os.linesep.join([
            'file_roots:',
            '  base:',
            '    - /srv/salt',
            '    - /srv/sugar'
        ])
        file_modified = os.linesep.join([
            cfg_content,
            'file_roots:',
            '  base:',
            '    - /srv/salt',
            '    - /srv/sugar'
        ])

        isfile_mock = MagicMock(side_effect=lambda x: True if x == name else DEFAULT)
        with patch('os.path.isfile', isfile_mock), \
                patch('os.stat', MagicMock(return_value=DummyStat())), \
                patch('salt.utils.files.fopen',
                      mock_open(read_data=file_content)), \
                patch('salt.utils.atomicfile.atomic_open',
                      mock_open()) as atomic_open_mock:
            filemod.line(name, content=cfg_content, location='start', mode='insert')
            handles = atomic_open_mock.filehandles[name]
            # We should only have opened the file once
            open_count = len(handles)
            assert open_count == 1, open_count
            # We should only have invoked .writelines() once...
            writelines_content = handles[0].writelines_calls
            writelines_count = len(writelines_content)
            assert writelines_count == 1, writelines_count
            # ... with the updated content
            expected = self._get_body(file_modified)
            assert writelines_content[0] == expected, (writelines_content[0], expected)

    @with_tempfile()
    def test_line_insert_end(self, name):
        '''
        Test for file.line for insertion at the end of the file (append)
        :return:
        '''
        cfg_content = 'everything: fantastic'
        file_content = os.linesep.join([
            'file_roots:',
            '  base:',
            '    - /srv/salt',
            '    - /srv/sugar'
        ])
        file_modified = os.linesep.join([
            'file_roots:',
            '  base:',
            '    - /srv/salt',
            '    - /srv/sugar',
            '    ' + cfg_content
        ])

        isfile_mock = MagicMock(side_effect=lambda x: True if x == name else DEFAULT)
        with patch('os.path.isfile', isfile_mock), \
                patch('os.stat', MagicMock(return_value=DummyStat())), \
                patch('salt.utils.files.fopen',
                      mock_open(read_data=file_content)), \
                patch('salt.utils.atomicfile.atomic_open',
                      mock_open()) as atomic_open_mock:
            filemod.line(name, content=cfg_content, location='end', mode='insert')
            handles = atomic_open_mock.filehandles[name]
            # We should only have opened the file once
            open_count = len(handles)
            assert open_count == 1, open_count
            # We should only have invoked .writelines() once...
            writelines_content = handles[0].writelines_calls
            writelines_count = len(writelines_content)
            assert writelines_count == 1, writelines_count
            # ... with the updated content
            expected = self._get_body(file_modified)
            assert writelines_content[0] == expected, (writelines_content[0], expected)

    @with_tempfile()
    def test_line_insert_ensure_before(self, name):
        '''
        Test for file.line for insertion ensuring the line is before
        :return:
        '''
        cfg_content = '/etc/init.d/someservice restart'
        file_content = os.linesep.join([
            '#!/bin/bash',
            '',
            'exit 0'
        ])
        file_modified = os.linesep.join([
            '#!/bin/bash',
            '',
            cfg_content,
            'exit 0'
        ])

        isfile_mock = MagicMock(side_effect=lambda x: True if x == name else DEFAULT)
        with patch('os.path.isfile', isfile_mock), \
             patch('os.stat', MagicMock(return_value=DummyStat())), \
             patch('salt.utils.files.fopen',
                   mock_open(read_data=file_content)), \
             patch('salt.utils.atomicfile.atomic_open',
                   mock_open()) as atomic_open_mock:
            filemod.line(name, content=cfg_content, before='exit 0', mode='ensure')
            handles = atomic_open_mock.filehandles[name]
            # We should only have opened the file once
            open_count = len(handles)
            assert open_count == 1, open_count
            # We should only have invoked .writelines() once...
            writelines_content = handles[0].writelines_calls
            writelines_count = len(writelines_content)
            assert writelines_count == 1, writelines_count
            # ... with the updated content
            expected = self._get_body(file_modified)
            assert writelines_content[0] == expected, (writelines_content[0], expected)

    @with_tempfile()
    def test_line_insert_ensure_before_first_line(self, name):
        '''
        Test for file.line for insertion ensuring the line is before first line
        :return:
        '''
        cfg_content = '#!/bin/bash'
        file_content = os.linesep.join([
            '/etc/init.d/someservice restart',
            'exit 0'
        ])
        file_modified = os.linesep.join([
            cfg_content,
            '/etc/init.d/someservice restart',
            'exit 0'
        ])

        isfile_mock = MagicMock(side_effect=lambda x: True if x == name else DEFAULT)
        with patch('os.path.isfile', isfile_mock), \
                patch('os.stat', MagicMock(return_value=DummyStat())), \
                patch('salt.utils.files.fopen',
                      mock_open(read_data=file_content)), \
                patch('salt.utils.atomicfile.atomic_open',
                      mock_open()) as atomic_open_mock:
            filemod.line(name, content=cfg_content, before='/etc/init.d/someservice restart', mode='ensure')
            handles = atomic_open_mock.filehandles[name]
            # We should only have opened the file once
            open_count = len(handles)
            assert open_count == 1, open_count
            # We should only have invoked .writelines() once...
            writelines_content = handles[0].writelines_calls
            writelines_count = len(writelines_content)
            assert writelines_count == 1, writelines_count
<<<<<<< HEAD
=======
            # ... with the updated content
            expected = self._get_body(file_modified)
            assert writelines_content[0] == expected, (writelines_content[0], expected)

    @with_tempfile()
    def test_line_insert_ensure_before_first_line(self, name):
        '''
        Test for file.line for insertion ensuring the line is before first line
        :return:
        '''
        cfg_content = '#!/bin/bash'
        file_content = os.linesep.join([
            '/etc/init.d/someservice restart',
            'exit 0'
        ])
        file_modified = os.linesep.join([
            cfg_content,
            '/etc/init.d/someservice restart',
            'exit 0'
        ])

        isfile_mock = MagicMock(side_effect=lambda x: True if x == name else DEFAULT)
        with patch('os.path.isfile', isfile_mock), \
                patch('os.stat', MagicMock(return_value=DummyStat())), \
                patch('salt.utils.files.fopen',
                      mock_open(read_data=file_content)), \
                patch('salt.utils.atomicfile.atomic_open',
                      mock_open()) as atomic_open_mock:
            filemod.line(name, content=cfg_content, before='/etc/init.d/someservice restart', mode='ensure')
            handles = atomic_open_mock.filehandles[name]
            # We should only have opened the file once
            open_count = len(handles)
            assert open_count == 1, open_count
            # We should only have invoked .writelines() once...
            writelines_content = handles[0].writelines_calls
            writelines_count = len(writelines_content)
            assert writelines_count == 1, writelines_count
>>>>>>> fb7bfc75
            # ... with the updated content
            expected = self._get_body(file_modified)
            assert writelines_content[0] == expected, (writelines_content[0], expected)

    @with_tempfile()
    def test_line_insert_ensure_after(self, name):
        '''
        Test for file.line for insertion ensuring the line is after
        :return:
        '''
        cfg_content = 'exit 0'
        file_content = os.linesep.join([
            '#!/bin/bash',
            '/etc/init.d/someservice restart'
        ])
        file_modified = os.linesep.join([
            '#!/bin/bash',
            '/etc/init.d/someservice restart',
            cfg_content
        ])

        isfile_mock = MagicMock(side_effect=lambda x: True if x == name else DEFAULT)
        with patch('os.path.isfile', isfile_mock), \
                patch('os.stat', MagicMock(return_value=DummyStat())), \
                patch('salt.utils.files.fopen',
                      mock_open(read_data=file_content)), \
                patch('salt.utils.atomicfile.atomic_open',
                      mock_open()) as atomic_open_mock:
            filemod.line(name, content=cfg_content, after='/etc/init.d/someservice restart', mode='ensure')
            handles = atomic_open_mock.filehandles[name]
            # We should only have opened the file once
            open_count = len(handles)
            assert open_count == 1, open_count
            # We should only have invoked .writelines() once...
            writelines_content = handles[0].writelines_calls
            writelines_count = len(writelines_content)
            assert writelines_count == 1, writelines_count
            # ... with the updated content
            expected = self._get_body(file_modified)
            assert writelines_content[0] == expected, (writelines_content[0], expected)

    @with_tempfile()
    def test_line_insert_ensure_beforeafter_twolines(self, name):
        '''
        Test for file.line for insertion ensuring the line is between two lines
        :return:
        '''
        cfg_content = 'EXTRA_GROUPS="dialout cdrom floppy audio video plugdev users"'
        # pylint: disable=W1401
        file_content = os.linesep.join([
            'NAME_REGEX="^[a-z][-a-z0-9_]*\$"',
            'SKEL_IGNORE_REGEX="dpkg-(old|new|dist|save)"'
        ])
        # pylint: enable=W1401
        after, before = file_content.split(os.linesep)
        file_modified = os.linesep.join([after, cfg_content, before])

        isfile_mock = MagicMock(side_effect=lambda x: True if x == name else DEFAULT)
        for (_after, _before) in [(after, before), ('NAME_.*', 'SKEL_.*')]:
            with patch('os.path.isfile', isfile_mock), \
                    patch('os.stat', MagicMock(return_value=DummyStat())), \
                    patch('salt.utils.files.fopen',
                          mock_open(read_data=file_content)), \
                    patch('salt.utils.atomicfile.atomic_open',
                          mock_open()) as atomic_open_mock:
                filemod.line(name, content=cfg_content, after=_after, before=_before, mode='ensure')
                handles = atomic_open_mock.filehandles[name]
                # We should only have opened the file once
                open_count = len(handles)
                assert open_count == 1, open_count
                # We should only have invoked .writelines() once...
                writelines_content = handles[0].writelines_calls
                writelines_count = len(writelines_content)
                assert writelines_count == 1, writelines_count
                # ... with the updated content
                expected = self._get_body(file_modified)
                assert writelines_content[0] == expected, (writelines_content[0], expected)

    @with_tempfile()
    def test_line_insert_ensure_beforeafter_twolines_exists(self, name):
        '''
        Test for file.line for insertion ensuring the line is between two lines
        where content already exists
        '''
        cfg_content = 'EXTRA_GROUPS="dialout"'
        # pylint: disable=W1401
        file_content = os.linesep.join([
            'NAME_REGEX="^[a-z][-a-z0-9_]*\$"',
            'EXTRA_GROUPS="dialout"',
            'SKEL_IGNORE_REGEX="dpkg-(old|new|dist|save)"'
        ])
        # pylint: enable=W1401
        after, before = file_content.split(os.linesep)[0], file_content.split(os.linesep)[2]

        isfile_mock = MagicMock(side_effect=lambda x: True if x == name else DEFAULT)
        for (_after, _before) in [(after, before), ('NAME_.*', 'SKEL_.*')]:
            with patch('os.path.isfile', isfile_mock), \
                    patch('os.stat', MagicMock(return_value=DummyStat())), \
                    patch('salt.utils.files.fopen',
                          mock_open(read_data=file_content)), \
                    patch('salt.utils.atomicfile.atomic_open',
                          mock_open()) as atomic_open_mock:
                result = filemod.line('foo', content=cfg_content, after=_after, before=_before, mode='ensure')
                # We should not have opened the file
                assert not atomic_open_mock.filehandles
                # No changes should have been made
                assert result is False

    @patch('os.path.realpath', MagicMock())
    @patch('os.path.isfile', MagicMock(return_value=True))
    @patch('os.stat', MagicMock())
    def test_line_insert_ensure_beforeafter_rangelines(self):
        '''
        Test for file.line for insertion ensuring the line is between two lines
        within the range.  This expected to bring no changes.
        '''
        cfg_content = 'EXTRA_GROUPS="dialout cdrom floppy audio video plugdev users"'
        # pylint: disable=W1401
        file_content = 'NAME_REGEX="^[a-z][-a-z0-9_]*\$"\nSETGID_HOME=no\nADD_EXTRA_GROUPS=1\n' \
                       'SKEL_IGNORE_REGEX="dpkg-(old|new|dist|save)"'
        # pylint: enable=W1401
        after, before = file_content.split(os.linesep)[0], file_content.split(os.linesep)[-1]
        for (_after, _before) in [(after, before), ('NAME_.*', 'SKEL_.*')]:
            files_fopen = mock_open(read_data=file_content)
            with patch('salt.utils.files.fopen', files_fopen):
                atomic_opener = mock_open()
                with patch('salt.utils.atomicfile.atomic_open', atomic_opener):
                    with pytest.raises(CommandExecutionError) as cmd_err:
                        filemod.line('foo', content=cfg_content, after=_after, before=_before, mode='ensure')
            self.assertIn(
                'Found more than one line between boundaries "before" and "after"',
                six.text_type(cmd_err))

    @with_tempfile()
    def test_line_delete(self, name):
        '''
        Test for file.line for deletion of specific line
        :return:
        '''
        file_content = os.linesep.join([
            'file_roots:',
            '  base:',
            '    - /srv/salt',
            '    - /srv/pepper',
            '    - /srv/sugar'
        ])
        file_modified = os.linesep.join([
            'file_roots:',
            '  base:',
            '    - /srv/salt',
            '    - /srv/sugar'
        ])

        isfile_mock = MagicMock(side_effect=lambda x: True if x == name else DEFAULT)
        for content in ['/srv/pepper', '/srv/pepp*', '/srv/p.*', '/sr.*pe.*']:
            files_fopen = mock_open(read_data=file_content)
            with patch('os.path.isfile', isfile_mock), \
                    patch('os.stat', MagicMock(return_value=DummyStat())), \
                    patch('salt.utils.files.fopen', files_fopen), \
                    patch('salt.utils.atomicfile.atomic_open', mock_open()) as atomic_open_mock:
                filemod.line(name, content=content, mode='delete')
                handles = atomic_open_mock.filehandles[name]
                # We should only have opened the file once
                open_count = len(handles)
                assert open_count == 1, open_count
                # We should only have invoked .writelines() once...
                writelines_content = handles[0].writelines_calls
                writelines_count = len(writelines_content)
                assert writelines_count == 1, writelines_count
                # ... with the updated content
                expected = self._get_body(file_modified)
                assert writelines_content[0] == expected, (writelines_content[0], expected)

    @with_tempfile()
    def test_line_replace(self, name):
        '''
        Test for file.line for replacement of specific line
        :return:
        '''
        file_content = os.linesep.join([
            'file_roots:',
            '  base:',
            '    - /srv/salt',
            '    - /srv/pepper',
            '    - /srv/sugar'
        ])
        file_modified = os.linesep.join([
            'file_roots:',
            '  base:',
            '    - /srv/salt',
            '    - /srv/natrium-chloride',
            '    - /srv/sugar'
        ])

        isfile_mock = MagicMock(side_effect=lambda x: True if x == name else DEFAULT)
        for match in ['/srv/pepper', '/srv/pepp*', '/srv/p.*', '/sr.*pe.*']:
            files_fopen = mock_open(read_data=file_content)
            with patch('os.path.isfile', isfile_mock), \
                    patch('os.stat', MagicMock(return_value=DummyStat())), \
                    patch('salt.utils.files.fopen', files_fopen), \
                    patch('salt.utils.atomicfile.atomic_open', mock_open()) as atomic_open_mock:
                filemod.line(name, content='- /srv/natrium-chloride', match=match, mode='replace')
                handles = atomic_open_mock.filehandles[name]
                # We should only have opened the file once
                open_count = len(handles)
                assert open_count == 1, open_count
                # We should only have invoked .writelines() once...
                writelines_content = handles[0].writelines_calls
                writelines_count = len(writelines_content)
                assert writelines_count == 1, writelines_count
                # ... with the updated content
                expected = self._get_body(file_modified)
                assert writelines_content[0] == expected, (writelines_content[0], expected)


class FileBasicsTestCase(TestCase, LoaderModuleMockMixin):
    def setup_loader_modules(self):
        return {
            filemod: {
                '__salt__': {
                    'config.manage_mode': configmod.manage_mode,
                    'cmd.run': cmdmod.run,
                    'cmd.run_all': cmdmod.run_all
                },
                '__opts__': {
                    'test': False,
                    'file_roots': {'base': 'tmp'},
                    'pillar_roots': {'base': 'tmp'},
                    'cachedir': 'tmp',
                    'grains': {},
                },
                '__grains__': {'kernel': 'Linux'}
            }
        }

    def setUp(self):
        self.directory = tempfile.mkdtemp()
        self.addCleanup(shutil.rmtree, self.directory)
        self.addCleanup(delattr, self, 'directory')
        with tempfile.NamedTemporaryFile(delete=False, mode='w+') as self.tfile:
            self.tfile.write('Hi hello! I am a file.')
            self.tfile.close()
        self.addCleanup(os.remove, self.tfile.name)
        self.addCleanup(delattr, self, 'tfile')
        self.myfile = os.path.join(TMP, 'myfile')
        with salt.utils.files.fopen(self.myfile, 'w+') as fp:
            fp.write(salt.utils.stringutils.to_str('Hello\n'))
        self.addCleanup(os.remove, self.myfile)
        self.addCleanup(delattr, self, 'myfile')

    @skipIf(salt.utils.platform.is_windows(), 'os.symlink is not available on Windows')
    def test_symlink_already_in_desired_state(self):
        os.symlink(self.tfile.name, self.directory + '/a_link')
        self.addCleanup(os.remove, self.directory + '/a_link')
        result = filemod.symlink(self.tfile.name, self.directory + '/a_link')
        self.assertTrue(result)

    def test_source_list_for_list_returns_file_from_dict_via_http(self):
        with patch('salt.modules.file.os.remove') as remove:
            remove.return_value = None
            with patch.dict(filemod.__salt__, {'cp.list_master': MagicMock(return_value=[]),
                                               'cp.list_master_dirs': MagicMock(return_value=[]),
                                               'cp.cache_file': MagicMock(return_value='/tmp/http.conf')}):
                ret = filemod.source_list(
                    [{'http://t.est.com/http/httpd.conf': 'filehash'}], '', 'base')
                self.assertEqual(list(ret), ['http://t.est.com/http/httpd.conf', 'filehash'])

    def test_source_list_for_list_returns_existing_file(self):
        with patch.dict(filemod.__salt__, {'cp.list_master': MagicMock(return_value=['http/httpd.conf.fallback']),
                                           'cp.list_master_dirs': MagicMock(return_value=[])}):
            ret = filemod.source_list(['salt://http/httpd.conf',
                                       'salt://http/httpd.conf.fallback'],
                                      'filehash', 'base')
            self.assertEqual(list(ret), ['salt://http/httpd.conf.fallback', 'filehash'])

    def test_source_list_for_list_returns_file_from_other_env(self):
        def list_master(env):
            dct = {'base': [], 'dev': ['http/httpd.conf']}
            return dct[env]

        with patch.dict(filemod.__salt__, {'cp.list_master': MagicMock(side_effect=list_master),
                                           'cp.list_master_dirs': MagicMock(return_value=[])}):
            ret = filemod.source_list(['salt://http/httpd.conf?saltenv=dev',
                                       'salt://http/httpd.conf.fallback'],
                                      'filehash', 'base')
            self.assertEqual(list(ret), ['salt://http/httpd.conf?saltenv=dev', 'filehash'])

    def test_source_list_for_list_returns_file_from_dict(self):
        with patch.dict(filemod.__salt__, {'cp.list_master': MagicMock(return_value=['http/httpd.conf']),
                                           'cp.list_master_dirs': MagicMock(return_value=[])}):
            ret = filemod.source_list(
                [{'salt://http/httpd.conf': ''}], 'filehash', 'base')
            self.assertEqual(list(ret), ['salt://http/httpd.conf', 'filehash'])

    def test_source_list_for_list_returns_existing_local_file_slash(self):
        with patch.dict(filemod.__salt__, {'cp.list_master': MagicMock(return_value=[]),
                                           'cp.list_master_dirs': MagicMock(return_value=[])}):
            ret = filemod.source_list([self.myfile + '-foo',
                                       self.myfile],
                                      'filehash', 'base')
            self.assertEqual(list(ret), [self.myfile, 'filehash'])

    def test_source_list_for_list_returns_existing_local_file_proto(self):
        with patch.dict(filemod.__salt__, {'cp.list_master': MagicMock(return_value=[]),
                                           'cp.list_master_dirs': MagicMock(return_value=[])}):
            ret = filemod.source_list(['file://' + self.myfile + '-foo',
                                       'file://' + self.myfile],
                                      'filehash', 'base')
            self.assertEqual(list(ret), ['file://' + self.myfile, 'filehash'])

    def test_source_list_for_list_returns_local_file_slash_from_dict(self):
        with patch.dict(filemod.__salt__, {'cp.list_master': MagicMock(return_value=[]),
                                           'cp.list_master_dirs': MagicMock(return_value=[])}):
            ret = filemod.source_list(
                [{self.myfile: ''}], 'filehash', 'base')
            self.assertEqual(list(ret), [self.myfile, 'filehash'])

    def test_source_list_for_list_returns_local_file_proto_from_dict(self):
        with patch.dict(filemod.__salt__, {'cp.list_master': MagicMock(return_value=[]),
                                           'cp.list_master_dirs': MagicMock(return_value=[])}):
            ret = filemod.source_list(
                [{'file://' + self.myfile: ''}], 'filehash', 'base')
            self.assertEqual(list(ret), ['file://' + self.myfile, 'filehash'])<|MERGE_RESOLUTION|>--- conflicted
+++ resolved
@@ -1593,8 +1593,6 @@
             writelines_content = handles[0].writelines_calls
             writelines_count = len(writelines_content)
             assert writelines_count == 1, writelines_count
-<<<<<<< HEAD
-=======
             # ... with the updated content
             expected = self._get_body(file_modified)
             assert writelines_content[0] == expected, (writelines_content[0], expected)
@@ -1632,10 +1630,6 @@
             writelines_content = handles[0].writelines_calls
             writelines_count = len(writelines_content)
             assert writelines_count == 1, writelines_count
->>>>>>> fb7bfc75
-            # ... with the updated content
-            expected = self._get_body(file_modified)
-            assert writelines_content[0] == expected, (writelines_content[0], expected)
 
     @with_tempfile()
     def test_line_insert_ensure_after(self, name):
