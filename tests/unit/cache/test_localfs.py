--- conflicted
+++ resolved
@@ -4,12 +4,8 @@
 '''
 
 # Import Python libs
-<<<<<<< HEAD
 from __future__ import absolute_import, print_function, unicode_literals
-=======
-from __future__ import absolute_import
 import os
->>>>>>> 0cbe93cd
 import shutil
 import tempfile
 
