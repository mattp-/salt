# -*- coding: utf-8 -*-
'''
    :codeauthor: :email:`Jayesh Kariya <jayeshk@saltstack.com>`
'''
# Import Python libs
from __future__ import absolute_import

# Import Salt Testing Libs
from salttesting import skipIf, TestCase
from salttesting.mock import (
    NO_MOCK,
    NO_MOCK_REASON,
    MagicMock,
    patch
)

from salttesting.helpers import ensure_in_syspath
import salt.utils.event
import time

ensure_in_syspath('../../')

# Import Salt Libs
from salt.states import saltmod

saltmod.__opts__ = {'__role': 'master', 'file_client': 'remote'}
saltmod.__salt__ = {'saltutil.cmd': MagicMock()}
saltmod.__env__ = {}


@skipIf(NO_MOCK, NO_MOCK_REASON)
class SaltmodTestCase(TestCase):
    '''
    Test cases for salt.states.saltmod
    '''
    # 'state' function tests: 1

    def test_state(self):
        '''
        Test to invoke a state run on a given target
        '''
        name = 'state'
        tgt = 'minion1'

        comt = ('Passed invalid value for \'allow_fail\', must be an int')

        ret = {'name': name,
               'changes': {},
               'result': False,
               'comment': comt}

        test_ret = {'name': name,
                    'changes': {},
                    'result': True,
                    'comment': 'States ran successfully.'
                    }

        self.assertDictEqual(saltmod.state(name, tgt, allow_fail='a'), ret)

        comt = ('No highstate or sls specified, no execution made')
        ret.update({'comment': comt})
        self.assertDictEqual(saltmod.state(name, tgt), ret)

        comt = ("Must pass in boolean for value of 'concurrent'")
        ret.update({'comment': comt})
        self.assertDictEqual(saltmod.state(name, tgt, highstate=True,
                                           concurrent='a'), ret)

        ret.update({'comment': comt, 'result': None})
        with patch.dict(saltmod.__opts__, {'test': True}):
            self.assertDictEqual(saltmod.state(name, tgt, highstate=True), test_ret)

        ret.update({'comment': 'States ran successfully.', 'result': True})
        with patch.dict(saltmod.__opts__, {'test': False}):
            mock = MagicMock(return_value={})
            with patch.dict(saltmod.__salt__, {'saltutil.cmd': mock}):
                self.assertDictEqual(saltmod.state(name, tgt, highstate=True),
                                     ret)

    # 'function' function tests: 1

    def test_function(self):
        '''
        Test to execute a single module function on a remote
        minion via salt or salt-ssh
        '''
        name = 'state'
        tgt = 'larry'

        comt = ('Function state will be executed'
                ' on target {0} as test=False'.format(tgt))

        ret = {'name': name,
               'changes': {},
               'result': None,
               'comment': comt}

        with patch.dict(saltmod.__opts__, {'test': True}):
            self.assertDictEqual(saltmod.function(name, tgt), ret)

        ret.update({'result': True,
                    'changes': {'out': 'highstate', 'ret': {tgt: ''}},
                    'comment': 'Function ran successfully.'
                              ' Function state ran on {0}.'.format(tgt)})
        with patch.dict(saltmod.__opts__, {'test': False}):
            mock_ret = {'larry': {'ret': '', 'retcode': 0, 'failed': False}}
            mock_cmd = MagicMock(return_value=mock_ret)
            with patch.dict(saltmod.__salt__, {'saltutil.cmd': mock_cmd}):
                self.assertDictEqual(saltmod.function(name, tgt), ret)

    # 'wait_for_event' function tests: 1

    def test_wait_for_event(self):
        '''
        Test to watch Salt's event bus and block until a condition is met
        '''
        name = 'state'
        tgt = 'minion1'

        comt = ('Timeout value reached.')

        ret = {'name': name,
               'changes': {},
               'result': False,
               'comment': comt}

        class Mockevent(object):
            '''
            Mock event class
            '''
            flag = None

            def __init__(self):
                self.full = None

            def get_event(self, full):
                '''
                Mock get_event method
                '''
                self.full = full
                if self.flag:
                    return {'tag': name, 'data': {}}
                return None

        with patch.object(salt.utils.event, 'get_event',
                          MagicMock(return_value=Mockevent())):
            with patch.dict(saltmod.__opts__, {'sock_dir': True,
                                               'transport': True}):
                with patch.object(time, 'time', MagicMock(return_value=1.0)):
                    self.assertDictEqual(saltmod.wait_for_event(name, 'salt',
                                                                timeout=-1.0),
                                         ret)

                    Mockevent.flag = True
                    ret.update({'comment': 'All events seen in 0.0 seconds.',
                                'result': True})
                    self.assertDictEqual(saltmod.wait_for_event(name, ''), ret)

                    ret.update({'comment': 'Timeout value reached.',
                                'result': False})
                    self.assertDictEqual(saltmod.wait_for_event(name, tgt,
                                                                timeout=-1.0),
                                         ret)

    # 'runner' function tests: 1

    def test_runner(self):
        '''
        Test to execute a runner module on the master
        '''
        name = 'state'

        ret = {'changes': True, 'name': 'state', 'result': True,
<<<<<<< HEAD
               'comment': "Runner function 'state' executed."}
        runner_mock = MagicMock(return_value={'return': True})
=======
               'comment': 'Runner function \'state\' executed.',
               '__orchestration__': True}
>>>>>>> 3487d761

        with patch.dict(saltmod.__salt__, {'saltutil.runner': runner_mock}):
            self.assertDictEqual(saltmod.runner(name), ret)

    # 'wheel' function tests: 1

    def test_wheel(self):
        '''
        Test to execute a wheel module on the master
        '''
        name = 'state'

        ret = {'changes': True, 'name': 'state', 'result': True,
<<<<<<< HEAD
               'comment': "Wheel function 'state' executed."}
        wheel_mock = MagicMock(return_value={'return': True})
=======
               'comment': 'Wheel function \'state\' executed.',
               '__orchestration__': True}
>>>>>>> 3487d761

        with patch.dict(saltmod.__salt__, {'saltutil.wheel': wheel_mock}):
            self.assertDictEqual(saltmod.wheel(name), ret)


if __name__ == '__main__':
    from integration import run_tests
    run_tests(SaltmodTestCase, needs_daemon=False)<|MERGE_RESOLUTION|>--- conflicted
+++ resolved
@@ -171,13 +171,9 @@
         name = 'state'
 
         ret = {'changes': True, 'name': 'state', 'result': True,
-<<<<<<< HEAD
-               'comment': "Runner function 'state' executed."}
-        runner_mock = MagicMock(return_value={'return': True})
-=======
                'comment': 'Runner function \'state\' executed.',
                '__orchestration__': True}
->>>>>>> 3487d761
+        runner_mock = MagicMock(return_value={'return': True})
 
         with patch.dict(saltmod.__salt__, {'saltutil.runner': runner_mock}):
             self.assertDictEqual(saltmod.runner(name), ret)
@@ -191,13 +187,9 @@
         name = 'state'
 
         ret = {'changes': True, 'name': 'state', 'result': True,
-<<<<<<< HEAD
-               'comment': "Wheel function 'state' executed."}
-        wheel_mock = MagicMock(return_value={'return': True})
-=======
                'comment': 'Wheel function \'state\' executed.',
                '__orchestration__': True}
->>>>>>> 3487d761
+        wheel_mock = MagicMock(return_value={'return': True})
 
         with patch.dict(saltmod.__salt__, {'saltutil.wheel': wheel_mock}):
             self.assertDictEqual(saltmod.wheel(name), ret)
