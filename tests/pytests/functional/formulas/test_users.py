"""
Tests using users formula
"""

import types

import pytest

pytestmark = [
    pytest.mark.skip_on_windows,
    pytest.mark.destructive_test,
]


@pytest.fixture(scope="module")
def formula():
    return types.SimpleNamespace(name="users-formula", tag="0.48.8")


<<<<<<< HEAD
@pytest.mark.skip_on_windows
@pytest.mark.destructive_test
@pytest.mark.skipif(
    'grains["os_family"] == "Suse"',
    reason="Zypperpkg module removed as a part of great module migration",
)
def test_users_formula(modules):
    # sudo
=======
def test_users_sudo_formula(modules):
>>>>>>> 181f66f7
    ret = modules.state.sls("users.sudo")
    assert not ret.errors
    assert ret.failed is False
    for staterun in ret:
        assert staterun.result is True


def test_users_bashrc_formula(modules):
    ret = modules.state.sls("users.bashrc")
    assert not ret.errors
    assert ret.failed is False
    for staterun in ret:
        assert staterun.result is True<|MERGE_RESOLUTION|>--- conflicted
+++ resolved
@@ -9,6 +9,10 @@
 pytestmark = [
     pytest.mark.skip_on_windows,
     pytest.mark.destructive_test,
+    pytest.mark.skipif(
+        'grains["os_family"] == "Suse"',
+        reason="Zypperpkg module removed as a part of great module migration",
+    ),
 ]
 
 
@@ -17,18 +21,7 @@
     return types.SimpleNamespace(name="users-formula", tag="0.48.8")
 
 
-<<<<<<< HEAD
-@pytest.mark.skip_on_windows
-@pytest.mark.destructive_test
-@pytest.mark.skipif(
-    'grains["os_family"] == "Suse"',
-    reason="Zypperpkg module removed as a part of great module migration",
-)
-def test_users_formula(modules):
-    # sudo
-=======
 def test_users_sudo_formula(modules):
->>>>>>> 181f66f7
     ret = modules.state.sls("users.sudo")
     assert not ret.errors
     assert ret.failed is False
