"""
Tests using vim formula
"""

import types

import pytest

pytestmark = [
    pytest.mark.skip_on_windows,
    pytest.mark.destructive_test,
<<<<<<< HEAD
    pytest.mark.skipif(
        'grains["oscodename"] == "Photon"',
        reason="vim package not available for this distribution",
    ),
    pytest.mark.skipif(
        'grains["os_family"] == "Suse"',
        reason="Zypperpkg module removed as a part of great module migration",
    ),
=======
    pytest.mark.timeout_unless_on_windows(240),
>>>>>>> 70324fab
]


@pytest.fixture(scope="module")
def formula():
    return types.SimpleNamespace(name="vim-formula", tag="0.15.5")


def test_vim_formula(modules):
    ret = modules.state.sls("vim")
    assert not ret.errors
    assert ret.failed is False
    for staterun in ret:
        assert staterun.result is True<|MERGE_RESOLUTION|>--- conflicted
+++ resolved
@@ -9,7 +9,7 @@
 pytestmark = [
     pytest.mark.skip_on_windows,
     pytest.mark.destructive_test,
-<<<<<<< HEAD
+    pytest.mark.timeout_unless_on_windows(240),
     pytest.mark.skipif(
         'grains["oscodename"] == "Photon"',
         reason="vim package not available for this distribution",
@@ -18,9 +18,6 @@
         'grains["os_family"] == "Suse"',
         reason="Zypperpkg module removed as a part of great module migration",
     ),
-=======
-    pytest.mark.timeout_unless_on_windows(240),
->>>>>>> 70324fab
 ]
 
 
