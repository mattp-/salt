--- conflicted
+++ resolved
@@ -113,16 +113,12 @@
     _PKG_32_TARGETS = []
     if grains["os_family"] == "RedHat" and grains["oscodename"] != "Photon":
         if grains["os"] == "CentOS":
-<<<<<<< HEAD
-            _PKG_32_TARGETS.append("xz-devel.i686")
-=======
             if grains["osmajorrelease"] == 5:
                 _PKG_32_TARGETS = ["xz-devel.i386"]
             else:
                 _PKG_32_TARGETS.append("xz-devel.i686")
     elif grains["os"] == "Windows":
         _PKG_32_TARGETS = ["npp", "putty"]
->>>>>>> a9c9aa29
     if not _PKG_32_TARGETS:
         pytest.skip("No 32 bit packages have been specified for testing")
     return _PKG_32_TARGETS
