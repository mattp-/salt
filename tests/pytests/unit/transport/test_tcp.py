import asyncio
import os
import socket
import warnings

import attr
import pytest
import tornado
import tornado.concurrent
import tornado.gen
import tornado.ioloop
import tornado.iostream
from pytestshellutils.utils import ports

import salt.channel.server
import salt.exceptions
import salt.transport.tcp
import salt.utils.platform
from tests.support.mock import MagicMock, PropertyMock, patch

pytestmark = [
    pytest.mark.core_test,
]


@pytest.fixture
def _fake_keys():
    with patch("salt.crypt.AsyncAuth.get_keys", autospec=True):
        yield


@pytest.fixture
def fake_crypto():
    with patch("salt.transport.tcp.PKCS1_OAEP", create=True) as fake_crypto:
        yield fake_crypto


@pytest.fixture
def _fake_authd(io_loop):
    @tornado.gen.coroutine
    def return_nothing():
        raise tornado.gen.Return()

    with patch(
        "salt.crypt.AsyncAuth.authenticated", new_callable=PropertyMock
    ) as mock_authed, patch(
        "salt.crypt.AsyncAuth.authenticate",
        autospec=True,
        return_value=return_nothing(),
    ), patch(
        "salt.crypt.AsyncAuth.gen_token", autospec=True, return_value=42
    ):
        mock_authed.return_value = False
        yield


@pytest.fixture
def _fake_crypticle():
    with patch("salt.crypt.Crypticle") as fake_crypticle:
        fake_crypticle.generate_key_string.return_value = "fakey fake"
        yield fake_crypticle


@pytest.fixture
def _squash_exepected_message_client_warning():
    with warnings.catch_warnings():
        warnings.filterwarnings(
            "ignore",
            message="MessageClient has been deprecated and will be removed.",
            category=DeprecationWarning,
            module="salt.transport.tcp",
        )
        yield


@attr.s(frozen=True, slots=True)
class ClientSocket:
    listen_on = attr.ib(init=False, default="127.0.0.1")
    port = attr.ib(init=False, default=attr.Factory(ports.get_unused_localhost_port))
    sock = attr.ib(init=False, repr=False)

    @sock.default
    def _sock_default(self):
        return socket.socket(socket.AF_INET, socket.SOCK_STREAM)

    def __enter__(self):
        self.sock.setsockopt(socket.SOL_SOCKET, socket.SO_REUSEADDR, 1)
        self.sock.bind((self.listen_on, self.port))
        self.sock.listen(1)
        return self

    def __exit__(self, *args):
        self.sock.close()


@pytest.fixture
def client_socket():
    with ClientSocket() as _client_socket:
        yield _client_socket


<<<<<<< HEAD
@pytest.mark.usefixtures("_squash_exepected_message_client_warning")
async def test_message_client_cleanup_on_close(client_socket, temp_salt_master):
=======
def test_get_socket():
    socket = salt.transport.tcp._get_socket({"ipv6": True})

    if salt.utils.platform.is_windows():
        assert int(socket.family) == 23
    else:
        assert int(socket.family) == 10

    socket = salt.transport.tcp._get_socket({"ipv6": False})
    assert int(socket.family) == 2


def test_get_bind_addr():
    opts = {"interface": "192.168.0.1", "tcp": 1}
    res = salt.transport.tcp._get_bind_addr(opts=opts, port_type="tcp")
    assert res == ("192.168.0.1", 1)


def test_message_client_cleanup_on_close(client_socket, temp_salt_master):
>>>>>>> c726a8b4
    """
    test message client cleanup on close
    """

    opts = dict(temp_salt_master.config.copy(), transport="tcp")
    client = salt.transport.tcp.MessageClient(
        opts, client_socket.listen_on, client_socket.port
    )

    assert client._closed is False
    assert client._closing is False
    assert client._stream is None

    await client.connect()

    # Ensure we are testing the _read_until_future and io_loop teardown
    assert client._stream is not None

    client.close()
    assert client._closed is False
    assert client._closing is True
    assert client._stream is not None
    await asyncio.sleep(0.1)

    assert client._closed is True
    assert client._closing is False
    assert client._stream is None


async def test_async_tcp_pub_channel_connect_publish_port(
    temp_salt_master, client_socket
):
    """
    test when publish_port is not 4506
    """
    opts = dict(
        temp_salt_master.config.copy(),
        master_uri="tcp://127.0.0.1:1234",
        master_ip="127.0.0.1",
        publish_port=1234,
        transport="tcp",
        acceptance_wait_time=5,
        acceptance_wait_time_max=5,
    )
    patch_auth = MagicMock(return_value=True)
    transport = MagicMock(spec=salt.transport.tcp.TCPPubClient)
    transport.connect = MagicMock()
    future = asyncio.Future()
    transport.connect.return_value = future
    future.set_result(True)
    with patch("salt.crypt.AsyncAuth.gen_token", patch_auth), patch(
        "salt.crypt.AsyncAuth.authenticated", patch_auth
    ), patch("salt.transport.tcp.PublishClient", transport):
        channel = salt.channel.client.AsyncPubChannel.factory(opts)
        with channel:
            # We won't be able to succeed the connection because we're not mocking the tornado coroutine
            with pytest.raises(salt.exceptions.SaltClientError):
                await channel.connect()
    # The first call to the mock is the instance's __init__, and the first argument to those calls is the opts dict
    await asyncio.sleep(0.3)
    assert channel.transport.connect.call_args[0][0] == opts["publish_port"]
    transport.close()


def test_tcp_pub_server_channel_publish_filtering(temp_salt_master):
    opts = dict(
        temp_salt_master.config.copy(),
        sign_pub_messages=False,
        transport="tcp",
        acceptance_wait_time=5,
        acceptance_wait_time_max=5,
    )
    with patch("salt.master.SMaster.secrets") as secrets, patch(
        "salt.crypt.Crypticle"
    ) as crypticle, patch("salt.utils.asynchronous.SyncWrapper") as SyncWrapper:
        channel = salt.channel.server.PubServerChannel.factory(opts)
        wrap = MagicMock()
        crypt = MagicMock()
        crypt.dumps.return_value = {"test": "value"}

        secrets.return_value = {"aes": {"secret": None}}
        crypticle.return_value = crypt
        SyncWrapper.return_value = wrap

        # try simple publish with glob tgt_type
        payload = channel.wrap_payload(
            {"test": "value", "tgt_type": "glob", "tgt": "*"}
        )

        # verify we send it without any specific topic
        assert "topic_lst" in payload
        assert payload["topic_lst"] == []  # "minion01"]

        # try simple publish with list tgt_type
        payload = channel.wrap_payload(
            {"test": "value", "tgt_type": "list", "tgt": ["minion01"]}
        )

        # verify we send it with correct topic
        assert "topic_lst" in payload
        assert payload["topic_lst"] == ["minion01"]

        # try with syndic settings
        opts["order_masters"] = True
        channel = salt.channel.server.PubServerChannel.factory(opts)
        payload = channel.wrap_payload(
            {"test": "value", "tgt_type": "list", "tgt": ["minion01"]}
        )

        # verify we send it without topic for syndics
        assert "topic_lst" not in payload


def test_tcp_pub_server_channel_publish_filtering_str_list(temp_salt_master):
    opts = dict(
        temp_salt_master.config.copy(),
        transport="tcp",
        sign_pub_messages=False,
        acceptance_wait_time=5,
        acceptance_wait_time_max=5,
    )
    with patch("salt.master.SMaster.secrets") as secrets, patch(
        "salt.crypt.Crypticle"
    ) as crypticle, patch("salt.utils.asynchronous.SyncWrapper") as SyncWrapper, patch(
        "salt.utils.minions.CkMinions.check_minions"
    ) as check_minions:
        channel = salt.channel.server.PubServerChannel.factory(opts)
        wrap = MagicMock()
        crypt = MagicMock()
        crypt.dumps.return_value = {"test": "value"}

        secrets.return_value = {"aes": {"secret": None}}
        crypticle.return_value = crypt
        SyncWrapper.return_value = wrap
        check_minions.return_value = {"minions": ["minion02"]}

        # try simple publish with list tgt_type
        payload = channel.wrap_payload(
            {"test": "value", "tgt_type": "list", "tgt": "minion02"}
        )

        # verify we send it with correct topic
        assert "topic_lst" in payload
        assert payload["topic_lst"] == ["minion02"]

        # verify it was correctly calling check_minions
        check_minions.assert_called_with("minion02", tgt_type="list")


@pytest.fixture(scope="function")
def salt_message_client():
    io_loop_mock = MagicMock(spec=tornado.ioloop.IOLoop)
    io_loop_mock.asyncio_loop = None
    io_loop_mock.call_later.side_effect = lambda *args, **kwargs: (args, kwargs)

    client = salt.transport.tcp.MessageClient(
        {}, "127.0.0.1", ports.get_unused_localhost_port(), io_loop=io_loop_mock
    )

    try:
        yield client
    finally:
        client.close()


# XXX we don't return a future anymore, this needs a different way of testing.
# def test_send_future_set_retry(salt_message_client):
#    future = salt_message_client.send({"some": "message"}, tries=10, timeout=30)
#
#    # assert we have proper props in future
#    assert future.tries == 10
#    assert future.timeout == 30
#    assert future.attempts == 0
#
#    # assert the timeout callback was created
#    assert len(salt_message_client.send_queue) == 1
#    message_id = salt_message_client.send_queue.pop()[0]
#
#    assert message_id in salt_message_client.send_timeout_map
#
#    timeout = salt_message_client.send_timeout_map[message_id]
#    assert timeout[0][0] == 30
#    assert timeout[0][2] == message_id
#    assert timeout[0][3] == {"some": "message"}
#
#    # try again, now with set future
#    future.attempts = 1
#
#    future = salt_message_client.send(
#        {"some": "message"}, tries=10, timeout=30, future=future
#    )
#
#    # assert we have proper props in future
#    assert future.tries == 10
#    assert future.timeout == 30
#    assert future.attempts == 1
#
#    # assert the timeout callback was created
#    assert len(salt_message_client.send_queue) == 1
#    message_id_new = salt_message_client.send_queue.pop()[0]
#
#    # check new message id is generated
#    assert message_id != message_id_new
#
#    assert message_id_new in salt_message_client.send_timeout_map
#
#    timeout = salt_message_client.send_timeout_map[message_id_new]
#    assert timeout[0][0] == 30
#    assert timeout[0][2] == message_id_new
#    assert timeout[0][3] == {"some": "message"}


# def test_timeout_message_retry(salt_message_client):
#    # verify send is triggered with first retry
#    msg = {"some": "message"}
#    future = salt_message_client.send(msg, tries=1, timeout=30)
#    assert future.attempts == 0
#
#    timeout = next(iter(salt_message_client.send_timeout_map.values()))
#    message_id_1 = timeout[0][2]
#    message_body_1 = timeout[0][3]
#
#    assert message_body_1 == msg
#
#    # trigger timeout callback
#    salt_message_client.timeout_message(message_id_1, message_body_1)
#
#    # assert send got called, yielding potentially new message id, but same message
#    future_new = next(iter(salt_message_client.send_future_map.values()))
#    timeout_new = next(iter(salt_message_client.send_timeout_map.values()))
#
#    message_id_2 = timeout_new[0][2]
#    message_body_2 = timeout_new[0][3]
#
#    assert future_new.attempts == 1
#    assert future.tries == future_new.tries
#    assert future.timeout == future_new.timeout
#
#    assert message_body_1 == message_body_2
#
#    # now try again, should not call send
#    with contextlib.suppress(salt.exceptions.SaltReqTimeoutError):
#        salt_message_client.timeout_message(message_id_2, message_body_2)
#        raise future_new.exception()
#
#    # assert it's really "consumed"
#    assert message_id_2 not in salt_message_client.send_future_map
#    assert message_id_2 not in salt_message_client.send_timeout_map


@pytest.mark.usefixtures("_squash_exepected_message_client_warning")
def test_timeout_message_unknown_future(salt_message_client):
    #    # test we don't fail on unknown message_id
    #    salt_message_client.timeout_message(-1, "message")

    # if we do have the actual future stored under the id, but it's none
    # we shouldn't fail as well
    message_id = 1
    future = tornado.concurrent.Future()
    future.attempts = 1
    future.tries = 1
    salt_message_client.send_future_map[message_id] = future

    salt_message_client.timeout_message(message_id, "message")

    assert message_id not in salt_message_client.send_future_map


@pytest.mark.usefixtures("_squash_exepected_message_client_warning")
def xtest_client_reconnect_backoff(client_socket):
    opts = {"tcp_reconnect_backoff": 5}

    client = salt.transport.tcp.MessageClient(
        opts, client_socket.listen_on, client_socket.port
    )

    def _sleep(t):
        client.close()
        assert t == 5
        return
        # return tornado.gen.sleep()

    @tornado.gen.coroutine
    def connect(*args, **kwargs):
        raise Exception("err")

    client._tcp_client.connect = connect

    try:
        with patch("tornado.gen.sleep", side_effect=_sleep):
            client.io_loop.run_sync(client.connect)
    finally:
        client.close()


@pytest.mark.usefixtures("_fake_crypticle", "_fake_keys")
async def test_when_async_req_channel_with_syndic_role_should_use_syndic_master_pub_file_to_verify_master_sig(
    fake_crypto,
):
    # Syndics use the minion pki dir, but they also create a syndic_master.pub
    # file for comms with the Salt master
    expected_pubkey_path = os.path.join("/etc/salt/pki/minion", "syndic_master.pub")
    fake_crypto.new.return_value.decrypt.return_value = "decrypted_return_value"
    mockloop = MagicMock()
    opts = {
        "master_uri": "tcp://127.0.0.1:4506",
        "interface": "127.0.0.1",
        "ret_port": 4506,
        "ipv6": False,
        "sock_dir": ".",
        "pki_dir": "/etc/salt/pki/minion",
        "id": "syndic",
        "__role": "syndic",
        "keysize": 4096,
        "transport": "tcp",
        "acceptance_wait_time": 30,
        "acceptance_wait_time_max": 30,
        "signing_algorithm": "MOCK",
    }
    client = salt.channel.client.ReqChannel.factory(opts, io_loop=mockloop)
    assert client.master_pubkey_path == expected_pubkey_path
    with patch("salt.crypt.PublicKey", return_value=MagicMock()) as mock:
        client.verify_signature("mockdata", "mocksig")
        assert mock.call_args_list[0][0][0] == expected_pubkey_path


@pytest.mark.usefixtures("_fake_authd", "_fake_crypticle", "_fake_keys")
async def test_mixin_should_use_correct_path_when_syndic():
    mockloop = MagicMock()
    expected_pubkey_path = os.path.join("/etc/salt/pki/minion", "syndic_master.pub")
    opts = {
        "master_uri": "tcp://127.0.0.1:4506",
        "interface": "127.0.0.1",
        "ret_port": 4506,
        "ipv6": False,
        "sock_dir": ".",
        "pki_dir": "/etc/salt/pki/minion",
        "id": "syndic",
        "__role": "syndic",
        "keysize": 4096,
        "sign_pub_messages": True,
        "transport": "tcp",
    }
    client = salt.channel.client.AsyncPubChannel.factory(opts, io_loop=mockloop)
    client.master_pubkey_path = expected_pubkey_path
    payload = {
        "sig": "abc",
        "load": {"foo": "bar"},
        "sig_algo": salt.crypt.PKCS1v15_SHA224,
    }
    with patch("salt.crypt.verify_signature") as mock:
        client._verify_master_signature(payload)
        assert mock.call_args_list[0][0][0] == expected_pubkey_path


@pytest.mark.usefixtures("_squash_exepected_message_client_warning")
def test_presence_events_callback_passed(temp_salt_master, salt_message_client):
    opts = dict(temp_salt_master.config.copy(), transport="tcp", presence_events=True)
    channel = salt.channel.server.PubServerChannel.factory(opts)
    channel.transport = salt.transport.tcp.TCPPublishServer(opts)
    mock_publish_daemon = MagicMock()
    with patch(
        "salt.transport.tcp.TCPPublishServer.publish_daemon", mock_publish_daemon
    ):
        channel._publish_daemon()
        mock_publish_daemon.assert_called_with(
            channel.publish_payload,
            channel.presence_callback,
            channel.remove_presence_callback,
        )


async def test_presence_removed_on_stream_closed():
    opts = {"presence_events": True}

    io_loop_mock = MagicMock(spec=tornado.ioloop.IOLoop)

    with patch("salt.master.AESFuncs.__init__", return_value=None):
        server = salt.transport.tcp.PubServer(opts, io_loop=io_loop_mock)
        server._closing = True
        server.remove_presence_callback = MagicMock()

    client = salt.transport.tcp.Subscriber(tornado.iostream.IOStream, "1.2.3.4")
    client._closing = True
    server.clients = {client}

    io_loop = tornado.ioloop.IOLoop.current()
    package = {
        "topic_lst": [],
        "payload": "test-payload",
    }

    with patch("salt.transport.frame.frame_msg", return_value="framed-payload"):
        with patch(
            "tornado.iostream.BaseIOStream.write",
            side_effect=tornado.iostream.StreamClosedError(),
        ):
            await server.publish_payload(package, None)

            server.remove_presence_callback.assert_called_with(client)


async def test_tcp_pub_client_decode_dict(minion_opts, io_loop, tmp_path):
    dmsg = {"meh": "bah"}
    with salt.transport.tcp.TCPPubClient(minion_opts, io_loop, path=tmp_path) as client:
        ret = client._decode_messages(dmsg)
        assert ret == dmsg


async def test_tcp_pub_client_decode_msgpack(minion_opts, io_loop, tmp_path):
    dmsg = {"meh": "bah"}
    msg = salt.payload.dumps(dmsg)
    with salt.transport.tcp.TCPPubClient(minion_opts, io_loop, path=tmp_path) as client:
        ret = client._decode_messages(msg)
        assert ret == dmsg


def test_tcp_pub_client_close(minion_opts, io_loop, tmp_path):
    client = salt.transport.tcp.TCPPubClient(minion_opts, io_loop, path=tmp_path)

    stream = MagicMock()

    client._stream = stream
    client.close()
    assert client._closing is True
    assert client._stream is None
    client.close()
    stream.close.assert_called_once_with()


async def test_pub_server__stream_read(master_opts, io_loop):

    messages = [salt.transport.frame.frame_msg({"foo": "bar"})]

    class Stream:
        def __init__(self, messages):
            self.messages = messages

        def read_bytes(self, *args, **kwargs):
            if self.messages:
                msg = self.messages.pop(0)
                future = tornado.concurrent.Future()
                future.set_result(msg)
                return future
            raise tornado.iostream.StreamClosedError()

    client = MagicMock()
    client.stream = Stream(messages)
    client.address = "client address"
    server = salt.transport.tcp.PubServer(master_opts, io_loop)
    await server._stream_read(client)
    client.close.assert_called_once()


async def test_pub_server__stream_read_exception(master_opts, io_loop):
    client = MagicMock()
    client.stream = MagicMock()
    client.stream.read_bytes = MagicMock(
        side_effect=[
            Exception("Something went wrong"),
            tornado.iostream.StreamClosedError(),
        ]
    )
    client.address = "client address"
    server = salt.transport.tcp.PubServer(master_opts, io_loop)
    await server._stream_read(client)
    client.close.assert_called_once()


async def test_salt_message_server(master_opts):

    received = []

    def handler(stream, body, header):

        received.append(body)

    server = salt.transport.tcp.SaltMessageServer(handler)
    msg = {"foo": "bar"}
    messages = [salt.transport.frame.frame_msg(msg)]

    class Stream:
        def __init__(self, messages):
            self.messages = messages

        def read_bytes(self, *args, **kwargs):
            if self.messages:
                msg = self.messages.pop(0)
                future = tornado.concurrent.Future()
                future.set_result(msg)
                return future
            raise tornado.iostream.StreamClosedError()

    stream = Stream(messages)
    address = "client address"

    await server.handle_stream(stream, address)

    # Let loop iterate so callback gets called
    await tornado.gen.sleep(0.01)

    assert received
    assert [msg] == received


async def test_salt_message_server_exception(master_opts, io_loop):
    received = []

    def handler(stream, body, header):

        received.append(body)

    stream = MagicMock()
    stream.read_bytes = MagicMock(
        side_effect=[
            Exception("Something went wrong"),
        ]
    )
    address = "client address"
    server = salt.transport.tcp.SaltMessageServer(handler)
    await server.handle_stream(stream, address)
    stream.close.assert_called_once()


@pytest.mark.usefixtures("_squash_exepected_message_client_warning")
async def test_message_client_stream_return_exception(minion_opts, io_loop):
    msg = {"foo": "bar"}
    payload = salt.transport.frame.frame_msg(msg)
    future = tornado.concurrent.Future()
    future.set_result(payload)
    client = salt.transport.tcp.MessageClient(
        minion_opts,
        "127.0.0.1",
        12345,
        connect_callback=MagicMock(),
        disconnect_callback=MagicMock(),
    )
    client._stream = MagicMock()
    client._stream.read_bytes.side_effect = [
        future,
    ]
    try:
        io_loop.add_callback(client._stream_return)
        await tornado.gen.sleep(0.01)
        client.close()
        await tornado.gen.sleep(0.01)
        assert client._stream is None
    finally:
        client.close()


def test_tcp_pub_server_pre_fork(master_opts):
    process_manager = MagicMock()
    server = salt.transport.tcp.TCPPublishServer(master_opts)
    server.pre_fork(process_manager)


async def test_pub_server_publish_payload(master_opts, io_loop):
    server = salt.transport.tcp.PubServer(master_opts, io_loop=io_loop)
    package = {"foo": "bar"}
    topic_list = ["meh"]
    future = tornado.concurrent.Future()
    future.set_result(None)
    client = MagicMock()
    client.stream = MagicMock()
    client.stream.write.side_effect = [future]
    client.id_ = "meh"
    server.clients = [client]
    await server.publish_payload(package, topic_list)
    client.stream.write.assert_called_once()


async def test_pub_server_publish_payload_closed_stream(master_opts, io_loop):
    server = salt.transport.tcp.PubServer(master_opts, io_loop=io_loop)
    package = {"foo": "bar"}
    topic_list = ["meh"]
    client = MagicMock()
    client.stream = MagicMock()
    client.stream.write.side_effect = [
        tornado.iostream.StreamClosedError("mock"),
    ]
    client.id_ = "meh"
    server.clients = {client}
    await server.publish_payload(package, topic_list)
    assert server.clients == set()


async def test_pub_server_paths_no_perms(master_opts, io_loop):
    def publish_payload(payload):
        return payload

    pubserv = salt.transport.tcp.PublishServer(
        master_opts,
        pub_host="127.0.0.1",
        pub_port=5151,
        pull_host="127.0.0.1",
        pull_port=5152,
    )
    assert pubserv.pull_path is None
    assert pubserv.pub_path is None
    with patch("os.chmod") as p:
        await pubserv.publisher(publish_payload)
        assert p.call_count == 0


@pytest.mark.skip_on_windows()
async def test_pub_server_publisher_pull_path_perms(master_opts, io_loop, tmp_path):
    def publish_payload(payload):
        return payload

    pull_path = str(tmp_path / "pull.ipc")
    pull_path_perms = 0o664
    pubserv = salt.transport.tcp.PublishServer(
        master_opts,
        pub_host="127.0.0.1",
        pub_port=5151,
        pull_host=None,
        pull_port=None,
        pull_path=pull_path,
        pull_path_perms=pull_path_perms,
    )
    assert pubserv.pull_path == pull_path
    assert pubserv.pull_path_perms == pull_path_perms
    assert pubserv.pull_host is None
    assert pubserv.pull_port is None
    with patch("os.chmod") as p:
        await pubserv.publisher(publish_payload)
        assert p.call_count == 1
        assert p.call_args.args == (pubserv.pull_path, pubserv.pull_path_perms)


@pytest.mark.skip_on_windows()
async def test_pub_server_publisher_pub_path_perms(master_opts, io_loop, tmp_path):
    def publish_payload(payload):
        return payload

    pub_path = str(tmp_path / "pub.ipc")
    pub_path_perms = 0o664
    pubserv = salt.transport.tcp.PublishServer(
        master_opts,
        pub_host=None,
        pub_port=None,
        pub_path=pub_path,
        pub_path_perms=pub_path_perms,
        pull_host="127.0.0.1",
        pull_port=5151,
        pull_path=None,
    )
    assert pubserv.pub_path == pub_path
    assert pubserv.pub_path_perms == pub_path_perms
    assert pubserv.pub_host is None
    assert pubserv.pub_port is None
    with patch("os.chmod") as p:
        await pubserv.publisher(publish_payload)
        assert p.call_count == 1
        assert p.call_args.args == (pubserv.pub_path, pubserv.pub_path_perms)<|MERGE_RESOLUTION|>--- conflicted
+++ resolved
@@ -99,10 +99,6 @@
         yield _client_socket
 
 
-<<<<<<< HEAD
-@pytest.mark.usefixtures("_squash_exepected_message_client_warning")
-async def test_message_client_cleanup_on_close(client_socket, temp_salt_master):
-=======
 def test_get_socket():
     socket = salt.transport.tcp._get_socket({"ipv6": True})
 
@@ -121,8 +117,8 @@
     assert res == ("192.168.0.1", 1)
 
 
-def test_message_client_cleanup_on_close(client_socket, temp_salt_master):
->>>>>>> c726a8b4
+@pytest.mark.usefixtures("_squash_exepected_message_client_warning")
+async def test_message_client_cleanup_on_close(client_socket, temp_salt_master):
     """
     test message client cleanup on close
     """
