--- conflicted
+++ resolved
@@ -13,95 +13,4 @@
         # one time.
         update.called_once()
         # Timeout is 1 second
-<<<<<<< HEAD
-        assert 2 > end - start > 1
-
-
-def test_mworker_pass_context():
-    """
-    Test of passing the __context__ to pillar ext module loader
-    """
-    req_channel_mock = MagicMock()
-    local_client_mock = MagicMock()
-
-    opts = {
-        "req_server_niceness": None,
-        "mworker_niceness": None,
-        "sock_dir": "/tmp",
-        "conf_file": "/tmp/fake_conf",
-        "transport": "zeromq",
-        "fileserver_backend": ["roots"],
-        "file_client": "local",
-        "pillar_cache": False,
-        "state_top": "top.sls",
-        "pillar_roots": {},
-    }
-
-    data = {
-        "id": "MINION_ID",
-        "grains": {},
-        "saltenv": None,
-        "pillarenv": None,
-        "pillar_override": {},
-        "extra_minion_data": {},
-        "ver": "2",
-        "cmd": "_pillar",
-    }
-
-    test_context = {"testing": 123}
-
-    def mworker_bind_mock():
-        mworker.aes_funcs.run_func(data["cmd"], data)
-
-    with patch("salt.client.get_local_client", local_client_mock), patch(
-        "salt.master.ClearFuncs", MagicMock()
-    ), patch("salt.minion.MasterMinion", MagicMock()), patch(
-        "salt.utils.verify.valid_id", return_value=True
-    ), patch(
-        "salt.loader.matchers", MagicMock()
-    ), patch(
-        "salt.loader.render", MagicMock()
-    ), patch(
-        "salt.loader.utils", MagicMock()
-    ), patch(
-        "salt.loader.fileserver", MagicMock()
-    ), patch(
-        "salt.loader.minion_mods", MagicMock()
-    ), patch(
-        "salt.loader.LazyLoader", MagicMock()
-    ) as loadler_pillars_mock:
-        mworker = salt.master.MWorker(opts, {}, {}, [req_channel_mock])
-
-        with patch.object(mworker, "_MWorker__bind", mworker_bind_mock), patch.dict(
-            mworker.context, test_context
-        ):
-            mworker.run()
-            call_args = loadler_pillars_mock.call_args_list
-            is_arg = test_context in call_args[0][0]
-            is_kwarg = call_args[0][1].get("pack").get("__context__") == test_context
-            assert is_arg or is_kwarg
-
-        loadler_pillars_mock.reset_mock()
-
-        opts.update(
-            {
-                "pillar_cache": True,
-                "pillar_cache_backend": "file",
-                "pillar_cache_ttl": 1000,
-                "cachedir": "/tmp",
-            }
-        )
-
-        mworker = salt.master.MWorker(opts, {}, {}, [req_channel_mock])
-
-        with patch.object(mworker, "_MWorker__bind", mworker_bind_mock), patch.dict(
-            mworker.context, test_context
-        ), patch("salt.utils.cache.CacheFactory.factory", MagicMock()):
-            mworker.run()
-            assert (
-                loadler_pillars_mock.call_args_list[0][1].get("pack").get("__context__")
-                == test_context
-            )
-=======
-        assert 2 > end - start > 1
->>>>>>> db2c2e61
+        assert 2 > end - start > 1